--- conflicted
+++ resolved
@@ -55,19 +55,13 @@
 	touch build/ui/index.html
 
 check-ui: ## Build the Zarf UI if needed
-<<<<<<< HEAD
-	if [ ! -z "$(shell command -v shasum)" ]; then\
+	@ if [ ! -z "$(shell command -v shasum)" ]; then\
 	    if test "$(shell ./.hooks/print-ui-diff.sh | shasum)" != "$(shell cat build/ui/git-info.txt | shasum)" ; then\
 		    $(MAKE) build-ui;\
 		    ./.hooks/print-ui-diff.sh > build/ui/git-info.txt;\
 	    fi;\
 	else\
         $(MAKE) build-ui;\
-=======
-	@ if test "$(shell ./.hooks/print-ui-diff.sh | shasum)" != "$(shell cat build/ui/git-info.txt | shasum)" ; then\
-		$(MAKE) build-ui;\
-		./.hooks/print-ui-diff.sh > build/ui/git-info.txt;\
->>>>>>> 1b8e37ef
 	fi
 
 build-ui: ## Build the Zarf UI
