# Figure out which Zarf binary we should use based on the operating system we are on
ZARF_BIN := ./build/zarf
# Provide a default value for the operating system architecture used in tests, e.g. " APPLIANCE_MODE=true|false make test-e2e ARCH=arm64"
ARCH ?= amd64
ifeq ($(OS),Windows_NT)
	ZARF_BIN := $(addsuffix -windows-amd64.exe,$(ZARF_BIN))
else
	UNAME_S := $(shell uname -s)
	UNAME_P := $(shell uname -p)
	ifneq ($(UNAME_S),Linux)
		ifeq ($(UNAME_S),Darwin)
			ZARF_BIN := $(addsuffix -mac,$(ZARF_BIN))
		endif
		ifeq ($(UNAME_P),i386)
			ZARF_BIN := $(addsuffix -intel,$(ZARF_BIN))
		endif
		ifeq ($(UNAME_P),arm)
			ZARF_BIN := $(addsuffix -apple,$(ZARF_BIN))
		endif
	endif
endif

AGENT_IMAGE ?= zarfdev/agent:ef08e77c3880ac64c3cc10ecd314be0869f8f70e

CLI_VERSION := $(if $(shell git describe --tags),$(shell git describe --tags),"UnknownVersion")
BUILD_ARGS := -s -w -X 'github.com/defenseunicorns/zarf/src/config.CLIVersion=$(CLI_VERSION)'
.DEFAULT_GOAL := help

.PHONY: help
help: ## Show a list of all targets
	@grep -E '^[a-zA-Z0-9_-]+:.*?## .*$$' $(MAKEFILE_LIST) \
	| sed -n 's/^\(.*\): \(.*\)##\(.*\)/\1:\3/p' \
	| column -t -s ":"

vm-init: ## Make a vagrant VM (usage -> make vm-init OS=ubuntu)
	vagrant destroy -f
	vagrant up --no-color ${OS}
	echo -e "\n\n\n\033[1;93m  ✅ BUILD COMPLETE.  To access this environment, run \"vagrant ssh ${OS}\"\n\n\n"

vm-destroy: ## Destroy the vagrant VM
	vagrant destroy -f

clean: ## Clean the build directory
	rm -rf build

destroy: ## Run `zarf destroy` on the current cluster
	$(ZARF_BIN) destroy --confirm --remove-components
	rm -fr build

remove-packages: ## Remove all zarf packages recursively
	find . -type f -name 'zarf-package-*' -delete

ensure-ui-build-dir:
	mkdir -p build/ui
	touch build/ui/index.html

build-ui: ## Build the Zarf UI
	if test "$(shell ./.hooks/print-ui-diff.sh | shasum)" != "$(shell cat build/ui/git-info.txt | shasum)" ; then\
		npm ci;\
		npm run build;\
	fi

build-cli-linux-amd: build-injector-registry-amd build-ui ## Build the Zarf CLI for Linux on AMD64
	CGO_ENABLED=0 GOOS=linux GOARCH=amd64 go build -ldflags="$(BUILD_ARGS)" -o build/zarf main.go

build-cli-linux-arm: build-injector-registry-arm build-ui ## Build the Zarf CLI for Linux on ARM
	CGO_ENABLED=0 GOOS=linux GOARCH=arm64 go build -ldflags="$(BUILD_ARGS)" -o build/zarf-arm main.go

build-cli-mac-intel: build-injector-registry-amd build-ui ## Build the Zarf CLI for macOS on AMD64
	GOOS=darwin GOARCH=amd64 go build -ldflags="$(BUILD_ARGS)" -o build/zarf-mac-intel main.go

build-cli-mac-apple: build-injector-registry-arm build-ui ## Build the Zarf CLI for macOS on ARM
	GOOS=darwin GOARCH=arm64 go build -ldflags="$(BUILD_ARGS)" -o build/zarf-mac-apple main.go

<<<<<<< HEAD
build-cli-windows-amd: build-injector-registry-amd build-ui
	GOOS=windows GOARCH=amd64 go build -ldflags="$(BUILD_ARGS)" -o build/zarf-windows-amd64.exe main.go

build-cli-linux: build-cli-linux-amd build-cli-linux-arm

build-cli: build-cli-linux-amd build-cli-linux-arm build-cli-mac-intel build-cli-mac-apple build-cli-windows-amd ## Build the CLI
=======
build-cli-linux: build-cli-linux-amd build-cli-linux-arm ## Build the Zarf CLI for Linux on AMD64 and ARM

build-cli: build-cli-linux-amd build-cli-linux-arm build-cli-mac-intel build-cli-mac-apple ## Build the Zarf CLI
>>>>>>> 96d8a81f

build-injector-registry-amd: ## Build the Zarf Injector Stage 2 for Linux on AMD64
	CGO_ENABLED=0 GOOS=linux GOARCH=amd64 go build -ldflags="-s -w" -o build/zarf-registry-amd64 src/injector/stage2/registry.go

build-injector-registry-arm: ## Build the Zarf Injector Stage 2 for Linux on ARM
	CGO_ENABLED=0 GOOS=linux GOARCH=arm64 go build -ldflags="-s -w" -o build/zarf-registry-arm64 src/injector/stage2/registry.go

docs-and-schema: ensure-ui-build-dir ## Generate the Zarf Documentation and Schema
	go run main.go internal generate-cli-docs
	.hooks/create-zarf-schema.sh

dev: ensure-ui-build-dir ## Start a Dev Server for the UI
	go mod download
	npm ci
	npm run dev

# Inject and deploy a new dev version of zarf agent for testing (should have an existing zarf agent deployemt)
# @todo: find a clean way to dynamically support Kind or k3d:
#        when using kind: kind load docker-image $(tag)
#        when using k3d: k3d image import $(tag)
dev-agent-image: ## Create a new agent image and inject it into a currently inited cluster
	$(eval tag := defenseunicorns/dev-zarf-agent:$(shell date +%s))
	$(eval arch := $(shell uname -m))
	CGO_ENABLED=0 GOOS=linux go build -o build/zarf-linux-$(arch) main.go
	DOCKER_BUILDKIT=1 docker build --tag $(tag) --build-arg TARGETARCH=$(arch) . && \
	k3d image import $(tag) && \
	kubectl -n zarf set image deployment/agent-hook server=$(tag)

init-package: ## Create the zarf init package (must `brew install coreutils` on macOS first)
	@test -s $(ZARF_BIN) || $(MAKE) build-cli
	$(ZARF_BIN) package create -o build -a $(ARCH) --set AGENT_IMAGE=$(AGENT_IMAGE) --confirm .

ci-release: init-package

build-examples: ## Build all of the example packages
	@test -s $(ZARF_BIN) || $(MAKE) build-cli

	@test -s ./build/zarf-package-dos-games-$(ARCH).tar.zst || $(ZARF_BIN) package create examples/game -o build -a $(ARCH) --confirm

	@test -s ./build/zarf-package-component-scripts-$(ARCH).tar.zst || $(ZARF_BIN) package create examples/component-scripts -o build -a $(ARCH) --confirm

	@test -s ./build/zarf-package-component-choice-$(ARCH).tar.zst || $(ZARF_BIN) package create examples/component-choice -o build -a $(ARCH) --confirm

	@test -s ./build/zarf-package-package-variables-$(ARCH).tar.zst || $(ZARF_BIN) package create examples/package-variables --set CONFIG_MAP=simple-configmap.yaml --set ACTION=template -o build -a $(ARCH) --confirm

	@test -s ./build/zarf-package-data-injection-demo-$(ARCH).tar || $(ZARF_BIN) package create examples/data-injection -o build -a $(ARCH) --confirm

	@test -s ./build/zarf-package-git-data-$(ARCH).tar.zst || $(ZARF_BIN) package create examples/git-data -o build -a $(ARCH) --confirm

	@test -s ./build/zarf-package-test-helm-releasename-$(ARCH).tar.zst || $(ZARF_BIN) package create examples/helm-alt-release-name -o build -a $(ARCH) --confirm

	@test -s ./build/zarf-package-test-helm-local-chart-$(ARCH).tar.zst || $(ZARF_BIN) package create examples/helm-local-chart -o build -a $(ARCH) --confirm

	@test -s ./build/zarf-package-compose-example-$(ARCH).tar.zst || $(ZARF_BIN) package create examples/composable-packages -o build -a $(ARCH) --confirm

	@test -s ./build/zarf-package-flux-test-$(ARCH).tar.zst || $(ZARF_BIN) package create examples/flux-test -o build -a $(ARCH) --confirm

	@test -s ./build/zarf-package-test-helm-wait-$(ARCH).tar.zst || $(ZARF_BIN) package create examples/helm-no-wait -o build -a $(ARCH) --confirm

## Run e2e tests. Will automatically build any required dependencies that aren't present.
## Requires an existing cluster for the env var APPLIANCE_MODE=true
.PHONY: test-e2e
test-e2e: build-examples ## Run all of the core Zarf CLI E2E tests
	@test -s ./build/zarf-init-$(ARCH).tar.zst || $(ZARF_BIN) package create -o build -a $(ARCH) --set AGENT_IMAGE=$(AGENT_IMAGE) --confirm .
	@test -s ./build/zarf-init-$(ARCH).tar.zst || $(MAKE) init-package
	cd src/test/e2e && go test -failfast -v -timeout 30m

.PHONY: test-external
test-external: ## Run the Zarf CLI E2E tests for an external registry and cluster
	@test -s $(ZARF_BIN) || $(MAKE) build-cli
	@test -s ./build/zarf-init-$(ARCH).tar.zst || $(MAKE) init-package
	@test -s ./build/zarf-package-flux-test-$(ARCH).tar.zst || $(ZARF_BIN) package create examples/flux-test -o build -a $(ARCH) --confirm
	cd src/test/external-test && go test -failfast -v -timeout 30m

test-built-ui: ## Run the Zarf UI E2E tests (requires `make build-ui` first)
	API_PORT=3333 API_TOKEN=insecure $(ZARF_BIN) dev ui

test-docs-and-schema:
	$(MAKE) docs-and-schema
	.hooks/check-zarf-docs-and-schema.sh

test-cves: ensure-ui-build-dir
	go run main.go tools sbom packages . -o json | grype --fail-on low

cve-report: ensure-ui-build-dir
	go run main.go tools sbom packages . -o json | grype -o template -t .hooks/grype.tmpl > build/zarf-known-cves.csv<|MERGE_RESOLUTION|>--- conflicted
+++ resolved
@@ -72,18 +72,12 @@
 build-cli-mac-apple: build-injector-registry-arm build-ui ## Build the Zarf CLI for macOS on ARM
 	GOOS=darwin GOARCH=arm64 go build -ldflags="$(BUILD_ARGS)" -o build/zarf-mac-apple main.go
 
-<<<<<<< HEAD
 build-cli-windows-amd: build-injector-registry-amd build-ui
-	GOOS=windows GOARCH=amd64 go build -ldflags="$(BUILD_ARGS)" -o build/zarf-windows-amd64.exe main.go
+	GOOS=windows GOARCH=amd64 go build -ldflags="$(BUILD_ARGS)" -o build/zarf-windows-amd64.exe main.go ## Build the Zarf CLI for Windows on AMD64
 
-build-cli-linux: build-cli-linux-amd build-cli-linux-arm
+build-cli-linux: build-cli-linux-amd build-cli-linux-arm ## Build the Zarf CLI for Linux on AMD64 and ARM
 
 build-cli: build-cli-linux-amd build-cli-linux-arm build-cli-mac-intel build-cli-mac-apple build-cli-windows-amd ## Build the CLI
-=======
-build-cli-linux: build-cli-linux-amd build-cli-linux-arm ## Build the Zarf CLI for Linux on AMD64 and ARM
-
-build-cli: build-cli-linux-amd build-cli-linux-arm build-cli-mac-intel build-cli-mac-apple ## Build the Zarf CLI
->>>>>>> 96d8a81f
 
 build-injector-registry-amd: ## Build the Zarf Injector Stage 2 for Linux on AMD64
 	CGO_ENABLED=0 GOOS=linux GOARCH=amd64 go build -ldflags="-s -w" -o build/zarf-registry-amd64 src/injector/stage2/registry.go
