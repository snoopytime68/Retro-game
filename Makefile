# SPDX-License-Identifier: Apache-2.0
# SPDX-FileCopyrightText: 2021-Present The Zarf Authors

# Provide a default value for the operating system architecture used in tests, e.g. " APPLIANCE_MODE=true|false make test-e2e ARCH=arm64"
ARCH ?= amd64
######################################################################################

# Figure out which Zarf binary we should use based on the operating system we are on
ZARF_BIN := ./build/zarf
ifeq ($(OS),Windows_NT)
	ZARF_BIN := $(addsuffix .exe,$(ZARF_BIN))
else
	UNAME_S := $(shell uname -s)
	UNAME_P := $(shell uname -p)
	ifneq ($(UNAME_S),Linux)
		ifeq ($(UNAME_S),Darwin)
			ZARF_BIN := $(addsuffix -mac,$(ZARF_BIN))
		endif
		ifeq ($(UNAME_P),i386)
			ZARF_BIN := $(addsuffix -intel,$(ZARF_BIN))
		endif
		ifeq ($(UNAME_P),arm)
			ZARF_BIN := $(addsuffix -apple,$(ZARF_BIN))
		endif
	endif
endif

CLI_VERSION ?= $(if $(shell git describe --tags),$(shell git describe --tags),"UnknownVersion")
GIT_SHA := $(if $(shell git rev-parse HEAD),$(shell git rev-parse HEAD),"")
BUILD_DATE := $(shell date -u +'%Y-%m-%dT%H:%M:%SZ')
BUILD_ARGS := -s -w -X 'github.com/defenseunicorns/zarf/src/config.CLIVersion=$(CLI_VERSION)' -X 'k8s.io/component-base/version.gitVersion=v0.0.0+zarf$(CLI_VERSION)' -X 'k8s.io/component-base/version.gitCommit=$(GIT_SHA)' -X 'k8s.io/component-base/version.buildDate=$(BUILD_DATE)'
.DEFAULT_GOAL := help

.PHONY: help
help: ## Display this help information
	@grep -E '^[a-zA-Z_-]+:.*?## .*$$' $(MAKEFILE_LIST) \
	  | sort | awk 'BEGIN {FS = ":.*?## "}; \
	  {printf "\033[36m%-30s\033[0m %s\n", $$1, $$2}'

clean: ## Clean the build directory
	rm -rf build

destroy: ## Run `zarf destroy` on the current cluster
	$(ZARF_BIN) destroy --confirm --remove-components
	rm -fr build

delete-packages: ## Delete all Zarf package tarballs in the project recursively
	find . -type f -name 'zarf-package-*' -delete

# INTERNAL: used to ensure the ui directory exists
ensure-ui-build-dir:
	mkdir -p build/ui
	touch build/ui/index.html

# INTERNAL: used to build the UI only if necessary
check-ui:
	@ if [ ! -z "$(shell command -v shasum)" ]; then\
		if test "$(shell ./hack/print-ui-diff.sh | shasum)" != "$(shell cat build/ui/git-info.txt | shasum)" ; then\
			$(MAKE) build-ui;\
			./hack/print-ui-diff.sh > build/ui/git-info.txt;\
		fi;\
	else\
		$(MAKE) build-ui;\
	fi

build-ui: ## Build the Zarf UI
	npm --prefix src/ui ci
	npm --prefix src/ui run build

build-cli-linux-amd: check-ui ## Build the Zarf CLI for Linux on AMD64
	CGO_ENABLED=0 GOOS=linux GOARCH=amd64 go build -ldflags="$(BUILD_ARGS)" -o build/zarf main.go

build-cli-linux-arm: check-ui ## Build the Zarf CLI for Linux on ARM
	CGO_ENABLED=0 GOOS=linux GOARCH=arm64 go build -ldflags="$(BUILD_ARGS)" -o build/zarf-arm main.go

build-cli-mac-intel: check-ui ## Build the Zarf CLI for macOS on AMD64
	GOOS=darwin GOARCH=amd64 go build -ldflags="$(BUILD_ARGS)" -o build/zarf-mac-intel main.go

build-cli-mac-apple: check-ui ## Build the Zarf CLI for macOS on ARM
	GOOS=darwin GOARCH=arm64 go build -ldflags="$(BUILD_ARGS)" -o build/zarf-mac-apple main.go

build-cli-windows-amd: check-ui ## Build the Zarf CLI for Windows on AMD64
	GOOS=windows GOARCH=amd64 go build -ldflags="$(BUILD_ARGS)" -o build/zarf.exe main.go ## Build the Zarf CLI for Windows on AMD64

build-cli-windows-arm: check-ui ## Build the Zarf CLI for Windows on ARM
	GOOS=windows GOARCH=arm64 go build -ldflags="$(BUILD_ARGS)" -o build/zarf-arm.exe main.go ## Build the Zarf CLI for Windows on ARM

build-cli-linux: build-cli-linux-amd build-cli-linux-arm ## Build the Zarf CLI for Linux on AMD64 and ARM

build-cli: build-cli-linux-amd build-cli-linux-arm build-cli-mac-intel build-cli-mac-apple build-cli-windows-amd build-cli-windows-arm ## Build the CLI

docs-and-schema: ensure-ui-build-dir ## Generate the Zarf Documentation and Schema
	docs/gen-cli-docs.sh
	ZARF_CONFIG=hack/empty-config.toml hack/create-zarf-schema.sh

dev: ensure-ui-build-dir ## Start a Dev Server for the Zarf UI
	go mod download
	npm --prefix src/ui ci
	npm --prefix src/ui run dev

# INTERNAL: a shim used to build the agent image only if needed on Windows using the `test` command
init-package-local-agent:
	@test "$(AGENT_IMAGE_TAG)" != "local" || $(MAKE) build-local-agent-image

build-local-agent-image: ## Build the Zarf agent image to be used in a locally built init package
	@ if [ "$(ARCH)" = "amd64" ] && [ ! -s ./build/zarf ]; then $(MAKE) build-cli-linux-amd; fi
	@ if [ "$(ARCH)" = "amd64" ]; then cp build/zarf build/zarf-linux-amd64; fi
	@ if [ "$(ARCH)" = "arm64" ] && [ ! -s ./build/zarf-arm ]; then $(MAKE) build-cli-linux-arm; fi
	@ if [ "$(ARCH)" = "arm64" ]; then cp build/zarf-arm build/zarf-linux-arm64; fi
	docker buildx build --load --platform linux/$(ARCH) --tag ghcr.io/defenseunicorns/zarf/agent:local .
	@ if [ "$(ARCH)" = "amd64" ]; then rm build/zarf-linux-amd64; fi
	@ if [ "$(ARCH)" = "arm64" ]; then rm build/zarf-linux-arm64; fi

init-package: ## Create the zarf init package (must `brew install coreutils` on macOS and have `docker` first)
	@test -s $(ZARF_BIN) || $(MAKE) build-cli
	$(ZARF_BIN) package create -o build -a $(ARCH) --confirm .

# INTERNAL: used to build a release version of the init package with a specific agent image
release-init-package:
	$(ZARF_BIN) package create -o build -a $(ARCH) --set AGENT_IMAGE_TAG=$(AGENT_IMAGE_TAG) --confirm .

<<<<<<< HEAD
# INTERNAL used to build the dos games packages for release
build-release-packages:
	$(ZARF_BIN) package create -o build -a amd64 examples/dos-games --confirm
	$(ZARF_BIN) package create -o build -a arm64 examples/dos-games --confirm


# INTERNAL used to publish the dos games packages to GHCR
publish-release-packages:
	$(ZARF_BIN) package publish ./build/zarf-package-dos-games-amd64-1.0.0.tar.zst oci://ghcr.io/defenseunicorns/zarf-package
	$(ZARF_BIN) package publish ./build/zarf-package-dos-games-arm64-1.0.0.tar.zst oci://ghcr.io/defenseunicorns/zarf-package
=======
# INTERNAL: used to build an iron bank version of the init package with an ib version of the registry image
ib-init-package:
	@test -s $(ZARF_BIN) || $(MAKE) build-cli
	$(ZARF_BIN) package create -o build -a $(ARCH) --confirm . \
		--set REGISTRY_IMAGE_DOMAIN="registry1.dso.mil/" \
		--set REGISTRY_IMAGE="ironbank/opensource/docker/registry-v2" \
		--set REGISTRY_IMAGE_TAG="2.8.2"
>>>>>>> 02150cfd

build-examples: ## Build all of the example packages
	@test -s $(ZARF_BIN) || $(MAKE) build-cli

	@test -s ./build/zarf-package-dos-games-$(ARCH)-1.0.0.tar.zst || $(ZARF_BIN) package create examples/dos-games -o build -a $(ARCH) --confirm

	@test -s ./build/zarf-package-manifests-$(ARCH)-0.0.1.tar.zst || $(ZARF_BIN) package create examples/manifests -o build -a $(ARCH) --confirm

	@test -s ./build/zarf-package-component-actions-$(ARCH).tar.zst || $(ZARF_BIN) package create examples/component-actions -o build -a $(ARCH) --confirm

	@test -s ./build/zarf-package-component-choice-$(ARCH).tar.zst || $(ZARF_BIN) package create examples/component-choice -o build -a $(ARCH) --confirm

	@test -s ./build/zarf-package-variables-$(ARCH).tar.zst || $(ZARF_BIN) package create examples/variables --set NGINX_VERSION=1.23.3 -o build -a $(ARCH) --confirm

	@test -s ./build/zarf-package-kiwix-$(ARCH)-3.5.0.tar || $(ZARF_BIN) package create examples/kiwix -o build -a $(ARCH) --confirm

	@test -s ./build/zarf-package-git-data-$(ARCH)-0.0.1.tar.zst || $(ZARF_BIN) package create examples/git-data -o build -a $(ARCH) --confirm

	@test -s ./build/zarf-package-helm-charts-$(ARCH)-0.0.1.tar.zst || $(ZARF_BIN) package create examples/helm-charts -o build -a $(ARCH) --confirm

	@test -s ./build/zarf-package-podinfo-flux-$(ARCH).tar.zst || $(ZARF_BIN) package create examples/podinfo-flux -o build -a $(ARCH) --confirm

	@test -s ./build/zarf-package-yolo-$(ARCH).tar.zst || $(ZARF_BIN) package create examples/yolo -o build -a $(ARCH) --confirm

## NOTE: Requires an existing cluster or the env var APPLIANCE_MODE=true
.PHONY: test-e2e
test-e2e: build-examples ## Run all of the core Zarf CLI E2E tests (builds any deps that aren't present)
	@test -s ./build/zarf-init-$(ARCH)-$(CLI_VERSION).tar.zst || $(MAKE) init-package
	cd src/test/e2e && go test -failfast -v -timeout 30m

## NOTE: Requires an existing cluster
.PHONY: test-external
test-external: ## Run the Zarf CLI E2E tests for an external registry and cluster
	@test -s $(ZARF_BIN) || $(MAKE) build-cli
	@test -s ./build/zarf-init-$(ARCH)-$(CLI_VERSION).tar.zst || $(MAKE) init-package
	@test -s ./build/zarf-package-podinfo-flux-$(ARCH).tar.zst || $(ZARF_BIN) package create examples/podinfo-flux -o build -a $(ARCH) --confirm
	cd src/test/external && go test -failfast -v -timeout 30m

## NOTE: Requires an existing cluster and
.PHONY: test-upgrade
test-upgrade: ## Run the Zarf CLI E2E tests for an external registry and cluster
	@test -s $(ZARF_BIN) || $(MAKE) build-cli
	[ -n "$(shell zarf version)" ] || (echo "Zarf must be installed prior to the upgrade test" && exit 1)
	[ -n "$(shell zarf package list 2>&1 | grep test-upgrade-package)" ] || (echo "Zarf must be initialized and have the 6.3.3 upgrade-test package installed prior to the upgrade test" && exit 1)
	@test -s "zarf-package-test-upgrade-package-amd64-6.3.4.tar.zst" || zarf package create src/test/upgrade/ --set PODINFO_VERSION=6.3.4 --confirm
	cd src/test/upgrade && go test -failfast -v -timeout 30m

.PHONY: test-unit
test-unit: ensure-ui-build-dir ## Run unit tests within the src/pkg and the bigbang extension directory
	cd src/pkg && go test ./... -failfast -v -timeout 30m
	cd src/extensions/bigbang && go test ./. -failfast -v timeout 30m

.PHONY: test-ui
test-ui: ## Run the Zarf UI E2E tests (requires `make build-ui` first) (run with env CI=true to use build/zarf)
	export NODE_PATH=$(CURDIR)/src/ui/node_modules && \
	npm --prefix src/ui run test:pre-init && \
	npm --prefix src/ui run test:init && \
	npm --prefix src/ui run test:post-init && \
	npm --prefix src/ui run test:connect

.PHONY: test-ui-dev-server
# INTERNAL: used to start a dev version of the API server for the Zarf Web UI tests (locally)
test-ui-dev-server:
	API_DEV_PORT=5173 \
		API_PORT=3333 \
		API_TOKEN=insecure \
		go run -ldflags="$(BUILD_ARGS)" main.go dev ui -l=trace

.PHONY: test-ui-build-server
# INTERNAL: used to start the built version of the API server for the Zarf Web UI (in CI)
test-ui-build-server:
	API_PORT=3333 API_TOKEN=insecure $(ZARF_BIN) dev ui

# INTERNAL: used to test that a dev has ran `make docs-and-schema` in their PR
test-docs-and-schema:
	$(MAKE) docs-and-schema
	hack/check-zarf-docs-and-schema.sh

# INTERNAL: used to test for new CVEs that may have been introduced
test-cves: ensure-ui-build-dir
	go run main.go tools sbom packages . -o json --exclude './docs-website' | grype --fail-on low

cve-report: ensure-ui-build-dir ## Create a CVE report for the current project (must `brew install grype` first)
	go run main.go tools sbom packages . -o json --exclude './docs-website' | grype -o template -t hack/grype.tmpl > build/zarf-known-cves.csv

lint-go: ## Run revive to lint the go code (must `brew install revive` first)
	revive -config revive.toml -exclude src/cmd/viper.go -formatter stylish ./src/...<|MERGE_RESOLUTION|>--- conflicted
+++ resolved
@@ -119,26 +119,23 @@
 release-init-package:
 	$(ZARF_BIN) package create -o build -a $(ARCH) --set AGENT_IMAGE_TAG=$(AGENT_IMAGE_TAG) --confirm .
 
-<<<<<<< HEAD
+# INTERNAL: used to build an iron bank version of the init package with an ib version of the registry image
+ib-init-package:
+	@test -s $(ZARF_BIN) || $(MAKE) build-cli
+	$(ZARF_BIN) package create -o build -a $(ARCH) --confirm . \
+		--set REGISTRY_IMAGE_DOMAIN="registry1.dso.mil/" \
+		--set REGISTRY_IMAGE="ironbank/opensource/docker/registry-v2" \
+		--set REGISTRY_IMAGE_TAG="2.8.2"
+
 # INTERNAL used to build the dos games packages for release
 build-release-packages:
 	$(ZARF_BIN) package create -o build -a amd64 examples/dos-games --confirm
 	$(ZARF_BIN) package create -o build -a arm64 examples/dos-games --confirm
 
-
 # INTERNAL used to publish the dos games packages to GHCR
 publish-release-packages:
 	$(ZARF_BIN) package publish ./build/zarf-package-dos-games-amd64-1.0.0.tar.zst oci://ghcr.io/defenseunicorns/zarf-package
 	$(ZARF_BIN) package publish ./build/zarf-package-dos-games-arm64-1.0.0.tar.zst oci://ghcr.io/defenseunicorns/zarf-package
-=======
-# INTERNAL: used to build an iron bank version of the init package with an ib version of the registry image
-ib-init-package:
-	@test -s $(ZARF_BIN) || $(MAKE) build-cli
-	$(ZARF_BIN) package create -o build -a $(ARCH) --confirm . \
-		--set REGISTRY_IMAGE_DOMAIN="registry1.dso.mil/" \
-		--set REGISTRY_IMAGE="ironbank/opensource/docker/registry-v2" \
-		--set REGISTRY_IMAGE_TAG="2.8.2"
->>>>>>> 02150cfd
 
 build-examples: ## Build all of the example packages
 	@test -s $(ZARF_BIN) || $(MAKE) build-cli
