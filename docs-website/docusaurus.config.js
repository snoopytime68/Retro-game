--- conflicted
+++ resolved
@@ -6,60 +6,6 @@
 
 /** @type {import('@docusaurus/types').Config} */
 const config = {
-<<<<<<< HEAD
-	title: 'Zarf Documentation',
-	tagline: 'Airgap is hard. Zarf makes it easy.',
-	url: 'https://zarf.dev',
-	baseUrl: '/',
-	onBrokenLinks: 'warn',
-	onBrokenMarkdownLinks: 'warn',
-	favicon: 'img/favicon.svg',
-	organizationName: 'Defense Unicorns', // Usually your GitHub org/user name.
-	projectName: 'Zarf', // Usually your repo name.
-	markdown: {
-		mermaid: true
-	},
-	themes: [
-		[require.resolve('@easyops-cn/docusaurus-search-local'), { hashed: true }],
-		[require.resolve('@docusaurus/theme-mermaid'), { hashed: true }]
-	],
-	presets: [
-		[
-			'classic',
-			/** @type {import('@docusaurus/preset-classic').Options} */
-			({
-				docs: {
-					path: '..',
-					include: [
-						'CONTRIBUTING.md',
-						'adr/**/*.{md,mdx}',
-						'docs/**/*.{md,mdx}',
-						'examples/**/*.{md,mdx}',
-						'packages/**/*.{md,mdx}'
-					],
-					sidebarPath: require.resolve('./src/sidebars.js'),
-					editUrl: ({ docPath }) => {
-						// TODO: (@RAZZLE) once examples have been fixed, change this url to edit: `https://github.com/defenseunicorns/zarf/edit/main/${docPath}`
-						return `https://github.com/defenseunicorns/zarf/tree/main/${docPath}`; // <-- to view
-					},
-					routeBasePath: '/',
-					async sidebarItemsGenerator({ defaultSidebarItemsGenerator, ...args }) {
-						const sidebarItems = await defaultSidebarItemsGenerator(args);
-						if (args.item.dirName === 'examples') {
-							// This hack removes the "Overview" page from the sidebar on the examples page
-							return sidebarItems.slice(1);
-						}
-						return sidebarItems;
-					}
-				},
-				blog: false,
-				theme: {
-					customCss: [require.resolve('./src/css/custom.css')]
-				}
-			})
-		]
-	],
-=======
   title: 'Zarf Documentation',
   tagline: 'Airgap is hard. Zarf makes it easy.',
   url: 'https://zarf.dev',
@@ -130,7 +76,6 @@
       }),
     ],
   ],
->>>>>>> 86530118
 
 	themeConfig:
 		/** @type {import('@docusaurus/preset-classic').ThemeConfig} */
