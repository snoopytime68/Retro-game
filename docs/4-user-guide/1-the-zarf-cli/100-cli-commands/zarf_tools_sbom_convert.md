## zarf tools sbom convert

Convert between SBOM formats

### Synopsis

[Experimental] Convert SBOM files to, and from, SPDX, CycloneDX and Syft's format. For more info about data loss between formats see https://github.com/anchore/syft#format-conversion-experimental

```
zarf tools sbom convert [SOURCE-SBOM] -o [FORMAT] [flags]
```

### Options

```
      --catalogers stringArray     enable one or more package catalogers
  -d, --dockerfile string          include dockerfile for upload to Anchore Enterprise
      --exclude stringArray        exclude paths from being scanned using a glob expression
<<<<<<< HEAD
      --external-sources-enabled   shut off any use of external sources during sbom generation (default false
=======
>>>>>>> 7dab0ab1
      --file string                file to write the default report output to (default is STDOUT)
  -h, --help                       help for convert
  -H, --host string                the hostname or URL of the Anchore Enterprise instance to upload to
      --import-timeout uint        set a timeout duration (in seconds) for the upload to Anchore Enterprise (default 30)
  -o, --output stringArray         report output format, options=[syft-json cyclonedx-xml cyclonedx-json github github-json spdx-tag-value spdx-json table text template] (default [table])
      --overwrite-existing-image   overwrite an existing image during the upload to Anchore Enterprise
  -p, --password string            the password to authenticate against Anchore Enterprise
      --platform string            an optional platform specifier for container image sources (e.g. 'linux/arm64', 'linux/arm64/v8', 'arm64', 'linux')
  -s, --scope string               selection of layers to catalog, options=[Squashed AllLayers] (default "Squashed")
  -t, --template string            specify the path to a Go template file
  -u, --username string            the username to authenticate against Anchore Enterprise
```

### Options inherited from parent commands

```
  -a, --architecture string   Architecture for OCI images
  -c, --config string         application config file
  -l, --log-level string      Log level when running Zarf. Valid options are: warn, info, debug, trace
      --no-progress           Disable fancy UI progress bars, spinners, logos, etc.
  -q, --quiet                 suppress all logging output
  -v, --verbose count         increase verbosity (-v = info, -vv = debug)
```

### SEE ALSO

* [zarf tools sbom](zarf_tools_sbom.md)	 - SBOM tools provided by Anchore Syft
<|MERGE_RESOLUTION|>--- conflicted
+++ resolved
@@ -16,10 +16,6 @@
       --catalogers stringArray     enable one or more package catalogers
   -d, --dockerfile string          include dockerfile for upload to Anchore Enterprise
       --exclude stringArray        exclude paths from being scanned using a glob expression
-<<<<<<< HEAD
-      --external-sources-enabled   shut off any use of external sources during sbom generation (default false
-=======
->>>>>>> 7dab0ab1
       --file string                file to write the default report output to (default is STDOUT)
   -h, --help                       help for convert
   -H, --host string                the hostname or URL of the Anchore Enterprise instance to upload to
