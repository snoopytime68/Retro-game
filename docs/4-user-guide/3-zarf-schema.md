# Zarf Package Schema

| Type                      | `object`                                                                                                                          |
| ------------------------- | --------------------------------------------------------------------------------------------------------------------------------- |
| **Additional properties** | [![Any type: allowed](https://img.shields.io/badge/Any%20type-allowed-green)](# "Additional Properties of any type are allowed.") |
| **Defined in**            | #/definitions/ZarfPackage                                                                                                         |

<details>
<summary><strong> <a name="kind"></a>kind *</strong>

</summary>
&nbsp;
<blockquote>

![Required](https://img.shields.io/badge/Required-red)

**Description:** The kind of Zarf package

| Type        | `enum (of string)`    |
| ----------- | --------------------- |
| **Default** | `"ZarfPackageConfig"` |

:::note
Must be one of:
* "ZarfInitConfig"
* "ZarfPackageConfig"
:::

</blockquote>
</details>

<details>
<summary><strong> <a name="metadata"></a>metadata</strong>

</summary>
&nbsp;
<blockquote>

**Description:** Package metadata

| Type                      | `object`                                                                                                                          |
| ------------------------- | --------------------------------------------------------------------------------------------------------------------------------- |
| **Additional properties** | [![Any type: allowed](https://img.shields.io/badge/Any%20type-allowed-green)](# "Additional Properties of any type are allowed.") |
| **Defined in**            | #/definitions/ZarfMetadata                                                                                                        |

<details>
<summary><strong> <a name="metadata_name"></a>name *</strong>

</summary>
&nbsp;
<blockquote>

![Required](https://img.shields.io/badge/Required-red)

**Description:** Name to identify this Zarf package

| Type | `string` |
| ---- | -------- |

| Restrictions                      |                                                                                   |
| --------------------------------- | --------------------------------------------------------------------------------- |
| **Must match regular expression** | ```^[a-z0-9\-]+$``` [Test](https://regex101.com/?regex=%5E%5Ba-z0-9%5C-%5D%2B%24) |

</blockquote>
</details>

<details>
<summary><strong> <a name="metadata_description"></a>description</strong>

</summary>
&nbsp;
<blockquote>

**Description:** Additional information about this package

| Type | `string` |
| ---- | -------- |

</blockquote>
</details>

<details>
<summary><strong> <a name="metadata_version"></a>version</strong>

</summary>
&nbsp;
<blockquote>

**Description:** Generic string to track the package version by a package author

| Type | `string` |
| ---- | -------- |

</blockquote>
</details>

<details>
<summary><strong> <a name="metadata_url"></a>url</strong>

</summary>
&nbsp;
<blockquote>

**Description:** Link to package information when online

| Type | `string` |
| ---- | -------- |

</blockquote>
</details>

<details>
<summary><strong> <a name="metadata_image"></a>image</strong>

</summary>
&nbsp;
<blockquote>

**Description:** An image URL to embed in this package for future Zarf UI listing

| Type | `string` |
| ---- | -------- |

</blockquote>
</details>

<details>
<summary><strong> <a name="metadata_uncompressed"></a>uncompressed</strong>

</summary>
&nbsp;
<blockquote>

**Description:** Disable compression of this package

| Type | `boolean` |
| ---- | --------- |

</blockquote>
</details>

<details>
<summary><strong> <a name="metadata_architecture"></a>architecture</strong>

</summary>
&nbsp;
<blockquote>

**Description:** The target cluster architecture of this package

| Type | `string` |
| ---- | -------- |

</blockquote>
</details>

</blockquote>
</details>

<details>
<summary><strong> <a name="build"></a>build</strong>

</summary>
&nbsp;
<blockquote>

**Description:** Zarf-generated package build data

| Type                      | `object`                                                                                                                          |
| ------------------------- | --------------------------------------------------------------------------------------------------------------------------------- |
| **Additional properties** | [![Any type: allowed](https://img.shields.io/badge/Any%20type-allowed-green)](# "Additional Properties of any type are allowed.") |
| **Defined in**            | #/definitions/ZarfBuildData                                                                                                       |

<details>
<summary><strong> <a name="build_terminal"></a>terminal *</strong>

</summary>
&nbsp;
<blockquote>

![Required](https://img.shields.io/badge/Required-red)

| Type | `string` |
| ---- | -------- |

</blockquote>
</details>

<details>
<summary><strong> <a name="build_user"></a>user *</strong>

</summary>
&nbsp;
<blockquote>

![Required](https://img.shields.io/badge/Required-red)

| Type | `string` |
| ---- | -------- |

</blockquote>
</details>

<details>
<summary><strong> <a name="build_architecture"></a>architecture *</strong>

</summary>
&nbsp;
<blockquote>

![Required](https://img.shields.io/badge/Required-red)

| Type | `string` |
| ---- | -------- |

</blockquote>
</details>

<details>
<summary><strong> <a name="build_timestamp"></a>timestamp *</strong>

</summary>
&nbsp;
<blockquote>

![Required](https://img.shields.io/badge/Required-red)

| Type | `string` |
| ---- | -------- |

</blockquote>
</details>

<details>
<summary><strong> <a name="build_version"></a>version *</strong>

</summary>
&nbsp;
<blockquote>

![Required](https://img.shields.io/badge/Required-red)

| Type | `string` |
| ---- | -------- |

</blockquote>
</details>

</blockquote>
</details>

<details>
<summary><strong> <a name="components"></a>components *</strong>

</summary>
&nbsp;
<blockquote>

![Required](https://img.shields.io/badge/Required-red)

**Description:** List of components to deploy in this package

| Type | `array` |
| ---- | ------- |

|                      | Array restrictions |
| -------------------- | ------------------ |
| **Min items**        | N/A                |
| **Max items**        | N/A                |
| **Items unicity**    | False              |
| **Additional items** | False              |
| **Tuple validation** | See below          |

 ## <a name="autogenerated_heading_2"></a>ZarfComponent  

| Type                      | `object`                                                                                                                          |
| ------------------------- | --------------------------------------------------------------------------------------------------------------------------------- |
| **Additional properties** | [![Any type: allowed](https://img.shields.io/badge/Any%20type-allowed-green)](# "Additional Properties of any type are allowed.") |
| **Defined in**            | #/definitions/ZarfComponent                                                                                                       |

<details>
<summary><strong> <a name="components_items_name"></a>name</strong>

</summary>
&nbsp;
<blockquote>

**Description:** The name of the component

| Type | `string` |
| ---- | -------- |

| Restrictions                      |                                                                                   |
| --------------------------------- | --------------------------------------------------------------------------------- |
| **Must match regular expression** | ```^[a-z0-9\-]+$``` [Test](https://regex101.com/?regex=%5E%5Ba-z0-9%5C-%5D%2B%24) |

</blockquote>
</details>

<details>
<summary><strong> <a name="components_items_description"></a>description</strong>

</summary>
&nbsp;
<blockquote>

**Description:** Message to include during package deploy describing the purpose of this component

| Type | `string` |
| ---- | -------- |

</blockquote>
</details>

<details>
<summary><strong> <a name="components_items_default"></a>default</strong>

</summary>
&nbsp;
<blockquote>

**Description:** Determines the default Y/N state for installing this component on package deploy

| Type | `boolean` |
| ---- | --------- |

</blockquote>
</details>

<details>
<summary><strong> <a name="components_items_required"></a>required</strong>

</summary>
&nbsp;
<blockquote>

**Description:** Do not prompt user to install this component

| Type | `boolean` |
| ---- | --------- |

</blockquote>
</details>

<details>
<summary><strong> <a name="components_items_only"></a>only</strong>

</summary>
&nbsp;
<blockquote>

**Description:** Filter when this component is included in package creation or deployment

| Type                      | `object`                                                                                                                          |
| ------------------------- | --------------------------------------------------------------------------------------------------------------------------------- |
| **Additional properties** | [![Any type: allowed](https://img.shields.io/badge/Any%20type-allowed-green)](# "Additional Properties of any type are allowed.") |
| **Defined in**            | #/definitions/ZarfComponentOnlyTarget                                                                                             |

<details>
<summary><strong> <a name="components_items_only_localOS"></a>localOS</strong>

</summary>
&nbsp;
<blockquote>

**Description:** Only deploy component to specified OS

| Type | `enum (of string)` |
| ---- | ------------------ |

:::note
Must be one of:
* "linux"
* "darwin"
* "windows"
:::

</blockquote>
</details>

<details>
<summary><strong> <a name="components_items_only_cluster"></a>cluster</strong>

</summary>
&nbsp;
<blockquote>

**Description:** Only deploy component to specified clusters

| Type                      | `object`                                                                                                                          |
| ------------------------- | --------------------------------------------------------------------------------------------------------------------------------- |
| **Additional properties** | [![Any type: allowed](https://img.shields.io/badge/Any%20type-allowed-green)](# "Additional Properties of any type are allowed.") |
| **Defined in**            | #/definitions/ZarfComponentOnlyCluster                                                                                            |

<details>
<summary><strong> <a name="components_items_only_cluster_architecture"></a>architecture</strong>

</summary>
&nbsp;
<blockquote>

**Description:** Only create and deploy to clusters of the given architecture

| Type | `enum (of string)` |
| ---- | ------------------ |

:::note
Must be one of:
* "amd64"
* "arm64"
:::

</blockquote>
</details>

<details>
<summary><strong> <a name="components_items_only_cluster_distros"></a>distros</strong>

</summary>
&nbsp;
<blockquote>

**Description:** Future use

| Type | `array of string` |
| ---- | ----------------- |

|                      | Array restrictions |
| -------------------- | ------------------ |
| **Min items**        | N/A                |
| **Max items**        | N/A                |
| **Items unicity**    | False              |
| **Additional items** | False              |
| **Tuple validation** | See below          |

 ## <a name="autogenerated_heading_3"></a>distros items  

| Type | `string` |
| ---- | -------- |

</blockquote>
</details>

</blockquote>
</details>

</blockquote>
</details>

<details>
<summary><strong> <a name="components_items_group"></a>group</strong>

</summary>
&nbsp;
<blockquote>

**Description:** Create a user selector field based on all components in the same group

| Type | `string` |
| ---- | -------- |

</blockquote>
</details>

<details>
<summary><strong> <a name="components_items_cosignKeyPath"></a>cosignKeyPath</strong>

</summary>
&nbsp;
<blockquote>

**Description:** Specify a path to a public key to validate signed online resources

| Type | `string` |
| ---- | -------- |

</blockquote>
</details>

<details>
<summary><strong> <a name="components_items_import"></a>import</strong>

</summary>
&nbsp;
<blockquote>

**Description:** Import a component from another Zarf package

| Type                      | `object`                                                                                                                          |
| ------------------------- | --------------------------------------------------------------------------------------------------------------------------------- |
| **Additional properties** | [![Any type: allowed](https://img.shields.io/badge/Any%20type-allowed-green)](# "Additional Properties of any type are allowed.") |
| **Defined in**            | #/definitions/ZarfComponentImport                                                                                                 |

<details>
<summary><strong> <a name="components_items_import_name"></a>name</strong>

</summary>
&nbsp;
<blockquote>

| Type | `string` |
| ---- | -------- |

</blockquote>
</details>

<details>
<summary><strong> <a name="components_items_import_path"></a>path *</strong>

</summary>
&nbsp;
<blockquote>

![Required](https://img.shields.io/badge/Required-red)

| Type | `string` |
| ---- | -------- |

| Restrictions                      |                                                                                                                       |
| --------------------------------- | --------------------------------------------------------------------------------------------------------------------- |
| **Must match regular expression** | ```^(?!.*###ZARF_PKG_VAR_).*$``` [Test](https://regex101.com/?regex=%5E%28%3F%21.%2A%23%23%23ZARF_PKG_VAR_%29.%2A%24) |

</blockquote>
</details>

</blockquote>
</details>

<details>
<summary><strong> <a name="components_items_scripts"></a>scripts</strong>

</summary>
&nbsp;
<blockquote>

**Description:** Custom commands to run before or after package deployment

| Type                      | `object`                                                                                                                          |
| ------------------------- | --------------------------------------------------------------------------------------------------------------------------------- |
| **Additional properties** | [![Any type: allowed](https://img.shields.io/badge/Any%20type-allowed-green)](# "Additional Properties of any type are allowed.") |
| **Defined in**            | #/definitions/ZarfComponentScripts                                                                                                |

<details>
<summary><strong> <a name="components_items_scripts_showOutput"></a>showOutput</strong>

</summary>
&nbsp;
<blockquote>

**Description:** Show the output of the script during package deployment

| Type | `boolean` |
| ---- | --------- |

</blockquote>
</details>

<details>
<summary><strong> <a name="components_items_scripts_timeoutSeconds"></a>timeoutSeconds</strong>

</summary>
&nbsp;
<blockquote>

**Description:** Timeout in seconds for the script

| Type | `integer` |
| ---- | --------- |

</blockquote>
</details>

<details>
<summary><strong> <a name="components_items_scripts_retry"></a>retry</strong>

</summary>
&nbsp;
<blockquote>

**Description:** Retry the script if it fails

| Type | `boolean` |
| ---- | --------- |

</blockquote>
</details>

<details>
<summary><strong> <a name="components_items_scripts_prepare"></a>prepare</strong>

</summary>
&nbsp;
<blockquote>

**Description:** Scripts to run before the component is added during package create

| Type | `array of string` |
| ---- | ----------------- |

|                      | Array restrictions |
| -------------------- | ------------------ |
| **Min items**        | N/A                |
| **Max items**        | N/A                |
| **Items unicity**    | False              |
| **Additional items** | False              |
| **Tuple validation** | See below          |

 ## <a name="autogenerated_heading_4"></a>prepare items  

| Type | `string` |
| ---- | -------- |

</blockquote>
</details>

<details>
<summary><strong> <a name="components_items_scripts_before"></a>before</strong>

</summary>
&nbsp;
<blockquote>

**Description:** Scripts to run before the component is deployed

| Type | `array of string` |
| ---- | ----------------- |

|                      | Array restrictions |
| -------------------- | ------------------ |
| **Min items**        | N/A                |
| **Max items**        | N/A                |
| **Items unicity**    | False              |
| **Additional items** | False              |
| **Tuple validation** | See below          |

 ## <a name="autogenerated_heading_5"></a>before items  

| Type | `string` |
| ---- | -------- |

</blockquote>
</details>

<details>
<summary><strong> <a name="components_items_scripts_after"></a>after</strong>

</summary>
&nbsp;
<blockquote>

**Description:** Scripts to run after the component successfully deploys

| Type | `array of string` |
| ---- | ----------------- |

|                      | Array restrictions |
| -------------------- | ------------------ |
| **Min items**        | N/A                |
| **Max items**        | N/A                |
| **Items unicity**    | False              |
| **Additional items** | False              |
| **Tuple validation** | See below          |

 ## <a name="autogenerated_heading_6"></a>after items  

| Type | `string` |
| ---- | -------- |

</blockquote>
</details>

</blockquote>
</details>

<details>
<summary><strong> <a name="components_items_files"></a>files</strong>

</summary>
&nbsp;
<blockquote>

**Description:** Files to place on disk during package deployment

| Type | `array` |
| ---- | ------- |

|                      | Array restrictions |
| -------------------- | ------------------ |
| **Min items**        | N/A                |
| **Max items**        | N/A                |
| **Items unicity**    | False              |
| **Additional items** | False              |
| **Tuple validation** | See below          |

 ## <a name="autogenerated_heading_7"></a>ZarfFile  

| Type                      | `object`                                                                                                                          |
| ------------------------- | --------------------------------------------------------------------------------------------------------------------------------- |
| **Additional properties** | [![Any type: allowed](https://img.shields.io/badge/Any%20type-allowed-green)](# "Additional Properties of any type are allowed.") |
| **Defined in**            | #/definitions/ZarfFile                                                                                                            |

<details>
<summary><strong> <a name="components_items_files_items_source"></a>source *</strong>

</summary>
&nbsp;
<blockquote>

![Required](https://img.shields.io/badge/Required-red)

**Description:** Local file path or remote URL to add to the package

| Type | `string` |
| ---- | -------- |

</blockquote>
</details>

<details>
<summary><strong> <a name="components_items_files_items_shasum"></a>shasum</strong>

</summary>
&nbsp;
<blockquote>

**Description:** SHA256 checksum of the file if the source is a URL

| Type | `string` |
| ---- | -------- |

</blockquote>
</details>

<details>
<summary><strong> <a name="components_items_files_items_target"></a>target *</strong>

</summary>
&nbsp;
<blockquote>

![Required](https://img.shields.io/badge/Required-red)

**Description:** The absolute or relative path where the file should be copied to during package deploy

| Type | `string` |
| ---- | -------- |

</blockquote>
</details>

<details>
<summary><strong> <a name="components_items_files_items_executable"></a>executable</strong>

</summary>
&nbsp;
<blockquote>

**Description:** Determines if the file should be made executable during package deploy

| Type | `boolean` |
| ---- | --------- |

</blockquote>
</details>

<details>
<summary><strong> <a name="components_items_files_items_symlinks"></a>symlinks</strong>

</summary>
&nbsp;
<blockquote>

**Description:** List of symlinks to create during package deploy

| Type | `array of string` |
| ---- | ----------------- |

|                      | Array restrictions |
| -------------------- | ------------------ |
| **Min items**        | N/A                |
| **Max items**        | N/A                |
| **Items unicity**    | False              |
| **Additional items** | False              |
| **Tuple validation** | See below          |

 ## <a name="autogenerated_heading_8"></a>symlinks items  

| Type | `string` |
| ---- | -------- |

</blockquote>
</details>

</blockquote>
</details>

<details>
<summary><strong> <a name="components_items_charts"></a>charts</strong>

</summary>
&nbsp;
<blockquote>

**Description:** Helm charts to install during package deploy

| Type | `array` |
| ---- | ------- |

|                      | Array restrictions |
| -------------------- | ------------------ |
| **Min items**        | N/A                |
| **Max items**        | N/A                |
| **Items unicity**    | False              |
| **Additional items** | False              |
| **Tuple validation** | See below          |

 ## <a name="autogenerated_heading_9"></a>ZarfChart  

| Type                      | `object`                                                                                                                          |
| ------------------------- | --------------------------------------------------------------------------------------------------------------------------------- |
| **Additional properties** | [![Any type: allowed](https://img.shields.io/badge/Any%20type-allowed-green)](# "Additional Properties of any type are allowed.") |
| **Defined in**            | #/definitions/ZarfChart                                                                                                           |

<blockquote>

| One of(Option)                                                |
| ------------------------------------------------------------- |
| [chartLocationGroup](#components_items_charts_items_oneOf_i0) |

<blockquote>

## <a name="components_items_charts_items_oneOf_i0"></a>Property `chartLocationGroup`

**Title:** chartLocationGroup

| Type                      | `object`                                                                                                                          |
| ------------------------- | --------------------------------------------------------------------------------------------------------------------------------- |
| **Additional properties** | [![Any type: allowed](https://img.shields.io/badge/Any%20type-allowed-green)](# "Additional Properties of any type are allowed.") |

### <a name="autogenerated_heading_10"></a>The following properties are required
* url
* gitPath
* localPath

</blockquote>

</blockquote>

<details>
<summary><strong> <a name="components_items_charts_items_name"></a>name *</strong>

</summary>
&nbsp;
<blockquote>

![Required](https://img.shields.io/badge/Required-red)

**Description:** The name of the chart to deploy

| Type | `string` |
| ---- | -------- |

</blockquote>
</details>

<details>
<summary><strong> <a name="components_items_charts_items_releaseName"></a>releaseName</strong>

</summary>
&nbsp;
<blockquote>

**Description:** The name of the release to create

| Type | `string` |
| ---- | -------- |

</blockquote>
</details>

<details>
<summary><strong> <a name="components_items_charts_items_url"></a>url</strong>

</summary>
&nbsp;
<blockquote>

**Description:** The URL of the chart repository or git url if the chart is using a git repo instead of helm repo

| Type | `string` |
| ---- | -------- |

</blockquote>
</details>

<details>
<summary><strong> <a name="components_items_charts_items_version"></a>version *</strong>

</summary>
&nbsp;
<blockquote>

![Required](https://img.shields.io/badge/Required-red)

**Description:** The version of the chart to deploy

| Type | `string` |
| ---- | -------- |

</blockquote>
</details>

<details>
<summary><strong> <a name="components_items_charts_items_namespace"></a>namespace *</strong>

</summary>
&nbsp;
<blockquote>

![Required](https://img.shields.io/badge/Required-red)

**Description:** The namespace to deploy the chart to

| Type | `string` |
| ---- | -------- |

</blockquote>
</details>

<details>
<summary><strong> <a name="components_items_charts_items_valuesFiles"></a>valuesFiles</strong>

</summary>
&nbsp;
<blockquote>

**Description:** List of values files to include in the package

| Type | `array of string` |
| ---- | ----------------- |

|                      | Array restrictions |
| -------------------- | ------------------ |
| **Min items**        | N/A                |
| **Max items**        | N/A                |
| **Items unicity**    | False              |
| **Additional items** | False              |
| **Tuple validation** | See below          |

 ## <a name="autogenerated_heading_11"></a>valuesFiles items  

| Type | `string` |
| ---- | -------- |

</blockquote>
</details>

<details>
<summary><strong> <a name="components_items_charts_items_gitPath"></a>gitPath</strong>

</summary>
&nbsp;
<blockquote>

**Description:** If using a git repo

| Type | `string` |
| ---- | -------- |

</blockquote>
</details>

<details>
<<<<<<< HEAD
<summary><strong> <a name="components_items_charts_items_localPath"></a>localPath</strong>
=======
<summary><strong> <a name="components_items_charts_items_noWait"></a>noWait</strong>
>>>>>>> ccd26d68

</summary>
&nbsp;
<blockquote>

<<<<<<< HEAD
**Description:** The path to the chart folder

| Type | `string` |
| ---- | -------- |
=======
**Description:** Wait for chart resources to be ready before continuing

| Type | `boolean` |
| ---- | --------- |
>>>>>>> ccd26d68

</blockquote>
</details>

</blockquote>
</details>

<details>
<summary><strong> <a name="components_items_manifests"></a>manifests</strong>

</summary>
&nbsp;
<blockquote>

| Type | `array` |
| ---- | ------- |

|                      | Array restrictions |
| -------------------- | ------------------ |
| **Min items**        | N/A                |
| **Max items**        | N/A                |
| **Items unicity**    | False              |
| **Additional items** | False              |
| **Tuple validation** | See below          |

 ## <a name="autogenerated_heading_12"></a>ZarfManifest  

| Type                      | `object`                                                                                                                          |
| ------------------------- | --------------------------------------------------------------------------------------------------------------------------------- |
| **Additional properties** | [![Any type: allowed](https://img.shields.io/badge/Any%20type-allowed-green)](# "Additional Properties of any type are allowed.") |
| **Defined in**            | #/definitions/ZarfManifest                                                                                                        |

<details>
<summary><strong> <a name="components_items_manifests_items_name"></a>name *</strong>

</summary>
&nbsp;
<blockquote>

![Required](https://img.shields.io/badge/Required-red)

**Description:** A name to give this collection of manifests

| Type | `string` |
| ---- | -------- |

</blockquote>
</details>

<details>
<summary><strong> <a name="components_items_manifests_items_namespace"></a>namespace</strong>

</summary>
&nbsp;
<blockquote>

**Description:** The namespace to deploy the manifests to

| Type | `string` |
| ---- | -------- |

</blockquote>
</details>

<details>
<summary><strong> <a name="components_items_manifests_items_files"></a>files</strong>

</summary>
&nbsp;
<blockquote>

**Description:** List of individual K8s YAML files to deploy (in order)

| Type | `array of string` |
| ---- | ----------------- |

|                      | Array restrictions |
| -------------------- | ------------------ |
| **Min items**        | N/A                |
| **Max items**        | N/A                |
| **Items unicity**    | False              |
| **Additional items** | False              |
| **Tuple validation** | See below          |

 ## <a name="autogenerated_heading_13"></a>files items  

| Type | `string` |
| ---- | -------- |

</blockquote>
</details>

<details>
<summary><strong> <a name="components_items_manifests_items_kustomizeAllowAnyDirectory"></a>kustomizeAllowAnyDirectory</strong>

</summary>
&nbsp;
<blockquote>

**Description:** Allow traversing directory above the current directory if needed for kustomization

| Type | `boolean` |
| ---- | --------- |

</blockquote>
</details>

<details>
<summary><strong> <a name="components_items_manifests_items_kustomizations"></a>kustomizations</strong>

</summary>
&nbsp;
<blockquote>

**Description:** List of kustomization paths to include in the package

| Type | `array of string` |
| ---- | ----------------- |

|                      | Array restrictions |
| -------------------- | ------------------ |
| **Min items**        | N/A                |
| **Max items**        | N/A                |
| **Items unicity**    | False              |
| **Additional items** | False              |
| **Tuple validation** | See below          |

 ## <a name="autogenerated_heading_14"></a>kustomizations items  

| Type | `string` |
| ---- | -------- |

</blockquote>
</details>

<details>
<summary><strong> <a name="components_items_manifests_items_noWait"></a>noWait</strong>

</summary>
&nbsp;
<blockquote>

**Description:** Wait for manifest resources to be ready before continuing

| Type | `boolean` |
| ---- | --------- |

</blockquote>
</details>

</blockquote>
</details>

<details>
<summary><strong> <a name="components_items_images"></a>images</strong>

</summary>
&nbsp;
<blockquote>

**Description:** List of OCI images to include in the package

| Type | `array of string` |
| ---- | ----------------- |

|                      | Array restrictions |
| -------------------- | ------------------ |
| **Min items**        | N/A                |
| **Max items**        | N/A                |
| **Items unicity**    | False              |
| **Additional items** | False              |
| **Tuple validation** | See below          |

 ## <a name="autogenerated_heading_15"></a>images items  

| Type | `string` |
| ---- | -------- |

</blockquote>
</details>

<details>
<summary><strong> <a name="components_items_repos"></a>repos</strong>

</summary>
&nbsp;
<blockquote>

**Description:** List of git repos to include in the package

| Type | `array of string` |
| ---- | ----------------- |

|                      | Array restrictions |
| -------------------- | ------------------ |
| **Min items**        | N/A                |
| **Max items**        | N/A                |
| **Items unicity**    | False              |
| **Additional items** | False              |
| **Tuple validation** | See below          |

 ## <a name="autogenerated_heading_16"></a>repos items  

| Type | `string` |
| ---- | -------- |

</blockquote>
</details>

<details>
<summary><strong> <a name="components_items_dataInjections"></a>dataInjections</strong>

</summary>
&nbsp;
<blockquote>

**Description:** Datasets to inject into a pod in the target cluster

| Type | `array` |
| ---- | ------- |

|                      | Array restrictions |
| -------------------- | ------------------ |
| **Min items**        | N/A                |
| **Max items**        | N/A                |
| **Items unicity**    | False              |
| **Additional items** | False              |
| **Tuple validation** | See below          |

 ## <a name="autogenerated_heading_17"></a>ZarfDataInjection  

| Type                      | `object`                                                                                                                          |
| ------------------------- | --------------------------------------------------------------------------------------------------------------------------------- |
| **Additional properties** | [![Any type: allowed](https://img.shields.io/badge/Any%20type-allowed-green)](# "Additional Properties of any type are allowed.") |
| **Defined in**            | #/definitions/ZarfDataInjection                                                                                                   |

<details>
<summary><strong> <a name="components_items_dataInjections_items_source"></a>source *</strong>

</summary>
&nbsp;
<blockquote>

![Required](https://img.shields.io/badge/Required-red)

**Description:** A path to a local folder or file to inject into the given target pod + container

| Type | `string` |
| ---- | -------- |

</blockquote>
</details>

<details>
<summary><strong> <a name="components_items_dataInjections_items_target"></a>target *</strong>

</summary>
&nbsp;
<blockquote>

![Required](https://img.shields.io/badge/Required-red)

**Description:** The target pod + container to inject the data into

| Type                      | `object`                                                                                                                          |
| ------------------------- | --------------------------------------------------------------------------------------------------------------------------------- |
| **Additional properties** | [![Any type: allowed](https://img.shields.io/badge/Any%20type-allowed-green)](# "Additional Properties of any type are allowed.") |
| **Defined in**            | #/definitions/ZarfContainerTarget                                                                                                 |

<details>
<summary><strong> <a name="components_items_dataInjections_items_target_namespace"></a>namespace *</strong>

</summary>
&nbsp;
<blockquote>

![Required](https://img.shields.io/badge/Required-red)

**Description:** The namespace to target for data injection

| Type | `string` |
| ---- | -------- |

</blockquote>
</details>

<details>
<summary><strong> <a name="components_items_dataInjections_items_target_selector"></a>selector *</strong>

</summary>
&nbsp;
<blockquote>

![Required](https://img.shields.io/badge/Required-red)

**Description:** The K8s selector to target for data injection

| Type | `string` |
| ---- | -------- |

</blockquote>
</details>

<details>
<summary><strong> <a name="components_items_dataInjections_items_target_container"></a>container *</strong>

</summary>
&nbsp;
<blockquote>

![Required](https://img.shields.io/badge/Required-red)

**Description:** The container to target for data injection

| Type | `string` |
| ---- | -------- |

</blockquote>
</details>

<details>
<summary><strong> <a name="components_items_dataInjections_items_target_path"></a>path *</strong>

</summary>
&nbsp;
<blockquote>

![Required](https://img.shields.io/badge/Required-red)

**Description:** The path to copy the data to in the container

| Type | `string` |
| ---- | -------- |

</blockquote>
</details>

</blockquote>
</details>

<details>
<summary><strong> <a name="components_items_dataInjections_items_compress"></a>compress</strong>

</summary>
&nbsp;
<blockquote>

**Description:** Compress the data before transmitting using gzip.  Note: this requires support for tar/gzip locally and in the target image.

| Type | `boolean` |
| ---- | --------- |

</blockquote>
</details>

</blockquote>
</details>

</blockquote>
</details>

<details>
<summary><strong> <a name="seed"></a>seed</strong>

</summary>
&nbsp;
<blockquote>

**Description:** Special image only used for ZarfInitConfig packages when used with the Zarf Injector

| Type | `string` |
| ---- | -------- |

</blockquote>
</details>

<details>
<summary><strong> <a name="variables"></a>variables</strong>

</summary>
&nbsp;
<blockquote>

**Description:** Variable template values applied on deploy for K8s resources

| Type | `array` |
| ---- | ------- |

|                      | Array restrictions |
| -------------------- | ------------------ |
| **Min items**        | N/A                |
| **Max items**        | N/A                |
| **Items unicity**    | False              |
| **Additional items** | False              |
| **Tuple validation** | See below          |

 ## <a name="autogenerated_heading_18"></a>ZarfPackageVariable  

| Type                      | `object`                                                                                                                          |
| ------------------------- | --------------------------------------------------------------------------------------------------------------------------------- |
| **Additional properties** | [![Any type: allowed](https://img.shields.io/badge/Any%20type-allowed-green)](# "Additional Properties of any type are allowed.") |
| **Defined in**            | #/definitions/ZarfPackageVariable                                                                                                 |

<details>
<summary><strong> <a name="variables_items_name"></a>name *</strong>

</summary>
&nbsp;
<blockquote>

![Required](https://img.shields.io/badge/Required-red)

**Description:** The name to be used for the variable

| Type | `string` |
| ---- | -------- |

| Restrictions                      |                                                                         |
| --------------------------------- | ----------------------------------------------------------------------- |
| **Must match regular expression** | ```^[A-Z_]+$``` [Test](https://regex101.com/?regex=%5E%5BA-Z_%5D%2B%24) |

</blockquote>
</details>

<details>
<summary><strong> <a name="variables_items_default"></a>default</strong>

</summary>
&nbsp;
<blockquote>

**Description:** The default value to use for the variable

| Type | `string` |
| ---- | -------- |

</blockquote>
</details>

<details>
<summary><strong> <a name="variables_items_prompt"></a>prompt</strong>

</summary>
&nbsp;
<blockquote>

**Description:** Whether to prompt the user for input for this variable

| Type | `boolean` |
| ---- | --------- |

</blockquote>
</details>

</blockquote>
</details>

<details>
<summary><strong> <a name="constants"></a>constants</strong>

</summary>
&nbsp;
<blockquote>

**Description:** Constant template values applied on deploy for K8s resources

| Type | `array` |
| ---- | ------- |

|                      | Array restrictions |
| -------------------- | ------------------ |
| **Min items**        | N/A                |
| **Max items**        | N/A                |
| **Items unicity**    | False              |
| **Additional items** | False              |
| **Tuple validation** | See below          |

 ## <a name="autogenerated_heading_19"></a>ZarfPackageConstant  

| Type                      | `object`                                                                                                                          |
| ------------------------- | --------------------------------------------------------------------------------------------------------------------------------- |
| **Additional properties** | [![Any type: allowed](https://img.shields.io/badge/Any%20type-allowed-green)](# "Additional Properties of any type are allowed.") |
| **Defined in**            | #/definitions/ZarfPackageConstant                                                                                                 |

<details>
<summary><strong> <a name="constants_items_name"></a>name *</strong>

</summary>
&nbsp;
<blockquote>

![Required](https://img.shields.io/badge/Required-red)

**Description:** The name to be used for the constant

| Type | `string` |
| ---- | -------- |

| Restrictions                      |                                                                         |
| --------------------------------- | ----------------------------------------------------------------------- |
| **Must match regular expression** | ```^[A-Z_]+$``` [Test](https://regex101.com/?regex=%5E%5BA-Z_%5D%2B%24) |

</blockquote>
</details>

<details>
<summary><strong> <a name="constants_items_value"></a>value *</strong>

</summary>
&nbsp;
<blockquote>

![Required](https://img.shields.io/badge/Required-red)

**Description:** The value to set for the constant during deploy

| Type | `string` |
| ---- | -------- |

</blockquote>
</details>

</blockquote>
</details>

----------------------------------------------------------------------------------------------------------------------------
Generated from [zarf.schema.json](https://github.com/defenseunicorns/zarf/blob/master/zarf.schema.json)<|MERGE_RESOLUTION|>--- conflicted
+++ resolved
@@ -971,27 +971,31 @@
 </details>
 
 <details>
-<<<<<<< HEAD
 <summary><strong> <a name="components_items_charts_items_localPath"></a>localPath</strong>
-=======
+
+</summary>
+&nbsp;
+<blockquote>
+
+**Description:** The path to the chart folder
+
+| Type | `string` |
+| ---- | -------- |
+
+</blockquote>
+</details>
+
+<details>
 <summary><strong> <a name="components_items_charts_items_noWait"></a>noWait</strong>
->>>>>>> ccd26d68
-
-</summary>
-&nbsp;
-<blockquote>
-
-<<<<<<< HEAD
-**Description:** The path to the chart folder
-
-| Type | `string` |
-| ---- | -------- |
-=======
+
+</summary>
+&nbsp;
+<blockquote>
+
 **Description:** Wait for chart resources to be ready before continuing
 
 | Type | `boolean` |
 | ---- | --------- |
->>>>>>> ccd26d68
 
 </blockquote>
 </details>
