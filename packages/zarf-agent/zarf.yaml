--- conflicted
+++ resolved
@@ -7,15 +7,9 @@
   - name: zarf-agent
     required: true
     images:
-<<<<<<< HEAD
-      - "defenseunicorns/zarf-agent:v0.20.0"
-    variables:
-      tag: "v0.20.0"
-=======
       - "defenseunicorns/zarf-agent:992efd"
     variables:
       tag: "992efd"
->>>>>>> a69efe6f
     manifests:
       - name: zarf-agent
         namespace: zarf
