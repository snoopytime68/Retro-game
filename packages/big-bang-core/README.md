--- conflicted
+++ resolved
@@ -8,15 +8,11 @@
 
 ## Known Issues
 
-<<<<<<< HEAD
 Lots of new things
 * dynamic finding of images
 * Hard coding patches
 * can only use one values.yaml file
 * update docs here to use a binary instead of the go function.
-=======
-- Big Bang requires an AMD64 system to deploy as Iron Bank does not yet support ARM.  You will need to deploy to a cluster that is running AMD64.  Specifically, M1 Apple computers are not supported locally and you will need to provision a remote cluster to work with Big Bang currently.
->>>>>>> 3de6e411
 
 ## Instructions
 
@@ -26,14 +22,9 @@
 # Clone the binaries
 git clone https://github.com/defenseunicorns/zarf.git
 
-<<<<<<< HEAD
 # change to the examples folder
 cd zarf/examples/big-bang-core
 
-=======
-# Change dir
-cd zarf
->>>>>>> 3de6e411
 ```
 
 ### Get K3d components
@@ -46,7 +37,6 @@
 
 (Optional) Alternatively, build the zarf components from the repo
 ```shell
-<<<<<<< HEAD
 # Create the deploy package and move it to the 'examples/sync' folder
 go run ../../main.go package create
 ```
@@ -55,30 +45,6 @@
 
 ```shell
 eksctl create cluster -f eksctl/demo.yaml
-=======
-# Build zarf components from scratch (NOTE: golang and npm must be installed)
-make init-package
-
-# Add zarf cli from build dir to path
-export PATH=$(pwd)/build:$PATH
-```
-
-### Build the deploy package
-
-```shell
-# Change dir
-cd packages/big-bang-core
-
-# Authenticate to the registry with Big Bang artifacts
-set +o history
-export REGISTRY1_USERNAME=<REPLACE_ME>
-export REGISTRY1_PASSWORD=<REPLACE_ME>
-echo $REGISTRY1_PASSWORD | zarf tools registry login registry1.dso.mil --username $REGISTRY1_USERNAME --password-stdin
-set -o history
-
-# Run zarf package command
-zarf package create . --confirm
->>>>>>> 3de6e411
 ```
 
 Now wait 20 min :face_palm:
@@ -86,27 +52,8 @@
 ### Initialize Zarf
 
 ```shell
-<<<<<<< HEAD
 # Initialize Zarf
 go run ../../main.go init -a amd64 --confirm --components git-server
-=======
-# Start k3d cluster
-k3d cluster create
-
-# Initialize Zarf (interactively)
-zarf init
-# Make these choices at the prompt
-# ? Do you want to download this init package? Yes
-# ? Deploy this Zarf package? Yes
-# ? Deploy the k3s component? No
-# ? Deploy the logging component? No
-# ? Deploy the git-server component? Yes
-
-# (Optional) An alternative approach is to get the zarf init package from the zarf repo releases page or via build
-# Change dir to location of the zarf-init*.tar.zst (such as the build dir) & run the zarf init command with these flags
-cd ../../build
-zarf init --confirm --components git-server
->>>>>>> 3de6e411
 
 # (Optional) Inspect the results
 zarf tools k9s
@@ -115,16 +62,8 @@
 ### Deploy Big Bang
 
 ```shell
-<<<<<<< HEAD
 # Deploy Big Bang
 ./zarf package deploy zarf-package-big-bang-core-demo-arm64-1.47.0.tar.zst --confirm
-=======
-# Deploy Big Bang (lightweight version)
-cd ../packages/big-bang-core
-zarf package deploy --confirm $(ls -1 zarf-package-big-bang-core-demo-*.tar.zst) --components big-bang-core-limited-resources
-# NOTE: to deploy the standard full set of components use the flag:
-# '--components big-bang-core-standard'
->>>>>>> 3de6e411
 
 # (Optional) Inspect the results
 zarf tools k9s
@@ -142,13 +81,8 @@
 ### Clean Up
 
 ```shell
-<<<<<<< HEAD
 # Inside the VM
 eksctl delete cluster -f eksctl/demo.yaml --disable-nodegroup-eviction --wait
-=======
-# Destroy the k3d cluster
-k3d cluster delete
->>>>>>> 3de6e411
 ```
 
 ## Services
