--- conflicted
+++ resolved
@@ -3,14 +3,6 @@
 import (
 	"encoding/json"
 	"fmt"
-<<<<<<< HEAD
-	"github.com/defenseunicorns/zarf/cli/types"
-	"os"
-
-	"github.com/alecthomas/jsonschema"
-	"github.com/defenseunicorns/zarf/cli/config"
-	"github.com/defenseunicorns/zarf/cli/internal/git"
-=======
 	"os"
 
 	"github.com/defenseunicorns/zarf/cli/types"
@@ -18,7 +10,6 @@
 	"github.com/alecthomas/jsonschema"
 	"github.com/defenseunicorns/zarf/cli/config"
 	"github.com/defenseunicorns/zarf/cli/internal/k8s"
->>>>>>> 84863726
 	"github.com/defenseunicorns/zarf/cli/internal/message"
 	k9s "github.com/derailed/k9s/cmd"
 	craneCmd "github.com/google/go-containerregistry/cmd/crane/cmd"
@@ -78,10 +69,6 @@
 	Use:   "get-admin-password",
 	Short: "Returns the Zarf admin password for gitea read from the zarf-state secret in the zarf namespace",
 	Run: func(cmd *cobra.Command, args []string) {
-<<<<<<< HEAD
-		authInfo := git.FindAuthForHost(config.TLS.Host)
-		fmt.Println(authInfo.Auth.Password)
-=======
 		state := k8s.LoadZarfState()
 		if state.Distro == k8s.DistroIsUnknown {
 			// If no distro the zarf secret did not load properly
@@ -92,7 +79,6 @@
 		config.InitState(state)
 
 		fmt.Println(config.GetSecret(config.StateGitPush))
->>>>>>> 84863726
 	},
 }
 
