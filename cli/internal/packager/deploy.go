--- conflicted
+++ resolved
@@ -16,15 +16,7 @@
 	"github.com/mholt/archiver/v3"
 	"github.com/otiai10/copy"
 	"github.com/sirupsen/logrus"
-<<<<<<< HEAD
 	"helm.sh/helm/v3/pkg/releaseutil"
-	"repo1.dso.mil/platform-one/big-bang/apps/product-tools/zarf/cli/config"
-	"repo1.dso.mil/platform-one/big-bang/apps/product-tools/zarf/cli/internal/git"
-	"repo1.dso.mil/platform-one/big-bang/apps/product-tools/zarf/cli/internal/images"
-	"repo1.dso.mil/platform-one/big-bang/apps/product-tools/zarf/cli/internal/k8s"
-	"repo1.dso.mil/platform-one/big-bang/apps/product-tools/zarf/cli/internal/utils"
-=======
->>>>>>> d8e04857
 )
 
 func Deploy(packageName string, confirm bool, componentRequest string) {
@@ -124,43 +116,6 @@
 			}
 		}
 
-<<<<<<< HEAD
-		if len(remoteImageList) > 0 {
-			logrus.Info("Loading images for remote install")
-			// Push all images the images.tar file based on the zarf.yaml list
-			images.PushAll(tempPath.remoteImage, remoteImageList, config.ZarfLocal)
-			// Cleanup now to reduce disk pressure
-			_ = os.RemoveAll(tempPath.remoteImage)
-		}
-
-		if len(remoteRepoList) > 0 {
-			logrus.Info("Loading git repos for remote install")
-			// Push all the repos from the extracted archive
-			git.PushAllDirectories(tempPath.remoteRepos)
-		}
-	} else {
-		features := config.GetFeatures()
-		for _, feature := range features {
-			var confirmFeature bool
-			// Only run the prompt if no features were passed in
-			if featureRequest == "" {
-				prompt := &survey.Confirm{
-					Message: "Deploy the " + feature.Name + " feature?",
-					Default: feature.Default,
-					Help:    feature.Description,
-				}
-				_ = survey.AskOne(prompt, &confirmFeature)
-			} else {
-				// This is probably sufficient for now, we could change to a slice and match exact if it's needed
-				confirmFeature = strings.Contains(strings.ToLower(featureRequest), feature.Name)
-			}
-			if confirmFeature {
-				featurePath := createFeaturePaths(tempPath.features, feature)
-				deployLocalAssets(featurePath, feature)
-			}
-		}
-=======
->>>>>>> d8e04857
 	}
 
 	cleanup(tempPath)
@@ -192,16 +147,10 @@
 
 	if len(assets.Charts) > 0 {
 		logrus.Info("Loading charts for local install")
-<<<<<<< HEAD
-		for _, chart := range utils.RecursiveFileList(tempPath.localCharts) {
-			target := filepath.Base(chart)
-			utils.CreatePathAndCopy(chart, config.K3sChartPath+"/"+target)
-=======
 		for _, chart := range assets.Charts {
 			sourceTarball := helm.StandardName(tempPath.charts, chart)
 			destinationTarball := helm.StandardName(config.K3sChartPath, chart)
 			utils.CreatePathAndCopy(sourceTarball, destinationTarball)
->>>>>>> d8e04857
 		}
 	}
 
@@ -224,12 +173,8 @@
 		gitSecret := git.GetOrCreateZarfSecret()
 
 		// Get a list of all the k3s manifest files
-<<<<<<< HEAD
-		manifests := utils.RecursiveFileList(tempPath.localManifests)
+		manifests := utils.RecursiveFileList(tempPath.manifests)
 		manifestMap := make(map[string]string)
-=======
-		manifests := utils.RecursiveFileList(tempPath.manifests)
->>>>>>> d8e04857
 
 		// Iterate through all the manifests and replace any ZARF_SECRET values
 		for _, manifest := range manifests {
@@ -238,10 +183,9 @@
 			manifestMap[manifest] = string(contents)
 		}
 
-<<<<<<< HEAD
 		if config.IsZarfInitConfig() {
 			// Init config will still require seeding into k3s before boto for now
-			utils.CreatePathAndCopy(tempPath.localManifests, config.K3sManifestPath)
+			utils.CreatePathAndCopy(tempPath.manifests, config.K3sManifestPath)
 		} else {
 			// Make sure the HelmChart kind is applied in the right order (temporary)
 			manifestOrderByKind := append([]string{releaseutil.InstallOrder[0]}, releaseutil.InstallOrder...)
@@ -255,14 +199,11 @@
 				k8s.ApplyManifest(manifest)
 			}
 		}
-=======
-		utils.CreatePathAndCopy(tempPath.manifests, config.K3sManifestPath)
 	}
 
 	if len(assets.Repos) > 0 {
 		logrus.Info("Loading git repos for gitops service transfer")
 		// Push all the repos from the extracted archive
 		git.PushAllDirectories(tempPath.repos)
->>>>>>> d8e04857
 	}
 }