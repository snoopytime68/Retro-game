--- conflicted
+++ resolved
@@ -30,15 +30,11 @@
 	tempPath := createPaths()
 	defer tempPath.clean()
 
+	packageName := config.GetPackageName()
 	components := GetComposedComponents()
-	seedImages := config.GetSeedImages()
-	packageName := config.GetPackageName()
 	dataInjections := config.GetDataInjections()
-<<<<<<< HEAD
 	seedImage := config.GetSeedImage()
-	components := config.GetComponents()
-=======
->>>>>>> c9992360
+
 	configFile := tempPath.base + "/zarf.yaml"
 
 	// Save the transformed config
