package utils

import (
	"os"
	"regexp"
	"runtime"

	"github.com/sirupsen/logrus"
)

func ValidHostname(hostname string) bool {
	// Explanation: https://regex101.com/r/zUGqjP/1/
	rfcDomain := regexp.MustCompile(`^[a-zA-Z0-9\-.]+$`)
	// Explanation: https://regex101.com/r/vPGnzR/1/
	localhost := regexp.MustCompile(`\.?localhost$`)
	isValid := rfcDomain.MatchString(hostname)
	if isValid {
		isValid = !localhost.MatchString(hostname)
	}
	return isValid
}

func IsValidHostName() bool {
	logrus.Debug("Preflight check: validating hostname")
	// Quick & dirty character validation instead of a complete RFC validation since the OS is already allowing it
	hostname, err := os.Hostname()

	if err != nil {
		return false
	}

	return ValidHostname(hostname)
}

func IsUserRoot() bool {
	logrus.Debug("Preflight check: validating user is root")
	return os.Getuid() == 0
}

func IsAMD64() bool {
	logrus.Debug("Preflight check: validating AMD64 arch")
	return runtime.GOARCH == "amd64"
}

func IsLinux() bool {
	logrus.Info("Preflight check: validating os type")
	return runtime.GOOS == "linux"
}

func IsRHEL() bool {
	return !InvalidPath("/etc/redhat-release")
}

<<<<<<< HEAD
func GetValidComponents(allComponents []config.ZarfComponent, requestedComponentNames []string) []config.ZarfComponent {
	validComponentsList := []config.ZarfComponent{}
	confirmedCompoonents := make([]bool, len(requestedComponentNames))
	for _, component := range allComponents {
		confirmComponent := component.Required

		// If the component is not required check if the user wants it deployed
		if !confirmComponent {
			// Check if this is one of the components that has been requested
			if len(requestedComponentNames) > 0 {
				for index, requestedComponent := range requestedComponentNames {
					if strings.ToLower(requestedComponent) == component.Name {
						confirmComponent = true
						confirmedCompoonents[index] = true
					}
				}
			} else {
				// Since no requested components were provided, prompt the user
				prompt := &survey.Confirm{
					Message: "Deploy the " + component.Name + " component?",
					Default: component.Default,
					Help:    component.Description,
				}
				_ = survey.AskOne(prompt, &confirmComponent)
			}
		}

		if confirmComponent {
			validComponentsList = append(validComponentsList, component)
		}
	}

	// Verify that we were able to successfully identify all of the requested components
	nonMatchedComponents := []string{}
	for requestedComponentIndex, componentMatched := range confirmedCompoonents {
		if !componentMatched {
			nonMatchedComponents = append(nonMatchedComponents, requestedComponentNames[requestedComponentIndex])
		}
	}

	if len(nonMatchedComponents) > 0 {
		logrus.Fatalf("Unable to find these components to deploy: %v.", nonMatchedComponents)
	}

	return validComponentsList
}

=======
>>>>>>> b2c7a266
func RunPreflightChecks() {
	if !IsLinux() {
		logrus.Fatal("This program requires a Linux OS")
	}

	if !IsAMD64() {
		logrus.Fatal("This program currently only runs on AMD64 architectures")
	}

	if !IsUserRoot() {
		logrus.Fatal("You must run this program as root.")
	}

	if !IsValidHostName() {
		logrus.Fatal("Please ensure this hostname is valid according to https://www.ietf.org/rfc/rfc1123.txt.")
	}
}<|MERGE_RESOLUTION|>--- conflicted
+++ resolved
@@ -51,56 +51,6 @@
 	return !InvalidPath("/etc/redhat-release")
 }
 
-<<<<<<< HEAD
-func GetValidComponents(allComponents []config.ZarfComponent, requestedComponentNames []string) []config.ZarfComponent {
-	validComponentsList := []config.ZarfComponent{}
-	confirmedCompoonents := make([]bool, len(requestedComponentNames))
-	for _, component := range allComponents {
-		confirmComponent := component.Required
-
-		// If the component is not required check if the user wants it deployed
-		if !confirmComponent {
-			// Check if this is one of the components that has been requested
-			if len(requestedComponentNames) > 0 {
-				for index, requestedComponent := range requestedComponentNames {
-					if strings.ToLower(requestedComponent) == component.Name {
-						confirmComponent = true
-						confirmedCompoonents[index] = true
-					}
-				}
-			} else {
-				// Since no requested components were provided, prompt the user
-				prompt := &survey.Confirm{
-					Message: "Deploy the " + component.Name + " component?",
-					Default: component.Default,
-					Help:    component.Description,
-				}
-				_ = survey.AskOne(prompt, &confirmComponent)
-			}
-		}
-
-		if confirmComponent {
-			validComponentsList = append(validComponentsList, component)
-		}
-	}
-
-	// Verify that we were able to successfully identify all of the requested components
-	nonMatchedComponents := []string{}
-	for requestedComponentIndex, componentMatched := range confirmedCompoonents {
-		if !componentMatched {
-			nonMatchedComponents = append(nonMatchedComponents, requestedComponentNames[requestedComponentIndex])
-		}
-	}
-
-	if len(nonMatchedComponents) > 0 {
-		logrus.Fatalf("Unable to find these components to deploy: %v.", nonMatchedComponents)
-	}
-
-	return validComponentsList
-}
-
-=======
->>>>>>> b2c7a266
 func RunPreflightChecks() {
 	if !IsLinux() {
 		logrus.Fatal("This program requires a Linux OS")
