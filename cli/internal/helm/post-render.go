package helm

import (
	"bytes"
	"fmt"
	"os"
<<<<<<< HEAD
=======
	"reflect"
	"time"
>>>>>>> 74b38bd9

	"github.com/defenseunicorns/zarf/cli/config"
	"github.com/defenseunicorns/zarf/cli/internal/k8s"
	"github.com/defenseunicorns/zarf/cli/internal/message"
	"github.com/defenseunicorns/zarf/cli/internal/utils"
	"helm.sh/helm/v3/pkg/action"
	"helm.sh/helm/v3/pkg/releaseutil"
	corev1 "k8s.io/api/core/v1"
	"sigs.k8s.io/yaml"

	"k8s.io/apimachinery/pkg/apis/meta/v1/unstructured"
	"k8s.io/apimachinery/pkg/runtime"
)

const managedByLabel = "app.kubernetes.io/managed-by"

var secretName = "zarf-registry"

type renderer struct {
	actionConfig   *action.Configuration
	connectStrings ConnectStrings
	options        ChartOptions
	namespaces     map[string]*corev1.Namespace
}

func NewRenderer(options ChartOptions, actionConfig *action.Configuration) *renderer {
	message.Debugf("helm.NewRenderer(%v)", options)
	return &renderer{
		actionConfig:   actionConfig,
		connectStrings: make(ConnectStrings),
		options:        options,
		namespaces: map[string]*corev1.Namespace{
			// Add the passed-in namespace to the list
			options.Chart.Namespace: nil,
		},
	}
}

func (r *renderer) Run(renderedManifests *bytes.Buffer) (*bytes.Buffer, error) {
	message.Debugf("helm.Run(renderedManifests *bytes.Buffer)")
	// This is very low cost and consistent for how we replace elsewhere, also good for debugging
	tempDir, _ := utils.MakeTempDir()
	path := tempDir + "/chart.yaml"

	if r.options.Component.SecretName != "" {
		// A custom secret name was given for this component
		secretName = r.options.Component.SecretName
		message.Debugf("using custom zarf secret name %s", secretName)
	}

	// Write the context to a file for processing
	if err := utils.WriteFile(path, renderedManifests.Bytes()); err != nil {
		return nil, fmt.Errorf("unable to write the post-render file for the helm chart")
	}

	// Run the template engine against the chart output
	k8s.ProcessYamlFilesInPath(tempDir, r.options.Component.Images)

	// Read back the templated file contents
	buff, err := os.ReadFile(path)
	if err != nil {
		return nil, fmt.Errorf("error reading temporary post-rendered helm chart: %w", err)
	}

	// Use helm to resplit the manifest byte (same call used by helm to pass this data to postRender)
	_, resources, err := releaseutil.SortManifests(map[string]string{path: string(buff)},
		r.actionConfig.Capabilities.APIVersions,
		releaseutil.InstallOrder,
	)

	if err != nil {
		return nil, fmt.Errorf("error re-rendering helm output: %w", err)
	}

	// Dump the contents for debugging
	message.Debug(resources)

	finalManifestsOutput := bytes.NewBuffer(nil)

	if err != nil {
		// On error only drop a warning
		message.Errorf(err, "Problem parsing post-render manifest data")
	} else {
		// Otherwise, loop over the resources,
		for _, resource := range resources {

			// parse to unstructured to have access to more data than just the name
			rawData := &unstructured.Unstructured{}
			if err := yaml.Unmarshal([]byte(resource.Content), rawData); err != nil {
				return nil, fmt.Errorf("failed to unmarshal manifest: %v", err)
			}

			switch rawData.GetKind() {
			case "Namespace":
				var namespace corev1.Namespace
				// parse the namespace resource so it can be applied out-of-band by zarf instead of helm to avoid helm ns shennanigans
				if err := runtime.DefaultUnstructuredConverter.FromUnstructured(rawData.UnstructuredContent(), &namespace); err != nil {
					message.Errorf(err, "could not parse namespace %s", rawData.GetName())
				} else {
					message.Debugf("Matched helm namespace %s for zarf annotation", &namespace.Name)
					if namespace.Labels == nil {
						// Ensure label map exists to avoid nil panic
						namespace.Labels = make(map[string]string)
					}
					// Now track this namespace by zarf
					namespace.Labels[managedByLabel] = "zarf"
					namespace.Labels["zarf-helm-release"] = r.options.ReleaseName

					// Add it to the stack
					r.namespaces[namespace.Name] = &namespace
				}
				// skip so we can strip namespaces from helms brain
				continue

			case "Service":
				// Check service resources for the zarf-connect label
				labels := rawData.GetLabels()
				annotations := rawData.GetAnnotations()

				if key, keyExists := labels[config.ZarfConnectLabelName]; keyExists {
					// If there is a zarf-connect label
					message.Debugf("Match helm service %s for zarf connection %s", rawData.GetName(), key)

					// Add the connectstring for processing later in the deployment
					r.connectStrings[key] = ConnectString{
						Description: annotations[config.ZarfConnectAnnotationDescription],
						Url:         annotations[config.ZarfConnectAnnotationUrl],
					}
				}
			}

			namespace := rawData.GetNamespace()
			if _, exists := r.namespaces[namespace]; !exists && namespace != "" {
				// if this is the first time seeing this ns, we need to track that to create it as well
				r.namespaces[namespace] = nil
			}

			// Finally place this back onto the output buffer
			fmt.Fprintf(finalManifestsOutput, "---\n# Source: %s\n%s\n", resource.Name, resource.Content)
		}
	}

	existingNamespaces, _ := k8s.GetNamespaces()

	for name, namespace := range r.namespaces {

		// Check to see if this namespace already exists
		var existingNamespace bool
		for _, serverNamespace := range existingNamespaces.Items {
			if serverNamespace.Name == name {
				existingNamespace = true
			}
		}

		if !existingNamespace {
			// This is a new namespace, add it
			if _, err := k8s.CreateNamespace(name, namespace); err != nil {
				return nil, fmt.Errorf("unable to create the missing namespace %s", name)
			}
		}

		// Create the secret
		validSecret := k8s.GenerateRegistryPullCreds(name, secretName)

		// Try to get a valid existing secret
		currentSecret, _ := k8s.GetSecret(name, secretName)
		if currentSecret.Name != secretName || !reflect.DeepEqual(currentSecret.Data, validSecret.Data) {
			// create/update the missing zarf secret
			if err := k8s.ReplaceSecret(validSecret); err != nil {
				message.Errorf(err, "Problem creating registry secret for the %s namespace", name)
			}
		}

	}

	// Cleanup the temp file
	_ = os.RemoveAll(tempDir)

	// Send the bytes back to helm
	return finalManifestsOutput, nil
}<|MERGE_RESOLUTION|>--- conflicted
+++ resolved
@@ -4,11 +4,7 @@
 	"bytes"
 	"fmt"
 	"os"
-<<<<<<< HEAD
-=======
 	"reflect"
-	"time"
->>>>>>> 74b38bd9
 
 	"github.com/defenseunicorns/zarf/cli/config"
 	"github.com/defenseunicorns/zarf/cli/internal/k8s"
