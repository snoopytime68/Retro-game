--- conflicted
+++ resolved
@@ -1,10 +1,6 @@
 #!/usr/bin/env sh
 
-<<<<<<< HEAD
-if [ "$(git status -s docs/ zarf.schema.json src/ui/lib/api-types.ts)" = "" ]; then
-=======
 if [ -z "$(git status -s docs/ zarf.schema.json src/ui/lib/api-types.ts)" ]; then
->>>>>>> 2f195f09
     echo "Success!"
     exit 0
 else
