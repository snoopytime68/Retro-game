# Figure out which Zarf binary we should use based on the operating system we are on
ZARF_BIN := ../sync/zarf
UNAME_S := $(shell uname -s)
UNAME_P := $(shell uname -p)
ifneq ($(UNAME_S),Linux)
	ifeq ($(UNAME_S),Darwin)
		ZARF_BIN := $(addsuffix -mac,$(ZARF_BIN))
	endif
	ifeq ($(UNAME_P),i386)
		ZARF_BIN := $(addsuffix -intel,$(ZARF_BIN))
	endif
	ifeq ($(UNAME_P),arm64)
		ZARF_BIN := $(addsuffix -apple,$(ZARF_BIN))
	endif
endif

<<<<<<< HEAD
# Download zarf, build all packages and launch a basic VM with the assets
.PHONY: all
all: fetch-release package-examples vm-init

# Same as target 'all', but build the binaries using the current codebase rather than downloading the latest version from the internet
.PHONY: all-dev
all-dev: build-release package-examples vm-init

# Clean the sync dir
.PHONY: clean
clean:
	@rm -fr sync && mkdir -p sync

# Grab the latest release as an alternative to needing to build the binaries
.PHONY: fetch-release
fetch-release: clean
	@# This probably isn't the cleanest way to get a release, but since we're moving to github, not worth adding the code until post-migration
	@curl -fL "https://zarf-public.s3-us-gov-west-1.amazonaws.com/release/$$(git describe --tags --abbrev=0)/{zarf,zarf-mac-intel,zarf-mac-apple,zarf-init.tar.zst}" -o "sync/#1"
	@chmod +x sync/*

# Build the binaries as an alternative to downloading the latest release
.PHONY: build-release
build-release: clean
	@cd .. && $(MAKE) build-test
	@cp -R ../build/* sync

# Stripped-down vagrant box to reduce friction for basic user testing
# Note the need to perform disk resizing for some examples
.PHONY: vm-init
vm-init: vm-destroy
	@VAGRANT_EXPERIMENTAL="disks" vagrant up --no-color
	@echo -e "\n\n\n\033[1;93m  ✅ VM READY.  Logging in now, run \"sudo su\" once the prompt appears.\n\n\n\033[0m"
	@vagrant ssh

# Cleanup plz
.PHONY: vm-destroy
vm-destroy:
	@vagrant destroy -f

# Create zarf packages from all examples
.PHONY: package-examples
package-examples: package-example-big-bang package-example-appliance package-example-data-injection package-example-game package-example-single-big-bang-package package-example-tiny-kafka

.PHONY: package-example-big-bang
package-example-big-bang:
	cd big-bang && kustomize build template/bigbang > manifests/bigbang_generated.yaml && kustomize build template/flux > manifests/flux_generated.yaml && $(ZARF_BIN) package create --confirm && mv zarf-package-* ../sync/

.PHONY: package-example-appliance
package-example-appliance:
	cd appliance && $(ZARF_BIN) package create --confirm && mv zarf-package-* ../sync/

.PHONY: package-example-data-injection
package-example-data-injection:
	cd data-injection && $(ZARF_BIN) package create --confirm && mv zarf-package-* ../sync/

.PHONY: package-example-game
package-example-game:
	cd game && $(ZARF_BIN) package create --confirm && mv zarf-package-* ../sync/

.PHONY: package-example-single-big-bang-package
package-example-single-big-bang-package:
	cd single-big-bang-package && $(ZARF_BIN) package create --confirm && mv zarf-package-* ../sync/

.PHONY: package-example-tiny-kafka
package-example-tiny-kafka:
	cd tiny-kafka && $(ZARF_BIN) package create --confirm && mv zarf-package-* ../sync/
=======
package-examples:
	cd appliance               && $(ZARF_BIN) package create --confirm && mv zarf*.tar.zst ../../build
	cd data-injection          && $(ZARF_BIN) package create --confirm && mv zarf*.tar     ../../build
	cd game                    && $(ZARF_BIN) package create --confirm && mv zarf*.tar.zst ../../build
	cd single-big-bang-package && $(ZARF_BIN) package create --confirm && mv zarf*.tar.zst ../../build
	cd tiny-kafka              && $(ZARF_BIN) package create --confirm && mv zarf*.tar.zst ../../build
	cd postgres-operator       && $(ZARF_BIN) package create --confirm && mv zarf*.tar.zst ../../build
>>>>>>> 4e46478c
<|MERGE_RESOLUTION|>--- conflicted
+++ resolved
@@ -14,7 +14,6 @@
 	endif
 endif
 
-<<<<<<< HEAD
 # Download zarf, build all packages and launch a basic VM with the assets
 .PHONY: all
 all: fetch-release package-examples vm-init
@@ -81,12 +80,7 @@
 .PHONY: package-example-tiny-kafka
 package-example-tiny-kafka:
 	cd tiny-kafka && $(ZARF_BIN) package create --confirm && mv zarf-package-* ../sync/
-=======
-package-examples:
-	cd appliance               && $(ZARF_BIN) package create --confirm && mv zarf*.tar.zst ../../build
-	cd data-injection          && $(ZARF_BIN) package create --confirm && mv zarf*.tar     ../../build
-	cd game                    && $(ZARF_BIN) package create --confirm && mv zarf*.tar.zst ../../build
-	cd single-big-bang-package && $(ZARF_BIN) package create --confirm && mv zarf*.tar.zst ../../build
-	cd tiny-kafka              && $(ZARF_BIN) package create --confirm && mv zarf*.tar.zst ../../build
-	cd postgres-operator       && $(ZARF_BIN) package create --confirm && mv zarf*.tar.zst ../../build
->>>>>>> 4e46478c
+
+.PHONY: package-example-postgres-operator
+package-example-postgres-operator:
+	cd postgres-operator       && $(ZARF_BIN) package create --confirm && mv zarf*.tar.zst ../../build