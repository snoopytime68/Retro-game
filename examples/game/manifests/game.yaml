--- conflicted
+++ resolved
@@ -15,9 +15,6 @@
               service:
                 name: game
                 port:
-<<<<<<< HEAD
-                  number: 8000
-=======
                   number: 8000
 ---
 apiVersion: apps/v1
@@ -53,5 +50,4 @@
     - name: http
       port: 8000
       protocol: TCP
-      targetPort: 8000
->>>>>>> d8e04857
+      targetPort: 8000