kind: ZarfPackageConfig
metadata:
  name: package-variables
  description: "Test component to demonstrate the package variables feature"

# Demonstrates injecting custom constants into a K8s resource, e.g. ###ZARF_CONST_CONSTANT###
constants:
  - name: "CONSTANT"
    value: "a value that does not change on package deploy"

# Demonstrates injecting custom variables into a K8s resource, e.g. ###ZARF_VAR_STANDARD###
variables:
<<<<<<< HEAD
    # This case is the standard case for package variables, the user will be prompted but no default will be taken
  - name: "STANDARD"

  # This case will not prompt the user interactively, taking the default if not explicitly `--set`
  - name: "NO_PROMPT"
    default: "no prompt default"
    noPrompt: true

  # This case will prompt the user interactively but provides a default as a suggestion or form use with `--confirm`
  - name: "DEFAULT"
    default: "a safe default"

  # This case will prompt the user interactively with a default that is set from a package variable
  - name: "VARIABLIZED_DEFAULT"
=======
  - name: "WOLF"
  - name: "DOG"
    default: "woof"
  - name: "CAT"
    description: "What sound does a cat make?"
    prompt: true
  - name: "FOX"
>>>>>>> e6a171c9
    default: "###ZARF_PKG_VAR_CONFIG_MAP###"

  # This case is invalid, when using `noPrompt` you must specify a `default`
  # - name: "NO_PROMPT_NO_DEFAULT"
  #   noPrompt: true

components:
  # Note that you must specify the ACTION and CONFIG_MAP i.e. `--set ACTION=template --set CONFIG_MAP=simple-configmap.yaml` during package create
  - name: variable-example
    description: "This component will ###ZARF_PKG_VAR_ACTION### variables within ###ZARF_PKG_VAR_CONFIG_MAP### during deploy"
    required: true
    manifests:
      - name: variable-example-configmap
        files:
          - "###ZARF_PKG_VAR_CONFIG_MAP###"<|MERGE_RESOLUTION|>--- conflicted
+++ resolved
@@ -10,7 +10,6 @@
 
 # Demonstrates injecting custom variables into a K8s resource, e.g. ###ZARF_VAR_STANDARD###
 variables:
-<<<<<<< HEAD
     # This case is the standard case for package variables, the user will be prompted but no default will be taken
   - name: "STANDARD"
 
@@ -22,18 +21,10 @@
   # This case will prompt the user interactively but provides a default as a suggestion or form use with `--confirm`
   - name: "DEFAULT"
     default: "a safe default"
+    description: "This variable demonstrates a default that can be taken from a prompt or --confirm."
 
   # This case will prompt the user interactively with a default that is set from a package variable
   - name: "VARIABLIZED_DEFAULT"
-=======
-  - name: "WOLF"
-  - name: "DOG"
-    default: "woof"
-  - name: "CAT"
-    description: "What sound does a cat make?"
-    prompt: true
-  - name: "FOX"
->>>>>>> e6a171c9
     default: "###ZARF_PKG_VAR_CONFIG_MAP###"
 
   # This case is invalid, when using `noPrompt` you must specify a `default`
