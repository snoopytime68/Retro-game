Vagrant.configure("2") do |config|

  config.vm.provider "virtualbox" do |vb|
      vb.check_guest_additions = false
      vb.cpus = 6
      vb.memory = 8192
    end

  config.vm.disk :disk, size: "20GB", primary: true

  config.vm.define "rhel7" do |target|
    target.vm.box = "generic/rhel7"
  end

  config.vm.define "rhel8" do |target|
    target.vm.box = "generic/rhel8"
  end

  config.vm.define "centos7" do |target|
    target.vm.box = "boxomatic/centos-7"
  end

  config.vm.define "centos8" do |target|
    target.vm.box = "boxomatic/centos-8"
  end

  config.vm.define "ubuntu" do |target|
    target.vm.box = "boxomatic/ubuntu-20.04"
  end

  config.vm.define "debian" do |target|
    target.vm.box = "boxomatic/debian-11"
  end

  config.vm.define "rocky" do |target|
    target.vm.box = "boxomatic/rocky-8.4"
  end

  config.vm.hostname = "zarf-test"
  config.vm.synced_folder '.', '/vagrant', disabled: true
  config.vm.synced_folder 'build', '/opt/zarf', SharedFoldersEnableSymlinksCreate: false

  config.vm.network "forwarded_port", guest: 80, host: 8080
  config.vm.network "forwarded_port", guest: 443, host: 8443

  config.ssh.insert_key = false
<<<<<<< HEAD
=======

  config.vm.provider "virtualbox" do |vb|
    vb.check_guest_additions = false
    vb.cpus = 6
    vb.memory = 8192
  end
>>>>>>> 4e46478c

  config.vm.provision "shell", inline: <<-SHELL
    # Airgap images please
<<<<<<< HEAD
    echo "0.0.0.0 registry.hub.docker.com hub.docker.com charts.helm.sh repo1.dso.mil github.com registry.dso.mil registry1.dso.mil docker.io index.docker.io auth.docker.io registry-1.docker.io dseasb33srnrn.cloudfront.net production.cloudflare.docker.com" >> /etc/hosts
    SHELL
=======
    echo "0.0.0.0 charts.helm.sh repo1.dso.mil github.com registry.dso.mil registry1.dso.mil index.docker.io auth.docker.io registry-1.docker.io dseasb33srnrn.cloudfront.net production.cloudflare.docker.com registry.opensource.zalan.do" >> /etc/hosts
    # ./zarf init --confirm --host=localhost
  SHELL

>>>>>>> 4e46478c
end<|MERGE_RESOLUTION|>--- conflicted
+++ resolved
@@ -44,25 +44,9 @@
   config.vm.network "forwarded_port", guest: 443, host: 8443
 
   config.ssh.insert_key = false
-<<<<<<< HEAD
-=======
-
-  config.vm.provider "virtualbox" do |vb|
-    vb.check_guest_additions = false
-    vb.cpus = 6
-    vb.memory = 8192
-  end
->>>>>>> 4e46478c
 
   config.vm.provision "shell", inline: <<-SHELL
     # Airgap images please
-<<<<<<< HEAD
-    echo "0.0.0.0 registry.hub.docker.com hub.docker.com charts.helm.sh repo1.dso.mil github.com registry.dso.mil registry1.dso.mil docker.io index.docker.io auth.docker.io registry-1.docker.io dseasb33srnrn.cloudfront.net production.cloudflare.docker.com" >> /etc/hosts
+    echo "0.0.0.0 registry.hub.docker.com hub.docker.com charts.helm.sh repo1.dso.mil github.com registry.dso.mil registry1.dso.mil docker.io index.docker.io auth.docker.io registry-1.docker.io dseasb33srnrn.cloudfront.net production.cloudflare.docker.com registry.opensource.zalan.do" >> /etc/hosts
     SHELL
-=======
-    echo "0.0.0.0 charts.helm.sh repo1.dso.mil github.com registry.dso.mil registry1.dso.mil index.docker.io auth.docker.io registry-1.docker.io dseasb33srnrn.cloudfront.net production.cloudflare.docker.com registry.opensource.zalan.do" >> /etc/hosts
-    # ./zarf init --confirm --host=localhost
-  SHELL
-
->>>>>>> 4e46478c
 end