--- conflicted
+++ resolved
@@ -271,16 +271,12 @@
             "$ref": "#/definitions/ZarfDataInjection"
           },
           "type": "array",
-<<<<<<< HEAD
-          "description": "Datasets to inject into a pod in the target cluster"
+          "description": "Datasets to inject into a container in the target cluster"
         },
         "extensions": {
           "$schema": "http://json-schema.org/draft-04/schema#",
           "$ref": "#/definitions/ZarfComponentExtensions",
           "description": "Extend component functionality with additional features"
-=======
-          "description": "Datasets to inject into a container in the target cluster"
->>>>>>> ed693958
         }
       },
       "additionalProperties": false,
