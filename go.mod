module github.com/defenseunicorns/zarf

go 1.21.8

// TODO (@AABRO): Pending merge into github.com/gojsonschema/gojsonschema (https://github.com/gojsonschema/gojsonschema/pull/5)
replace github.com/xeipuuv/gojsonschema => github.com/defenseunicorns/gojsonschema v0.0.0-20231116163348-e00f069122d6

require (
	cuelang.org/go v0.7.0
	github.com/AlecAivazis/survey/v2 v2.3.7
	github.com/Masterminds/semver/v3 v3.2.1
	github.com/agnivade/levenshtein v1.1.1
	github.com/anchore/clio v0.0.0-20240408173007-3c4abf89e72f
	github.com/anchore/stereoscope v0.0.1
	github.com/anchore/syft v0.100.0
	github.com/defenseunicorns/pkg/helpers v1.1.1
	github.com/defenseunicorns/pkg/oci v0.0.1
	github.com/derailed/k9s v0.31.7
	github.com/distribution/reference v0.5.0
	github.com/fairwindsops/pluto/v5 v5.18.4
	github.com/fatih/color v1.16.0
	github.com/fluxcd/helm-controller/api v0.37.4
	github.com/fluxcd/source-controller/api v1.2.4
	github.com/go-git/go-git/v5 v5.11.0
	github.com/go-logr/logr v1.4.1
	github.com/goccy/go-yaml v1.11.3
	github.com/gofrs/flock v0.8.1
	github.com/google/go-containerregistry v0.19.0
	github.com/gosuri/uitable v0.0.4
	github.com/invopop/jsonschema v0.12.0
	github.com/mholt/archiver/v3 v3.5.1
	github.com/moby/moby v24.0.9+incompatible
	github.com/opencontainers/image-spec v1.1.0
	github.com/pkg/errors v0.9.1
	github.com/prometheus/client_golang v1.18.0
	github.com/pterm/pterm v0.12.78
	github.com/sergi/go-diff v1.3.1
	github.com/sigstore/cosign/v2 v2.2.3
	github.com/sigstore/sigstore/pkg/signature/kms/aws v1.8.1
	github.com/sigstore/sigstore/pkg/signature/kms/azure v1.8.1
	github.com/sigstore/sigstore/pkg/signature/kms/gcp v1.8.1
	github.com/sigstore/sigstore/pkg/signature/kms/hashivault v1.8.1
	github.com/spf13/cobra v1.8.0
	github.com/spf13/pflag v1.0.5
	github.com/spf13/viper v1.18.2
	github.com/stretchr/testify v1.9.0
	github.com/xeipuuv/gojsonschema v1.2.0
	golang.org/x/crypto v0.23.0
	golang.org/x/sync v0.6.0
	golang.org/x/term v0.20.0
	helm.sh/helm/v3 v3.14.2
	k8s.io/api v0.29.1
	k8s.io/apimachinery v0.29.1
	k8s.io/client-go v0.29.1
	k8s.io/component-base v0.29.1
	k8s.io/klog/v2 v2.120.1
	k8s.io/kubectl v0.29.1
	oras.land/oras-go/v2 v2.5.0
	sigs.k8s.io/kustomize/api v0.16.0
	sigs.k8s.io/kustomize/kyaml v0.16.0
	sigs.k8s.io/yaml v1.4.0
)

require (
	atomicgo.dev/cursor v0.2.0 // indirect
	atomicgo.dev/keyboard v0.2.9 // indirect
	atomicgo.dev/schedule v0.1.0 // indirect
	cloud.google.com/go v0.113.0 // indirect
	cloud.google.com/go/auth v0.4.1 // indirect
	cloud.google.com/go/auth/oauth2adapt v0.2.2 // indirect
	cloud.google.com/go/compute/metadata v0.3.0 // indirect
	cloud.google.com/go/iam v1.1.8 // indirect
	cloud.google.com/go/kms v1.16.0 // indirect
	cloud.google.com/go/longrunning v0.5.7 // indirect
	cloud.google.com/go/storage v1.41.0 // indirect
	cuelabs.dev/go/oci/ociregistry v0.0.0-20231103182354-93e78c079a13 // indirect
	dario.cat/mergo v1.0.0 // indirect
	filippo.io/edwards25519 v1.1.0 // indirect
	github.com/AdaLogics/go-fuzz-headers v0.0.0-20230811130428-ced1acdcaa24 // indirect
	github.com/AdamKorcz/go-118-fuzz-build v0.0.0-20230306123547-8075edf89bb0 // indirect
	github.com/AliyunContainerService/ack-ram-tool/pkg/credentials/alibabacloudsdkgo/helper v0.2.0 // indirect
	github.com/Azure/azure-sdk-for-go v68.0.0+incompatible // indirect
	github.com/Azure/azure-sdk-for-go/sdk/azcore v1.9.1 // indirect
	github.com/Azure/azure-sdk-for-go/sdk/azidentity v1.5.1 // indirect
	github.com/Azure/azure-sdk-for-go/sdk/internal v1.5.1 // indirect
	github.com/Azure/azure-sdk-for-go/sdk/security/keyvault/azkeys v1.0.1 // indirect
	github.com/Azure/azure-sdk-for-go/sdk/security/keyvault/internal v1.0.0 // indirect
	github.com/Azure/go-ansiterm v0.0.0-20230124172434-306776ec8161 // indirect
	github.com/Azure/go-autorest v14.2.0+incompatible // indirect
	github.com/Azure/go-autorest/autorest v0.11.29 // indirect
	github.com/Azure/go-autorest/autorest/adal v0.9.23 // indirect
	github.com/Azure/go-autorest/autorest/azure/auth v0.5.12 // indirect
	github.com/Azure/go-autorest/autorest/azure/cli v0.4.6 // indirect
	github.com/Azure/go-autorest/autorest/date v0.3.0 // indirect
	github.com/Azure/go-autorest/logger v0.2.1 // indirect
	github.com/Azure/go-autorest/tracing v0.6.0 // indirect
	github.com/AzureAD/microsoft-authentication-library-for-go v1.2.1 // indirect
	github.com/BurntSushi/toml v1.3.2 // indirect
	github.com/CycloneDX/cyclonedx-go v0.8.0 // indirect
	github.com/DataDog/zstd v1.4.5 // indirect
	github.com/MakeNowJust/heredoc v1.0.0 // indirect
	github.com/Masterminds/goutils v1.1.1 // indirect
	github.com/Masterminds/semver v1.5.0 // indirect
	github.com/Masterminds/sprig/v3 v3.2.3 // indirect
	github.com/Masterminds/squirrel v1.5.4 // indirect
	github.com/Microsoft/go-winio v0.6.1 // indirect
	github.com/Microsoft/hcsshim v0.11.4 // indirect
	github.com/OneOfOne/xxhash v1.2.8 // indirect
	github.com/ProtonMail/go-crypto v0.0.0-20230923063757-afb1ddc0824c // indirect
	github.com/ThalesIgnite/crypto11 v1.2.5 // indirect
	github.com/a8m/envsubst v1.4.2 // indirect
	github.com/acarl005/stripansi v0.0.0-20180116102854-5a71ef0e047d // indirect
	github.com/acobaugh/osrelease v0.1.0 // indirect
	github.com/adrg/xdg v0.4.0 // indirect
	github.com/alecthomas/participle/v2 v2.1.1 // indirect
	github.com/alibabacloud-go/alibabacloud-gateway-spi v0.0.4 // indirect
	github.com/alibabacloud-go/cr-20160607 v1.0.1 // indirect
	github.com/alibabacloud-go/cr-20181201 v1.0.10 // indirect
	github.com/alibabacloud-go/darabonba-openapi v0.2.1 // indirect
	github.com/alibabacloud-go/debug v1.0.0 // indirect
	github.com/alibabacloud-go/endpoint-util v1.1.1 // indirect
	github.com/alibabacloud-go/openapi-util v0.1.0 // indirect
	github.com/alibabacloud-go/tea v1.2.1 // indirect
	github.com/alibabacloud-go/tea-utils v1.4.5 // indirect
	github.com/alibabacloud-go/tea-xml v1.1.3 // indirect
	github.com/aliyun/credentials-go v1.3.1 // indirect
	github.com/anchore/bubbly v0.0.0-20231115134915-def0aba654a9 // indirect
	github.com/anchore/fangs v0.0.0-20231201140849-5075d28d6d8b // indirect
	github.com/anchore/go-logger v0.0.0-20230725134548-c21dafa1ec5a // indirect
	github.com/anchore/go-macholibre v0.0.0-20220308212642-53e6d0aaf6fb // indirect
	github.com/anchore/go-struct-converter v0.0.0-20221118182256-c68fdcfa2092 // indirect
	github.com/anchore/go-version v1.2.2-0.20210903204242-51efa5b487c4 // indirect
	github.com/anchore/grype v0.74.0 // indirect
	github.com/anchore/packageurl-go v0.1.1-0.20230104203445-02e0a6721501 // indirect
	github.com/andybalholm/brotli v1.0.6 // indirect
	github.com/apparentlymart/go-textseg/v15 v15.0.0 // indirect
	github.com/aquasecurity/go-pep440-version v0.0.0-20210121094942-22b2f8951d46 // indirect
	github.com/aquasecurity/go-version v0.0.0-20210121072130-637058cfe492 // indirect
	github.com/asaskevich/govalidator v0.0.0-20230301143203-a9d515a09cc2 // indirect
	github.com/atotto/clipboard v0.1.4 // indirect
	github.com/aws/aws-sdk-go v1.53.1 // indirect
	github.com/aws/aws-sdk-go-v2 v1.24.1 // indirect
	github.com/aws/aws-sdk-go-v2/config v1.26.6 // indirect
	github.com/aws/aws-sdk-go-v2/credentials v1.16.16 // indirect
	github.com/aws/aws-sdk-go-v2/feature/ec2/imds v1.14.11 // indirect
	github.com/aws/aws-sdk-go-v2/internal/configsources v1.2.10 // indirect
	github.com/aws/aws-sdk-go-v2/internal/endpoints/v2 v2.5.10 // indirect
	github.com/aws/aws-sdk-go-v2/internal/ini v1.7.3 // indirect
	github.com/aws/aws-sdk-go-v2/service/ecr v1.20.2 // indirect
	github.com/aws/aws-sdk-go-v2/service/ecrpublic v1.18.2 // indirect
	github.com/aws/aws-sdk-go-v2/service/internal/accept-encoding v1.10.4 // indirect
	github.com/aws/aws-sdk-go-v2/service/internal/presigned-url v1.10.10 // indirect
	github.com/aws/aws-sdk-go-v2/service/kms v1.27.9 // indirect
	github.com/aws/aws-sdk-go-v2/service/sso v1.18.7 // indirect
	github.com/aws/aws-sdk-go-v2/service/ssooidc v1.21.7 // indirect
	github.com/aws/aws-sdk-go-v2/service/sts v1.26.7 // indirect
	github.com/aws/smithy-go v1.19.0 // indirect
	github.com/awslabs/amazon-ecr-credential-helper/ecr-login v0.0.0-20231024185945-8841054dbdb8 // indirect
	github.com/aymanbagabas/go-osc52/v2 v2.0.1 // indirect
	github.com/bahlo/generic-list-go v0.2.0 // indirect
	github.com/becheran/wildmatch-go v1.0.0 // indirect
	github.com/beorn7/perks v1.0.1 // indirect
	github.com/bgentry/go-netrc v0.0.0-20140422174119-9fd32a8b3d3d // indirect
	github.com/blang/semver v3.5.1+incompatible // indirect
	github.com/blang/semver/v4 v4.0.0 // indirect
	github.com/bmatcuk/doublestar/v2 v2.0.4 // indirect
	github.com/bmatcuk/doublestar/v4 v4.6.1 // indirect
	github.com/buger/jsonparser v1.1.1 // indirect
	github.com/buildkite/agent/v3 v3.62.0 // indirect
	github.com/buildkite/go-pipeline v0.3.2 // indirect
	github.com/buildkite/interpolate v0.0.0-20200526001904-07f35b4ae251 // indirect
	github.com/cenkalti/backoff/v3 v3.2.2 // indirect
	github.com/cenkalti/backoff/v4 v4.2.1 // indirect
	github.com/cespare/xxhash/v2 v2.2.0 // indirect
	github.com/chai2010/gettext-go v1.0.2 // indirect
	github.com/charmbracelet/bubbles v0.16.1 // indirect
	github.com/charmbracelet/bubbletea v0.25.0 // indirect
	github.com/charmbracelet/harmonica v0.2.0 // indirect
	github.com/charmbracelet/lipgloss v0.9.1 // indirect
	github.com/chrismellard/docker-credential-acr-env v0.0.0-20230304212654-82a0ddb27589 // indirect
	github.com/clbanning/mxj/v2 v2.7.0 // indirect
	github.com/cloudflare/circl v1.3.7 // indirect
	github.com/cockroachdb/apd/v3 v3.2.1 // indirect
	github.com/common-nighthawk/go-figure v0.0.0-20210622060536-734e95fb86be // indirect
	github.com/containerd/cgroups v1.1.0 // indirect
	github.com/containerd/console v1.0.4-0.20230313162750-1ae8d489ac81 // indirect
	github.com/containerd/containerd v1.7.12 // indirect
	github.com/containerd/continuity v0.4.2 // indirect
	github.com/containerd/fifo v1.1.0 // indirect
	github.com/containerd/log v0.1.0 // indirect
	github.com/containerd/stargz-snapshotter/estargz v0.14.3 // indirect
	github.com/containerd/ttrpc v1.2.2 // indirect
	github.com/containerd/typeurl/v2 v2.1.1 // indirect
	github.com/coreos/go-oidc/v3 v3.9.0 // indirect
	github.com/cpuguy83/go-md2man/v2 v2.0.3 // indirect
	github.com/cyberphone/json-canonicalization v0.0.0-20231011164504-785e29786b46 // indirect
	github.com/cyphar/filepath-securejoin v0.2.4 // indirect
	github.com/davecgh/go-spew v1.1.2-0.20180830191138-d8f796af33cc // indirect
	github.com/daviddengcn/go-colortext v1.0.0 // indirect
	github.com/deitch/magic v0.0.0-20230404182410-1ff89d7342da // indirect
	github.com/derailed/popeye v0.11.2 // indirect
	github.com/derailed/tcell/v2 v2.3.1-rc.3 // indirect
	github.com/derailed/tview v0.8.3 // indirect
	github.com/digitorus/pkcs7 v0.0.0-20230818184609-3a137a874352 // indirect
	github.com/digitorus/timestamp v0.0.0-20231217203849-220c5c2851b7 // indirect
	github.com/dimchansky/utfbom v1.1.1 // indirect
	github.com/docker/cli v26.0.0+incompatible // indirect
	github.com/docker/distribution v2.8.3+incompatible // indirect
	github.com/docker/docker v24.0.9+incompatible // indirect
	github.com/docker/docker-credential-helpers v0.8.0 // indirect
	github.com/docker/go-connections v0.4.0 // indirect
	github.com/docker/go-events v0.0.0-20190806004212-e31b211e4f1c // indirect
	github.com/docker/go-metrics v0.0.1 // indirect
	github.com/docker/go-units v0.5.0 // indirect
	github.com/dsnet/compress v0.0.2-0.20210315054119-f66993602bf5 // indirect
	github.com/dustin/go-humanize v1.0.1 // indirect
	github.com/edsrzf/mmap-go v1.1.0 // indirect
	github.com/elliotchance/orderedmap v1.5.1 // indirect
	github.com/emicklei/go-restful/v3 v3.11.0 // indirect
	github.com/emicklei/proto v1.12.1 // indirect
	github.com/emirpasic/gods v1.18.1 // indirect
	github.com/evanphx/json-patch v5.7.0+incompatible // indirect
	github.com/exponent-io/jsonpath v0.0.0-20151013193312-d6023ce2651d // indirect
	github.com/facebookincubator/nvdtools v0.1.5 // indirect
	github.com/fatih/camelcase v1.0.0 // indirect
	github.com/felixge/fgprof v0.9.3 // indirect
	github.com/felixge/httpsnoop v1.0.4 // indirect
	github.com/fluxcd/pkg/apis/acl v0.1.0 // indirect
	github.com/fluxcd/pkg/apis/kustomize v1.3.0 // indirect
	github.com/fluxcd/pkg/apis/meta v1.3.0 // indirect
	github.com/fsnotify/fsnotify v1.7.0 // indirect
	github.com/fvbommel/sortorder v1.1.0 // indirect
	github.com/gabriel-vasile/mimetype v1.4.3 // indirect
	github.com/gdamore/encoding v1.0.0 // indirect
	github.com/github/go-spdx/v2 v2.2.0 // indirect
	github.com/glebarez/go-sqlite v1.21.2 // indirect
	github.com/glebarez/sqlite v1.10.0 // indirect
	github.com/go-chi/chi v4.1.2+incompatible // indirect
	github.com/go-errors/errors v1.4.2 // indirect
	github.com/go-git/gcfg v1.5.1-0.20230307220236-3a3c6141e376 // indirect
	github.com/go-git/go-billy/v5 v5.5.0 // indirect
	github.com/go-gorp/gorp/v3 v3.1.0 // indirect
	github.com/go-ini/ini v1.67.0 // indirect
	github.com/go-jose/go-jose/v3 v3.0.3 // indirect
	github.com/go-logr/stdr v1.2.2 // indirect
	github.com/go-openapi/analysis v0.22.0 // indirect
	github.com/go-openapi/errors v0.21.0 // indirect
	github.com/go-openapi/jsonpointer v0.20.2 // indirect
	github.com/go-openapi/jsonreference v0.20.4 // indirect
	github.com/go-openapi/loads v0.21.5 // indirect
	github.com/go-openapi/runtime v0.27.1 // indirect
	github.com/go-openapi/spec v0.20.13 // indirect
	github.com/go-openapi/strfmt v0.22.0 // indirect
	github.com/go-openapi/swag v0.22.9 // indirect
	github.com/go-openapi/validate v0.22.4 // indirect
	github.com/go-piv/piv-go v1.11.0 // indirect
	github.com/go-restruct/restruct v1.2.0-alpha // indirect
	github.com/go-test/deep v1.1.0 // indirect
	github.com/gobwas/glob v0.2.3 // indirect
	github.com/goccy/go-json v0.10.2 // indirect
	github.com/gogo/protobuf v1.3.2 // indirect
	github.com/golang-jwt/jwt/v4 v4.5.0 // indirect
	github.com/golang-jwt/jwt/v5 v5.2.0 // indirect
	github.com/golang/groupcache v0.0.0-20210331224755-41bb18bfe9da // indirect
	github.com/golang/protobuf v1.5.4 // indirect
	github.com/golang/snappy v0.0.4 // indirect
	github.com/google/btree v1.1.2 // indirect
	github.com/google/certificate-transparency-go v1.1.7 // indirect
	github.com/google/gnostic-models v0.6.9-0.20230804172637-c7be7c783f49 // indirect
	github.com/google/go-cmp v0.6.0 // indirect
	github.com/google/go-github/v55 v55.0.0 // indirect
	github.com/google/go-querystring v1.1.0 // indirect
	github.com/google/gofuzz v1.2.0 // indirect
	github.com/google/licensecheck v0.3.1 // indirect
	github.com/google/pprof v0.0.0-20231023181126-ff6d637d2a7b // indirect
	github.com/google/s2a-go v0.1.7 // indirect
	github.com/google/shlex v0.0.0-20191202100458-e7afc7fbc510 // indirect
	github.com/google/uuid v1.6.0 // indirect
	github.com/googleapis/enterprise-certificate-proxy v0.3.2 // indirect
	github.com/googleapis/gax-go/v2 v2.12.4 // indirect
	github.com/gookit/color v1.5.4 // indirect
	github.com/gorilla/mux v1.8.1 // indirect
	github.com/gorilla/websocket v1.5.0 // indirect
	github.com/gregjones/httpcache v0.0.0-20180305231024-9cad4c3443a7 // indirect
	github.com/hako/durafmt v0.0.0-20210608085754-5c1018a4e16b // indirect
	github.com/hashicorp/errwrap v1.1.0 // indirect
	github.com/hashicorp/go-cleanhttp v0.5.2 // indirect
	github.com/hashicorp/go-getter v1.7.4 // indirect
	github.com/hashicorp/go-multierror v1.1.1 // indirect
	github.com/hashicorp/go-retryablehttp v0.7.5 // indirect
	github.com/hashicorp/go-rootcerts v1.0.2 // indirect
	github.com/hashicorp/go-safetemp v1.0.0 // indirect
	github.com/hashicorp/go-secure-stdlib/parseutil v0.1.7 // indirect
	github.com/hashicorp/go-secure-stdlib/strutil v0.1.2 // indirect
	github.com/hashicorp/go-sockaddr v1.0.5 // indirect
	github.com/hashicorp/go-version v1.6.0 // indirect
	github.com/hashicorp/hcl v1.0.1-vault-5 // indirect
	github.com/hashicorp/vault/api v1.10.0 // indirect
	github.com/huandu/xstrings v1.4.0 // indirect
	github.com/iancoleman/strcase v0.3.0 // indirect
	github.com/imdario/mergo v0.3.16 // indirect
	github.com/in-toto/in-toto-golang v0.9.0 // indirect
	github.com/inconshreveable/mousetrap v1.1.0 // indirect
	github.com/jbenet/go-context v0.0.0-20150711004518-d14ea06fba99 // indirect
	github.com/jedisct1/go-minisign v0.0.0-20230811132847-661be99b8267 // indirect
	github.com/jellydator/ttlcache/v3 v3.1.1 // indirect
	github.com/jinzhu/copier v0.4.0 // indirect
	github.com/jinzhu/inflection v1.0.0 // indirect
	github.com/jinzhu/now v1.1.5 // indirect
	github.com/jmespath/go-jmespath v0.4.0 // indirect
	github.com/jmoiron/sqlx v1.3.5 // indirect
	github.com/jonboulle/clockwork v0.4.0 // indirect
	github.com/josharian/intern v1.0.0 // indirect
	github.com/json-iterator/go v1.1.12 // indirect
	github.com/kastenhq/goversion v0.0.0-20230811215019-93b2f8823953 // indirect
	github.com/kballard/go-shellquote v0.0.0-20180428030007-95032a82bc51 // indirect
	github.com/kevinburke/ssh_config v1.2.0 // indirect
	github.com/klauspost/compress v1.17.8 // indirect
	github.com/klauspost/cpuid/v2 v2.2.5 // indirect
	github.com/klauspost/pgzip v1.2.6 // indirect
	github.com/knqyf263/go-apk-version v0.0.0-20200609155635-041fdbb8563f // indirect
	github.com/knqyf263/go-deb-version v0.0.0-20190517075300-09fca494f03d // indirect
	github.com/knqyf263/go-rpmdb v0.0.0-20230301153543-ba94b245509b // indirect
	github.com/kylelemons/godebug v1.1.0 // indirect
	github.com/lann/builder v0.0.0-20180802200727-47ae307949d0 // indirect
	github.com/lann/ps v0.0.0-20150810152359-62de8c46ede0 // indirect
	github.com/letsencrypt/boulder v0.0.0-20231026200631-000cd05d5491 // indirect
	github.com/lib/pq v1.10.9 // indirect
	github.com/liggitt/tabwriter v0.0.0-20181228230101-89fcab3d43de // indirect
	github.com/lithammer/dedent v1.1.0 // indirect
	github.com/lithammer/fuzzysearch v1.1.8 // indirect
	github.com/lucasb-eyer/go-colorful v1.2.0 // indirect
	github.com/magiconair/properties v1.8.7 // indirect
	github.com/mailru/easyjson v0.7.7 // indirect
	github.com/masahiro331/go-mvn-version v0.0.0-20210429150710-d3157d602a08 // indirect
	github.com/mattn/go-colorable v0.1.13 // indirect
	github.com/mattn/go-isatty v0.0.20 // indirect
	github.com/mattn/go-localereader v0.0.2-0.20220822084749-2491eb6c1c75 // indirect
	github.com/mattn/go-runewidth v0.0.15 // indirect
	github.com/mattn/go-sqlite3 v2.0.3+incompatible // indirect
	github.com/matttproud/golang_protobuf_extensions/v2 v2.0.0 // indirect
	github.com/mgutz/ansi v0.0.0-20200706080929-d51e80ef957d // indirect
	github.com/microsoft/go-rustaudit v0.0.0-20220730194248-4b17361d90a5 // indirect
	github.com/miekg/pkcs11 v1.1.1 // indirect
	github.com/mikefarah/yq/v4 v4.43.1
	github.com/mitchellh/copystructure v1.2.0 // indirect
	github.com/mitchellh/go-homedir v1.1.0 // indirect
	github.com/mitchellh/go-testing-interface v1.14.1 // indirect
	github.com/mitchellh/go-wordwrap v1.0.1 // indirect
	github.com/mitchellh/hashstructure/v2 v2.0.2 // indirect
	github.com/mitchellh/mapstructure v1.5.0 // indirect
	github.com/mitchellh/reflectwalk v1.0.2 // indirect
	github.com/moby/locker v1.0.1 // indirect
	github.com/moby/spdystream v0.2.0 // indirect
	github.com/moby/sys/mountinfo v0.6.2 // indirect
	github.com/moby/sys/sequential v0.5.0 // indirect
	github.com/moby/sys/signal v0.7.0 // indirect
	github.com/moby/sys/user v0.1.0 // indirect
	github.com/moby/term v0.5.0 // indirect
	github.com/modern-go/concurrent v0.0.0-20180306012644-bacd9c7ef1dd // indirect
	github.com/modern-go/reflect2 v1.0.2 // indirect
	github.com/monochromegane/go-gitignore v0.0.0-20200626010858-205db1a8cc00 // indirect
	github.com/morikuni/aec v1.0.0 // indirect
	github.com/mozillazg/docker-credential-acr-helper v0.3.0 // indirect
	github.com/mpvl/unique v0.0.0-20150818121801-cbe035fff7de // indirect
	github.com/muesli/ansi v0.0.0-20211031195517-c9f0611b6c70 // indirect
	github.com/muesli/cancelreader v0.2.2 // indirect
	github.com/muesli/reflow v0.3.0 // indirect
	github.com/muesli/termenv v0.15.2 // indirect
	github.com/munnerz/goautoneg v0.0.0-20191010083416-a7dc8b61c822 // indirect
	github.com/mxk/go-flowrate v0.0.0-20140419014527-cca7078d478f // indirect
	github.com/nozzle/throttler v0.0.0-20180817012639-2ea982251481 // indirect
	github.com/nwaples/rardecode v1.1.0 // indirect
	github.com/oklog/ulid v1.3.1 // indirect
	github.com/oleiade/reflections v1.0.1 // indirect
	github.com/olekukonko/tablewriter v0.0.5 // indirect
	github.com/open-policy-agent/opa v0.61.0 // indirect
	github.com/opencontainers/go-digest v1.0.0 // indirect
	github.com/opencontainers/runtime-spec v1.1.0 // indirect
	github.com/opencontainers/selinux v1.11.0 // indirect
	github.com/opentracing/opentracing-go v1.2.0 // indirect
	github.com/openvex/go-vex v0.2.5 // indirect
	github.com/otiai10/copy v1.14.0
	github.com/owenrumney/go-sarif v1.1.2-0.20231003122901-1000f5e05554 // indirect
	github.com/package-url/packageurl-go v0.1.1 // indirect
	github.com/pborman/indent v1.2.1 // indirect
	github.com/pborman/uuid v1.2.1 // indirect
	github.com/pelletier/go-toml v1.9.5 // indirect
	github.com/pelletier/go-toml/v2 v2.2.0 // indirect
	github.com/peterbourgon/diskv v2.0.1+incompatible // indirect
	github.com/pierrec/lz4/v4 v4.1.18 // indirect
	github.com/pjbgf/sha1cd v0.3.0 // indirect
	github.com/pkg/browser v0.0.0-20240102092130-5ac0b6a4141c // indirect
	github.com/pkg/profile v1.7.0 // indirect
	github.com/pmezard/go-difflib v1.0.1-0.20181226105442-5d4384ee4fb2 // indirect
	github.com/prometheus/client_model v0.5.0 // indirect
	github.com/prometheus/common v0.45.0 // indirect
	github.com/prometheus/procfs v0.12.0 // indirect
	github.com/protocolbuffers/txtpbfmt v0.0.0-20231025115547-084445ff1adf // indirect
	github.com/rakyll/hey v0.1.4 // indirect
	github.com/rcrowley/go-metrics v0.0.0-20201227073835-cf1acfcdf475 // indirect
	github.com/remyoudompheng/bigfft v0.0.0-20230129092748-24d4a6f8daec // indirect
	github.com/rivo/uniseg v0.4.4 // indirect
	github.com/rs/zerolog v1.31.0 // indirect
	github.com/rubenv/sql-migrate v1.5.2 // indirect
	github.com/russross/blackfriday/v2 v2.1.0 // indirect
	github.com/ryanuber/go-glob v1.0.0 // indirect
	github.com/saferwall/pe v1.4.8 // indirect
	github.com/sagikazarmark/locafero v0.4.0 // indirect
	github.com/sagikazarmark/slog-shim v0.1.0 // indirect
	github.com/sahilm/fuzzy v0.1.0 // indirect
	github.com/saintfish/chardet v0.0.0-20230101081208-5e3ef4b5456d // indirect
	github.com/sassoftware/go-rpmutils v0.2.0 // indirect
	github.com/sassoftware/relic v7.2.1+incompatible // indirect
	github.com/scylladb/go-set v1.0.3-0.20200225121959-cc7b2070d91e // indirect
	github.com/secure-systems-lab/go-securesystemslib v0.8.0 // indirect
	github.com/segmentio/ksuid v1.0.4 // indirect
	github.com/shibumi/go-pathspec v1.3.0 // indirect
	github.com/shopspring/decimal v1.3.1 // indirect
	github.com/sigstore/fulcio v1.4.3 // indirect
	github.com/sigstore/rekor v1.3.4 // indirect
	github.com/sigstore/sigstore v1.8.1 // indirect
	github.com/sigstore/timestamp-authority v1.2.1 // indirect
	github.com/sirupsen/logrus v1.9.3 // indirect
	github.com/skeema/knownhosts v1.2.1 // indirect
	github.com/skratchdot/open-golang v0.0.0-20200116055534-eef842397966 // indirect
	github.com/sourcegraph/conc v0.3.0 // indirect
	github.com/spdx/tools-golang v0.5.3 // indirect
	github.com/spf13/afero v1.11.0 // indirect
	github.com/spf13/cast v1.6.0 // indirect
	github.com/spiffe/go-spiffe/v2 v2.1.7 // indirect
	github.com/subosito/gotenv v1.6.0 // indirect
	github.com/sylabs/sif/v2 v2.11.5 // indirect
	github.com/sylabs/squashfs v0.6.1 // indirect
	github.com/syndtr/goleveldb v1.0.1-0.20220721030215-126854af5e6d // indirect
	github.com/tchap/go-patricia/v2 v2.3.1 // indirect
	github.com/thales-e-security/pool v0.0.2 // indirect
	github.com/therootcompany/xz v1.0.1 // indirect
	github.com/theupdateframework/go-tuf v0.7.0 // indirect
	github.com/titanous/rocacheck v0.0.0-20171023193734-afe73141d399 // indirect
	github.com/tjfoc/gmsm v1.4.1 // indirect
	github.com/transparency-dev/merkle v0.0.2 // indirect
	github.com/ulikunitz/xz v0.5.12 // indirect
	github.com/vbatts/go-mtree v0.5.3 // indirect
	github.com/vbatts/tar-split v0.11.5 // indirect
	github.com/vifraa/gopom v1.0.0 // indirect
	github.com/wagoodman/go-partybus v0.0.0-20230516145632-8ccac152c651 // indirect
	github.com/wagoodman/go-presenter v0.0.0-20211015174752-f9c01afc824b // indirect
	github.com/wagoodman/go-progress v0.0.0-20230925121702-07e42b3cdba0 // indirect
	github.com/wk8/go-ordered-map/v2 v2.1.8 // indirect
	github.com/xanzy/go-gitlab v0.96.0 // indirect
	github.com/xanzy/ssh-agent v0.3.3 // indirect
	github.com/xeipuuv/gojsonpointer v0.0.0-20190905194746-02993c407bfb // indirect
	github.com/xeipuuv/gojsonreference v0.0.0-20180127040603-bd5ef7bd5415 // indirect
	github.com/xi2/xz v0.0.0-20171230120015-48954b6210f8 // indirect
	github.com/xlab/treeprint v1.2.0 // indirect
	github.com/xo/terminfo v0.0.0-20220910002029-abceb7e1c41e // indirect
	github.com/yashtewari/glob-intersection v0.2.0 // indirect
	github.com/yuin/gopher-lua v1.1.1 // indirect
	github.com/zclconf/go-cty v1.14.0 // indirect
	github.com/zeebo/errs v1.3.0 // indirect
	github.com/zyedidia/generic v1.2.2-0.20230320175451-4410d2372cb1 // indirect
	go.mongodb.org/mongo-driver v1.13.1 // indirect
	go.mozilla.org/pkcs7 v0.0.0-20210826202110-33d05740a352 // indirect
	go.opencensus.io v0.24.0 // indirect
	go.opentelemetry.io/contrib/instrumentation/google.golang.org/grpc/otelgrpc v0.51.0 // indirect
	go.opentelemetry.io/contrib/instrumentation/net/http/otelhttp v0.51.0 // indirect
	go.opentelemetry.io/otel v1.26.0 // indirect
	go.opentelemetry.io/otel/metric v1.26.0 // indirect
	go.opentelemetry.io/otel/sdk v1.26.0 // indirect
	go.opentelemetry.io/otel/trace v1.26.0 // indirect
	go.starlark.net v0.0.0-20230525235612-a134d8f9ddca // indirect
	go.step.sm/crypto v0.42.1 // indirect
	go.uber.org/multierr v1.11.0 // indirect
	go.uber.org/zap v1.26.0 // indirect
	golang.org/x/exp v0.0.0-20231108232855-2478ac86f678 // indirect
	golang.org/x/mod v0.14.0 // indirect
	golang.org/x/net v0.25.0 // indirect
<<<<<<< HEAD
	golang.org/x/oauth2 v0.17.0 // indirect
=======
	golang.org/x/oauth2 v0.20.0 // indirect
	golang.org/x/sync v0.7.0 // indirect
>>>>>>> 32b6c247
	golang.org/x/sys v0.20.0 // indirect
	golang.org/x/text v0.15.0 // indirect
	golang.org/x/time v0.5.0 // indirect
	golang.org/x/tools v0.16.1 // indirect
	golang.org/x/xerrors v0.0.0-20231012003039-104605ab7028 // indirect
	google.golang.org/api v0.180.0 // indirect
	google.golang.org/genproto v0.0.0-20240513163218-0867130af1f8 // indirect
	google.golang.org/genproto/googleapis/api v0.0.0-20240513163218-0867130af1f8 // indirect
	google.golang.org/genproto/googleapis/rpc v0.0.0-20240513163218-0867130af1f8 // indirect
	google.golang.org/grpc v1.63.2 // indirect
	google.golang.org/protobuf v1.34.1 // indirect
	gopkg.in/evanphx/json-patch.v5 v5.6.0 // indirect
	gopkg.in/go-jose/go-jose.v2 v2.6.3 // indirect
	gopkg.in/inf.v0 v0.9.1 // indirect
	gopkg.in/ini.v1 v1.67.0 // indirect
	gopkg.in/op/go-logging.v1 v1.0.0-20160211212156-b2cb9fa56473 // indirect
	gopkg.in/warnings.v0 v0.1.2 // indirect
	gopkg.in/yaml.v2 v2.4.0 // indirect
	gopkg.in/yaml.v3 v3.0.1 // indirect
	gorm.io/gorm v1.25.5 // indirect
	k8s.io/apiextensions-apiserver v0.29.0 // indirect
	k8s.io/apiserver v0.29.0 // indirect
	k8s.io/cli-runtime v0.29.1 // indirect
	k8s.io/component-helpers v0.29.1 // indirect
	k8s.io/kube-openapi v0.0.0-20231010175941-2dd684a91f00 // indirect
	k8s.io/metrics v0.29.1 // indirect
	k8s.io/utils v0.0.0-20231127182322-b307cd553661 // indirect
	modernc.org/libc v1.29.0 // indirect
	modernc.org/mathutil v1.6.0 // indirect
	modernc.org/memory v1.7.2 // indirect
	modernc.org/sqlite v1.28.0 // indirect
	oras.land/oras-go v1.2.4 // indirect
	sigs.k8s.io/controller-runtime v0.16.3 // indirect
	sigs.k8s.io/json v0.0.0-20221116044647-bc3834ca7abd // indirect
	sigs.k8s.io/kustomize/kustomize/v5 v5.0.4-0.20230601165947-6ce0bf390ce3 // indirect
	sigs.k8s.io/release-utils v0.7.7 // indirect
	sigs.k8s.io/structured-merge-diff/v4 v4.4.1 // indirect
)<|MERGE_RESOLUTION|>--- conflicted
+++ resolved
@@ -476,12 +476,8 @@
 	golang.org/x/exp v0.0.0-20231108232855-2478ac86f678 // indirect
 	golang.org/x/mod v0.14.0 // indirect
 	golang.org/x/net v0.25.0 // indirect
-<<<<<<< HEAD
-	golang.org/x/oauth2 v0.17.0 // indirect
-=======
 	golang.org/x/oauth2 v0.20.0 // indirect
 	golang.org/x/sync v0.7.0 // indirect
->>>>>>> 32b6c247
 	golang.org/x/sys v0.20.0 // indirect
 	golang.org/x/text v0.15.0 // indirect
 	golang.org/x/time v0.5.0 // indirect
