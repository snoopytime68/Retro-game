--- conflicted
+++ resolved
@@ -23,12 +23,7 @@
 	github.com/spf13/cobra v1.6.1
 	github.com/spf13/viper v1.14.0
 	github.com/stretchr/testify v1.8.1
-<<<<<<< HEAD
-	golang.org/x/crypto v0.2.0
-=======
 	golang.org/x/crypto v0.3.0
-	gopkg.in/yaml.v2 v2.4.0
->>>>>>> 8cab595b
 	helm.sh/helm/v3 v3.10.2
 	k8s.io/api v0.25.4
 	k8s.io/apimachinery v0.25.4
