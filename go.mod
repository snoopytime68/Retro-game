module github.com/defenseunicorns/zarf

go 1.22.0

// TODO (@AABRO): Pending merge into github.com/gojsonschema/gojsonschema (https://github.com/gojsonschema/gojsonschema/pull/5)
replace github.com/xeipuuv/gojsonschema => github.com/defenseunicorns/gojsonschema v0.0.0-20231116163348-e00f069122d6

require (
	cuelang.org/go v0.7.0
	github.com/AlecAivazis/survey/v2 v2.3.7
	github.com/Masterminds/semver/v3 v3.2.1
	github.com/agnivade/levenshtein v1.1.1
	github.com/anchore/clio v0.0.0-20240408173007-3c4abf89e72f
	github.com/anchore/stereoscope v0.0.1
	github.com/anchore/syft v0.100.0
	github.com/defenseunicorns/pkg/helpers v1.1.1
	github.com/defenseunicorns/pkg/oci v0.0.1
	github.com/derailed/k9s v0.31.7
	github.com/distribution/reference v0.5.0
	github.com/fairwindsops/pluto/v5 v5.18.4
	github.com/fatih/color v1.16.0
	github.com/fluxcd/helm-controller/api v0.37.4
	github.com/fluxcd/pkg/apis/meta v1.5.0
	github.com/fluxcd/source-controller/api v1.3.0
	github.com/go-git/go-git/v5 v5.11.0
	github.com/go-logr/logr v1.4.1
	github.com/goccy/go-yaml v1.11.3
	github.com/gofrs/flock v0.8.1
	github.com/google/go-containerregistry v0.19.0
	github.com/gosuri/uitable v0.0.4
	github.com/invopop/jsonschema v0.12.0
	github.com/mholt/archiver/v3 v3.5.1
	github.com/moby/moby v24.0.9+incompatible
	github.com/opencontainers/image-spec v1.1.0
	github.com/pkg/errors v0.9.1
	github.com/prometheus/client_golang v1.18.0
	github.com/pterm/pterm v0.12.78
	github.com/sergi/go-diff v1.3.1
	github.com/sigstore/cosign/v2 v2.2.3
	github.com/sigstore/sigstore/pkg/signature/kms/aws v1.8.1
	github.com/sigstore/sigstore/pkg/signature/kms/azure v1.8.1
	github.com/sigstore/sigstore/pkg/signature/kms/gcp v1.8.1
	github.com/sigstore/sigstore/pkg/signature/kms/hashivault v1.8.1
	github.com/spf13/cobra v1.8.0
	github.com/spf13/pflag v1.0.5
	github.com/spf13/viper v1.18.2
	github.com/stretchr/testify v1.9.0
	github.com/xeipuuv/gojsonschema v1.2.0
<<<<<<< HEAD
	golang.org/x/crypto v0.22.0
	golang.org/x/term v0.19.0
=======
	golang.org/x/crypto v0.23.0
	golang.org/x/sync v0.7.0
	golang.org/x/term v0.20.0
>>>>>>> 04d9e0ed
	helm.sh/helm/v3 v3.14.2
	k8s.io/api v0.30.0
	k8s.io/apimachinery v0.30.0
	k8s.io/client-go v0.30.0
	k8s.io/component-base v0.30.0
	k8s.io/klog/v2 v2.120.1
	k8s.io/kubectl v0.29.1
	oras.land/oras-go/v2 v2.5.0
	sigs.k8s.io/kustomize/api v0.16.0
	sigs.k8s.io/kustomize/kyaml v0.16.0
	sigs.k8s.io/yaml v1.4.0
)

require (
	atomicgo.dev/cursor v0.2.0 // indirect
	atomicgo.dev/keyboard v0.2.9 // indirect
	atomicgo.dev/schedule v0.1.0 // indirect
	cloud.google.com/go v0.113.0 // indirect
	cloud.google.com/go/auth v0.4.1 // indirect
	cloud.google.com/go/auth/oauth2adapt v0.2.2 // indirect
	cloud.google.com/go/compute/metadata v0.3.0 // indirect
	cloud.google.com/go/iam v1.1.8 // indirect
	cloud.google.com/go/kms v1.16.0 // indirect
	cloud.google.com/go/longrunning v0.5.7 // indirect
	cloud.google.com/go/storage v1.41.0 // indirect
	cuelabs.dev/go/oci/ociregistry v0.0.0-20231103182354-93e78c079a13 // indirect
	dario.cat/mergo v1.0.0 // indirect
	filippo.io/edwards25519 v1.1.0 // indirect
	github.com/AdaLogics/go-fuzz-headers v0.0.0-20230811130428-ced1acdcaa24 // indirect
	github.com/AdamKorcz/go-118-fuzz-build v0.0.0-20230306123547-8075edf89bb0 // indirect
	github.com/AliyunContainerService/ack-ram-tool/pkg/credentials/alibabacloudsdkgo/helper v0.2.0 // indirect
	github.com/Azure/azure-sdk-for-go v68.0.0+incompatible // indirect
	github.com/Azure/azure-sdk-for-go/sdk/azcore v1.9.1 // indirect
	github.com/Azure/azure-sdk-for-go/sdk/azidentity v1.5.1 // indirect
	github.com/Azure/azure-sdk-for-go/sdk/internal v1.5.1 // indirect
	github.com/Azure/azure-sdk-for-go/sdk/security/keyvault/azkeys v1.0.1 // indirect
	github.com/Azure/azure-sdk-for-go/sdk/security/keyvault/internal v1.0.0 // indirect
	github.com/Azure/go-ansiterm v0.0.0-20230124172434-306776ec8161 // indirect
	github.com/Azure/go-autorest v14.2.0+incompatible // indirect
	github.com/Azure/go-autorest/autorest v0.11.29 // indirect
	github.com/Azure/go-autorest/autorest/adal v0.9.23 // indirect
	github.com/Azure/go-autorest/autorest/azure/auth v0.5.12 // indirect
	github.com/Azure/go-autorest/autorest/azure/cli v0.4.6 // indirect
	github.com/Azure/go-autorest/autorest/date v0.3.0 // indirect
	github.com/Azure/go-autorest/logger v0.2.1 // indirect
	github.com/Azure/go-autorest/tracing v0.6.0 // indirect
	github.com/AzureAD/microsoft-authentication-library-for-go v1.2.1 // indirect
	github.com/BurntSushi/toml v1.3.2 // indirect
	github.com/CycloneDX/cyclonedx-go v0.8.0 // indirect
	github.com/DataDog/zstd v1.4.5 // indirect
	github.com/MakeNowJust/heredoc v1.0.0 // indirect
	github.com/Masterminds/goutils v1.1.1 // indirect
	github.com/Masterminds/semver v1.5.0 // indirect
	github.com/Masterminds/sprig/v3 v3.2.3 // indirect
	github.com/Masterminds/squirrel v1.5.4 // indirect
	github.com/Microsoft/go-winio v0.6.1 // indirect
	github.com/Microsoft/hcsshim v0.11.4 // indirect
	github.com/OneOfOne/xxhash v1.2.8 // indirect
	github.com/ProtonMail/go-crypto v0.0.0-20230923063757-afb1ddc0824c // indirect
	github.com/ThalesIgnite/crypto11 v1.2.5 // indirect
	github.com/a8m/envsubst v1.4.2 // indirect
	github.com/acarl005/stripansi v0.0.0-20180116102854-5a71ef0e047d // indirect
	github.com/acobaugh/osrelease v0.1.0 // indirect
	github.com/adrg/xdg v0.4.0 // indirect
	github.com/alecthomas/participle/v2 v2.1.1 // indirect
	github.com/alibabacloud-go/alibabacloud-gateway-spi v0.0.4 // indirect
	github.com/alibabacloud-go/cr-20160607 v1.0.1 // indirect
	github.com/alibabacloud-go/cr-20181201 v1.0.10 // indirect
	github.com/alibabacloud-go/darabonba-openapi v0.2.1 // indirect
	github.com/alibabacloud-go/debug v1.0.0 // indirect
	github.com/alibabacloud-go/endpoint-util v1.1.1 // indirect
	github.com/alibabacloud-go/openapi-util v0.1.0 // indirect
	github.com/alibabacloud-go/tea v1.2.1 // indirect
	github.com/alibabacloud-go/tea-utils v1.4.5 // indirect
	github.com/alibabacloud-go/tea-xml v1.1.3 // indirect
	github.com/aliyun/credentials-go v1.3.1 // indirect
	github.com/anchore/bubbly v0.0.0-20231115134915-def0aba654a9 // indirect
	github.com/anchore/fangs v0.0.0-20231201140849-5075d28d6d8b // indirect
	github.com/anchore/go-logger v0.0.0-20230725134548-c21dafa1ec5a // indirect
	github.com/anchore/go-macholibre v0.0.0-20220308212642-53e6d0aaf6fb // indirect
	github.com/anchore/go-struct-converter v0.0.0-20221118182256-c68fdcfa2092 // indirect
	github.com/anchore/go-version v1.2.2-0.20210903204242-51efa5b487c4 // indirect
	github.com/anchore/grype v0.74.0 // indirect
	github.com/anchore/packageurl-go v0.1.1-0.20230104203445-02e0a6721501 // indirect
	github.com/andybalholm/brotli v1.0.6 // indirect
	github.com/apparentlymart/go-textseg/v15 v15.0.0 // indirect
	github.com/aquasecurity/go-pep440-version v0.0.0-20210121094942-22b2f8951d46 // indirect
	github.com/aquasecurity/go-version v0.0.0-20210121072130-637058cfe492 // indirect
	github.com/asaskevich/govalidator v0.0.0-20230301143203-a9d515a09cc2 // indirect
	github.com/atotto/clipboard v0.1.4 // indirect
	github.com/aws/aws-sdk-go v1.53.1 // indirect
	github.com/aws/aws-sdk-go-v2 v1.24.1 // indirect
	github.com/aws/aws-sdk-go-v2/config v1.26.6 // indirect
	github.com/aws/aws-sdk-go-v2/credentials v1.16.16 // indirect
	github.com/aws/aws-sdk-go-v2/feature/ec2/imds v1.14.11 // indirect
	github.com/aws/aws-sdk-go-v2/internal/configsources v1.2.10 // indirect
	github.com/aws/aws-sdk-go-v2/internal/endpoints/v2 v2.5.10 // indirect
	github.com/aws/aws-sdk-go-v2/internal/ini v1.7.3 // indirect
	github.com/aws/aws-sdk-go-v2/service/ecr v1.20.2 // indirect
	github.com/aws/aws-sdk-go-v2/service/ecrpublic v1.18.2 // indirect
	github.com/aws/aws-sdk-go-v2/service/internal/accept-encoding v1.10.4 // indirect
	github.com/aws/aws-sdk-go-v2/service/internal/presigned-url v1.10.10 // indirect
	github.com/aws/aws-sdk-go-v2/service/kms v1.27.9 // indirect
	github.com/aws/aws-sdk-go-v2/service/sso v1.18.7 // indirect
	github.com/aws/aws-sdk-go-v2/service/ssooidc v1.21.7 // indirect
	github.com/aws/aws-sdk-go-v2/service/sts v1.26.7 // indirect
	github.com/aws/smithy-go v1.19.0 // indirect
	github.com/awslabs/amazon-ecr-credential-helper/ecr-login v0.0.0-20231024185945-8841054dbdb8 // indirect
	github.com/aymanbagabas/go-osc52/v2 v2.0.1 // indirect
	github.com/bahlo/generic-list-go v0.2.0 // indirect
	github.com/becheran/wildmatch-go v1.0.0 // indirect
	github.com/beorn7/perks v1.0.1 // indirect
	github.com/bgentry/go-netrc v0.0.0-20140422174119-9fd32a8b3d3d // indirect
	github.com/blang/semver v3.5.1+incompatible // indirect
	github.com/blang/semver/v4 v4.0.0 // indirect
	github.com/bmatcuk/doublestar/v2 v2.0.4 // indirect
	github.com/bmatcuk/doublestar/v4 v4.6.1 // indirect
	github.com/buger/jsonparser v1.1.1 // indirect
	github.com/buildkite/agent/v3 v3.62.0 // indirect
	github.com/buildkite/go-pipeline v0.3.2 // indirect
	github.com/buildkite/interpolate v0.0.0-20200526001904-07f35b4ae251 // indirect
	github.com/cenkalti/backoff/v3 v3.2.2 // indirect
	github.com/cenkalti/backoff/v4 v4.2.1 // indirect
	github.com/cespare/xxhash/v2 v2.2.0 // indirect
	github.com/chai2010/gettext-go v1.0.2 // indirect
	github.com/charmbracelet/bubbles v0.16.1 // indirect
	github.com/charmbracelet/bubbletea v0.25.0 // indirect
	github.com/charmbracelet/harmonica v0.2.0 // indirect
	github.com/charmbracelet/lipgloss v0.9.1 // indirect
	github.com/chrismellard/docker-credential-acr-env v0.0.0-20230304212654-82a0ddb27589 // indirect
	github.com/clbanning/mxj/v2 v2.7.0 // indirect
	github.com/cloudflare/circl v1.3.7 // indirect
	github.com/cockroachdb/apd/v3 v3.2.1 // indirect
	github.com/common-nighthawk/go-figure v0.0.0-20210622060536-734e95fb86be // indirect
	github.com/containerd/cgroups v1.1.0 // indirect
	github.com/containerd/console v1.0.4-0.20230313162750-1ae8d489ac81 // indirect
	github.com/containerd/containerd v1.7.12 // indirect
	github.com/containerd/continuity v0.4.2 // indirect
	github.com/containerd/fifo v1.1.0 // indirect
	github.com/containerd/log v0.1.0 // indirect
	github.com/containerd/stargz-snapshotter/estargz v0.14.3 // indirect
	github.com/containerd/ttrpc v1.2.2 // indirect
	github.com/containerd/typeurl/v2 v2.1.1 // indirect
	github.com/coreos/go-oidc/v3 v3.9.0 // indirect
	github.com/cpuguy83/go-md2man/v2 v2.0.3 // indirect
	github.com/cyberphone/json-canonicalization v0.0.0-20231011164504-785e29786b46 // indirect
	github.com/cyphar/filepath-securejoin v0.2.4 // indirect
	github.com/davecgh/go-spew v1.1.2-0.20180830191138-d8f796af33cc // indirect
	github.com/daviddengcn/go-colortext v1.0.0 // indirect
	github.com/deitch/magic v0.0.0-20230404182410-1ff89d7342da // indirect
	github.com/derailed/popeye v0.11.2 // indirect
	github.com/derailed/tcell/v2 v2.3.1-rc.3 // indirect
	github.com/derailed/tview v0.8.3 // indirect
	github.com/digitorus/pkcs7 v0.0.0-20230818184609-3a137a874352 // indirect
	github.com/digitorus/timestamp v0.0.0-20231217203849-220c5c2851b7 // indirect
	github.com/dimchansky/utfbom v1.1.1 // indirect
	github.com/docker/cli v26.0.0+incompatible // indirect
	github.com/docker/distribution v2.8.3+incompatible // indirect
	github.com/docker/docker v24.0.9+incompatible // indirect
	github.com/docker/docker-credential-helpers v0.8.0 // indirect
	github.com/docker/go-connections v0.4.0 // indirect
	github.com/docker/go-events v0.0.0-20190806004212-e31b211e4f1c // indirect
	github.com/docker/go-metrics v0.0.1 // indirect
	github.com/docker/go-units v0.5.0 // indirect
	github.com/dsnet/compress v0.0.2-0.20210315054119-f66993602bf5 // indirect
	github.com/dustin/go-humanize v1.0.1 // indirect
	github.com/edsrzf/mmap-go v1.1.0 // indirect
	github.com/elliotchance/orderedmap v1.5.1 // indirect
	github.com/emicklei/go-restful/v3 v3.11.0 // indirect
	github.com/emicklei/proto v1.12.1 // indirect
	github.com/emirpasic/gods v1.18.1 // indirect
	github.com/evanphx/json-patch v5.7.0+incompatible // indirect
	github.com/exponent-io/jsonpath v0.0.0-20151013193312-d6023ce2651d // indirect
	github.com/facebookincubator/nvdtools v0.1.5 // indirect
	github.com/fatih/camelcase v1.0.0 // indirect
	github.com/felixge/fgprof v0.9.3 // indirect
	github.com/felixge/httpsnoop v1.0.4 // indirect
	github.com/fluxcd/pkg/apis/acl v0.3.0 // indirect
	github.com/fluxcd/pkg/apis/kustomize v1.3.0 // indirect
	github.com/fsnotify/fsnotify v1.7.0 // indirect
	github.com/fvbommel/sortorder v1.1.0 // indirect
	github.com/gabriel-vasile/mimetype v1.4.3 // indirect
	github.com/gdamore/encoding v1.0.0 // indirect
	github.com/github/go-spdx/v2 v2.2.0 // indirect
	github.com/glebarez/go-sqlite v1.21.2 // indirect
	github.com/glebarez/sqlite v1.10.0 // indirect
	github.com/go-chi/chi v4.1.2+incompatible // indirect
	github.com/go-errors/errors v1.4.2 // indirect
	github.com/go-git/gcfg v1.5.1-0.20230307220236-3a3c6141e376 // indirect
	github.com/go-git/go-billy/v5 v5.5.0 // indirect
	github.com/go-gorp/gorp/v3 v3.1.0 // indirect
	github.com/go-ini/ini v1.67.0 // indirect
	github.com/go-jose/go-jose/v3 v3.0.3 // indirect
	github.com/go-logr/stdr v1.2.2 // indirect
	github.com/go-openapi/analysis v0.22.0 // indirect
	github.com/go-openapi/errors v0.21.0 // indirect
	github.com/go-openapi/jsonpointer v0.20.2 // indirect
	github.com/go-openapi/jsonreference v0.20.4 // indirect
	github.com/go-openapi/loads v0.21.5 // indirect
	github.com/go-openapi/runtime v0.27.1 // indirect
	github.com/go-openapi/spec v0.20.13 // indirect
	github.com/go-openapi/strfmt v0.22.0 // indirect
	github.com/go-openapi/swag v0.22.9 // indirect
	github.com/go-openapi/validate v0.22.4 // indirect
	github.com/go-piv/piv-go v1.11.0 // indirect
	github.com/go-restruct/restruct v1.2.0-alpha // indirect
	github.com/go-test/deep v1.1.0 // indirect
	github.com/gobwas/glob v0.2.3 // indirect
	github.com/goccy/go-json v0.10.2 // indirect
	github.com/gogo/protobuf v1.3.2 // indirect
	github.com/golang-jwt/jwt/v4 v4.5.0 // indirect
	github.com/golang-jwt/jwt/v5 v5.2.0 // indirect
	github.com/golang/groupcache v0.0.0-20210331224755-41bb18bfe9da // indirect
	github.com/golang/protobuf v1.5.4 // indirect
	github.com/golang/snappy v0.0.4 // indirect
	github.com/google/btree v1.1.2 // indirect
	github.com/google/certificate-transparency-go v1.1.7 // indirect
	github.com/google/gnostic-models v0.6.9-0.20230804172637-c7be7c783f49 // indirect
	github.com/google/go-cmp v0.6.0 // indirect
	github.com/google/go-github/v55 v55.0.0 // indirect
	github.com/google/go-querystring v1.1.0 // indirect
	github.com/google/gofuzz v1.2.0 // indirect
	github.com/google/licensecheck v0.3.1 // indirect
	github.com/google/pprof v0.0.0-20231023181126-ff6d637d2a7b // indirect
	github.com/google/s2a-go v0.1.7 // indirect
	github.com/google/shlex v0.0.0-20191202100458-e7afc7fbc510 // indirect
	github.com/google/uuid v1.6.0 // indirect
	github.com/googleapis/enterprise-certificate-proxy v0.3.2 // indirect
	github.com/googleapis/gax-go/v2 v2.12.4 // indirect
	github.com/gookit/color v1.5.4 // indirect
	github.com/gorilla/mux v1.8.1 // indirect
	github.com/gorilla/websocket v1.5.0 // indirect
	github.com/gregjones/httpcache v0.0.0-20180305231024-9cad4c3443a7 // indirect
	github.com/hako/durafmt v0.0.0-20210608085754-5c1018a4e16b // indirect
	github.com/hashicorp/errwrap v1.1.0 // indirect
	github.com/hashicorp/go-cleanhttp v0.5.2 // indirect
	github.com/hashicorp/go-getter v1.7.4 // indirect
	github.com/hashicorp/go-multierror v1.1.1 // indirect
	github.com/hashicorp/go-retryablehttp v0.7.5 // indirect
	github.com/hashicorp/go-rootcerts v1.0.2 // indirect
	github.com/hashicorp/go-safetemp v1.0.0 // indirect
	github.com/hashicorp/go-secure-stdlib/parseutil v0.1.7 // indirect
	github.com/hashicorp/go-secure-stdlib/strutil v0.1.2 // indirect
	github.com/hashicorp/go-sockaddr v1.0.5 // indirect
	github.com/hashicorp/go-version v1.6.0 // indirect
	github.com/hashicorp/hcl v1.0.1-vault-5 // indirect
	github.com/hashicorp/vault/api v1.10.0 // indirect
	github.com/huandu/xstrings v1.4.0 // indirect
	github.com/iancoleman/strcase v0.3.0 // indirect
	github.com/imdario/mergo v0.3.16 // indirect
	github.com/in-toto/in-toto-golang v0.9.0 // indirect
	github.com/inconshreveable/mousetrap v1.1.0 // indirect
	github.com/jbenet/go-context v0.0.0-20150711004518-d14ea06fba99 // indirect
	github.com/jedisct1/go-minisign v0.0.0-20230811132847-661be99b8267 // indirect
	github.com/jellydator/ttlcache/v3 v3.1.1 // indirect
	github.com/jinzhu/copier v0.4.0 // indirect
	github.com/jinzhu/inflection v1.0.0 // indirect
	github.com/jinzhu/now v1.1.5 // indirect
	github.com/jmespath/go-jmespath v0.4.0 // indirect
	github.com/jmoiron/sqlx v1.3.5 // indirect
	github.com/jonboulle/clockwork v0.4.0 // indirect
	github.com/josharian/intern v1.0.0 // indirect
	github.com/json-iterator/go v1.1.12 // indirect
	github.com/kastenhq/goversion v0.0.0-20230811215019-93b2f8823953 // indirect
	github.com/kballard/go-shellquote v0.0.0-20180428030007-95032a82bc51 // indirect
	github.com/kevinburke/ssh_config v1.2.0 // indirect
	github.com/klauspost/compress v1.17.8 // indirect
	github.com/klauspost/cpuid/v2 v2.2.5 // indirect
	github.com/klauspost/pgzip v1.2.6 // indirect
	github.com/knqyf263/go-apk-version v0.0.0-20200609155635-041fdbb8563f // indirect
	github.com/knqyf263/go-deb-version v0.0.0-20190517075300-09fca494f03d // indirect
	github.com/knqyf263/go-rpmdb v0.0.0-20230301153543-ba94b245509b // indirect
	github.com/kylelemons/godebug v1.1.0 // indirect
	github.com/lann/builder v0.0.0-20180802200727-47ae307949d0 // indirect
	github.com/lann/ps v0.0.0-20150810152359-62de8c46ede0 // indirect
	github.com/letsencrypt/boulder v0.0.0-20231026200631-000cd05d5491 // indirect
	github.com/lib/pq v1.10.9 // indirect
	github.com/liggitt/tabwriter v0.0.0-20181228230101-89fcab3d43de // indirect
	github.com/lithammer/dedent v1.1.0 // indirect
	github.com/lithammer/fuzzysearch v1.1.8 // indirect
	github.com/lucasb-eyer/go-colorful v1.2.0 // indirect
	github.com/magiconair/properties v1.8.7 // indirect
	github.com/mailru/easyjson v0.7.7 // indirect
	github.com/masahiro331/go-mvn-version v0.0.0-20210429150710-d3157d602a08 // indirect
	github.com/mattn/go-colorable v0.1.13 // indirect
	github.com/mattn/go-isatty v0.0.20 // indirect
	github.com/mattn/go-localereader v0.0.2-0.20220822084749-2491eb6c1c75 // indirect
	github.com/mattn/go-runewidth v0.0.15 // indirect
	github.com/mattn/go-sqlite3 v2.0.3+incompatible // indirect
	github.com/matttproud/golang_protobuf_extensions/v2 v2.0.0 // indirect
	github.com/mgutz/ansi v0.0.0-20200706080929-d51e80ef957d // indirect
	github.com/microsoft/go-rustaudit v0.0.0-20220730194248-4b17361d90a5 // indirect
	github.com/miekg/pkcs11 v1.1.1 // indirect
	github.com/mikefarah/yq/v4 v4.43.1
	github.com/mitchellh/copystructure v1.2.0 // indirect
	github.com/mitchellh/go-homedir v1.1.0 // indirect
	github.com/mitchellh/go-testing-interface v1.14.1 // indirect
	github.com/mitchellh/go-wordwrap v1.0.1 // indirect
	github.com/mitchellh/hashstructure/v2 v2.0.2 // indirect
	github.com/mitchellh/mapstructure v1.5.0 // indirect
	github.com/mitchellh/reflectwalk v1.0.2 // indirect
	github.com/moby/locker v1.0.1 // indirect
	github.com/moby/spdystream v0.2.0 // indirect
	github.com/moby/sys/mountinfo v0.6.2 // indirect
	github.com/moby/sys/sequential v0.5.0 // indirect
	github.com/moby/sys/signal v0.7.0 // indirect
	github.com/moby/sys/user v0.1.0 // indirect
	github.com/moby/term v0.5.0 // indirect
	github.com/modern-go/concurrent v0.0.0-20180306012644-bacd9c7ef1dd // indirect
	github.com/modern-go/reflect2 v1.0.2 // indirect
	github.com/monochromegane/go-gitignore v0.0.0-20200626010858-205db1a8cc00 // indirect
	github.com/morikuni/aec v1.0.0 // indirect
	github.com/mozillazg/docker-credential-acr-helper v0.3.0 // indirect
	github.com/mpvl/unique v0.0.0-20150818121801-cbe035fff7de // indirect
	github.com/muesli/ansi v0.0.0-20211031195517-c9f0611b6c70 // indirect
	github.com/muesli/cancelreader v0.2.2 // indirect
	github.com/muesli/reflow v0.3.0 // indirect
	github.com/muesli/termenv v0.15.2 // indirect
	github.com/munnerz/goautoneg v0.0.0-20191010083416-a7dc8b61c822 // indirect
	github.com/mxk/go-flowrate v0.0.0-20140419014527-cca7078d478f // indirect
	github.com/nozzle/throttler v0.0.0-20180817012639-2ea982251481 // indirect
	github.com/nwaples/rardecode v1.1.0 // indirect
	github.com/oklog/ulid v1.3.1 // indirect
	github.com/oleiade/reflections v1.0.1 // indirect
	github.com/olekukonko/tablewriter v0.0.5 // indirect
	github.com/open-policy-agent/opa v0.61.0 // indirect
	github.com/opencontainers/go-digest v1.0.0 // indirect
	github.com/opencontainers/runtime-spec v1.1.0 // indirect
	github.com/opencontainers/selinux v1.11.0 // indirect
	github.com/opentracing/opentracing-go v1.2.0 // indirect
	github.com/openvex/go-vex v0.2.5 // indirect
	github.com/otiai10/copy v1.14.0
	github.com/owenrumney/go-sarif v1.1.2-0.20231003122901-1000f5e05554 // indirect
	github.com/package-url/packageurl-go v0.1.1 // indirect
	github.com/pborman/indent v1.2.1 // indirect
	github.com/pborman/uuid v1.2.1 // indirect
	github.com/pelletier/go-toml v1.9.5 // indirect
	github.com/pelletier/go-toml/v2 v2.2.0 // indirect
	github.com/peterbourgon/diskv v2.0.1+incompatible // indirect
	github.com/pierrec/lz4/v4 v4.1.18 // indirect
	github.com/pjbgf/sha1cd v0.3.0 // indirect
	github.com/pkg/browser v0.0.0-20240102092130-5ac0b6a4141c // indirect
	github.com/pkg/profile v1.7.0 // indirect
	github.com/pmezard/go-difflib v1.0.1-0.20181226105442-5d4384ee4fb2 // indirect
	github.com/prometheus/client_model v0.5.0 // indirect
	github.com/prometheus/common v0.45.0 // indirect
	github.com/prometheus/procfs v0.12.0 // indirect
	github.com/protocolbuffers/txtpbfmt v0.0.0-20231025115547-084445ff1adf // indirect
	github.com/rakyll/hey v0.1.4 // indirect
	github.com/rcrowley/go-metrics v0.0.0-20201227073835-cf1acfcdf475 // indirect
	github.com/remyoudompheng/bigfft v0.0.0-20230129092748-24d4a6f8daec // indirect
	github.com/rivo/uniseg v0.4.4 // indirect
	github.com/rs/zerolog v1.31.0 // indirect
	github.com/rubenv/sql-migrate v1.5.2 // indirect
	github.com/russross/blackfriday/v2 v2.1.0 // indirect
	github.com/ryanuber/go-glob v1.0.0 // indirect
	github.com/saferwall/pe v1.4.8 // indirect
	github.com/sagikazarmark/locafero v0.4.0 // indirect
	github.com/sagikazarmark/slog-shim v0.1.0 // indirect
	github.com/sahilm/fuzzy v0.1.0 // indirect
	github.com/saintfish/chardet v0.0.0-20230101081208-5e3ef4b5456d // indirect
	github.com/sassoftware/go-rpmutils v0.2.0 // indirect
	github.com/sassoftware/relic v7.2.1+incompatible // indirect
	github.com/scylladb/go-set v1.0.3-0.20200225121959-cc7b2070d91e // indirect
	github.com/secure-systems-lab/go-securesystemslib v0.8.0 // indirect
	github.com/segmentio/ksuid v1.0.4 // indirect
	github.com/shibumi/go-pathspec v1.3.0 // indirect
	github.com/shopspring/decimal v1.3.1 // indirect
	github.com/sigstore/fulcio v1.4.3 // indirect
	github.com/sigstore/rekor v1.3.4 // indirect
	github.com/sigstore/sigstore v1.8.1 // indirect
	github.com/sigstore/timestamp-authority v1.2.1 // indirect
	github.com/sirupsen/logrus v1.9.3 // indirect
	github.com/skeema/knownhosts v1.2.1 // indirect
	github.com/skratchdot/open-golang v0.0.0-20200116055534-eef842397966 // indirect
	github.com/sourcegraph/conc v0.3.0 // indirect
	github.com/spdx/tools-golang v0.5.3 // indirect
	github.com/spf13/afero v1.11.0 // indirect
	github.com/spf13/cast v1.6.0 // indirect
	github.com/spiffe/go-spiffe/v2 v2.1.7 // indirect
	github.com/subosito/gotenv v1.6.0 // indirect
	github.com/sylabs/sif/v2 v2.11.5 // indirect
	github.com/sylabs/squashfs v0.6.1 // indirect
	github.com/syndtr/goleveldb v1.0.1-0.20220721030215-126854af5e6d // indirect
	github.com/tchap/go-patricia/v2 v2.3.1 // indirect
	github.com/thales-e-security/pool v0.0.2 // indirect
	github.com/therootcompany/xz v1.0.1 // indirect
	github.com/theupdateframework/go-tuf v0.7.0 // indirect
	github.com/titanous/rocacheck v0.0.0-20171023193734-afe73141d399 // indirect
	github.com/tjfoc/gmsm v1.4.1 // indirect
	github.com/transparency-dev/merkle v0.0.2 // indirect
	github.com/ulikunitz/xz v0.5.12 // indirect
	github.com/vbatts/go-mtree v0.5.3 // indirect
	github.com/vbatts/tar-split v0.11.5 // indirect
	github.com/vifraa/gopom v1.0.0 // indirect
	github.com/wagoodman/go-partybus v0.0.0-20230516145632-8ccac152c651 // indirect
	github.com/wagoodman/go-presenter v0.0.0-20211015174752-f9c01afc824b // indirect
	github.com/wagoodman/go-progress v0.0.0-20230925121702-07e42b3cdba0 // indirect
	github.com/wk8/go-ordered-map/v2 v2.1.8 // indirect
	github.com/xanzy/go-gitlab v0.96.0 // indirect
	github.com/xanzy/ssh-agent v0.3.3 // indirect
	github.com/xeipuuv/gojsonpointer v0.0.0-20190905194746-02993c407bfb // indirect
	github.com/xeipuuv/gojsonreference v0.0.0-20180127040603-bd5ef7bd5415 // indirect
	github.com/xi2/xz v0.0.0-20171230120015-48954b6210f8 // indirect
	github.com/xlab/treeprint v1.2.0 // indirect
	github.com/xo/terminfo v0.0.0-20220910002029-abceb7e1c41e // indirect
	github.com/yashtewari/glob-intersection v0.2.0 // indirect
	github.com/yuin/gopher-lua v1.1.1 // indirect
	github.com/zclconf/go-cty v1.14.0 // indirect
	github.com/zeebo/errs v1.3.0 // indirect
	github.com/zyedidia/generic v1.2.2-0.20230320175451-4410d2372cb1 // indirect
	go.mongodb.org/mongo-driver v1.13.1 // indirect
	go.mozilla.org/pkcs7 v0.0.0-20210826202110-33d05740a352 // indirect
	go.opencensus.io v0.24.0 // indirect
	go.opentelemetry.io/contrib/instrumentation/google.golang.org/grpc/otelgrpc v0.51.0 // indirect
	go.opentelemetry.io/contrib/instrumentation/net/http/otelhttp v0.51.0 // indirect
	go.opentelemetry.io/otel v1.26.0 // indirect
	go.opentelemetry.io/otel/metric v1.26.0 // indirect
	go.opentelemetry.io/otel/sdk v1.26.0 // indirect
	go.opentelemetry.io/otel/trace v1.26.0 // indirect
	go.starlark.net v0.0.0-20230525235612-a134d8f9ddca // indirect
	go.step.sm/crypto v0.42.1 // indirect
	go.uber.org/multierr v1.11.0 // indirect
	go.uber.org/zap v1.26.0 // indirect
	golang.org/x/exp v0.0.0-20231108232855-2478ac86f678 // indirect
<<<<<<< HEAD
	golang.org/x/mod v0.15.0 // indirect
	golang.org/x/net v0.24.0 // indirect
	golang.org/x/oauth2 v0.17.0 // indirect
	golang.org/x/sync v0.6.0 // indirect
	golang.org/x/sys v0.19.0 // indirect
	golang.org/x/text v0.14.0 // indirect
=======
	golang.org/x/mod v0.14.0 // indirect
	golang.org/x/net v0.25.0 // indirect
	golang.org/x/oauth2 v0.20.0 // indirect
	golang.org/x/sys v0.20.0 // indirect
	golang.org/x/text v0.15.0 // indirect
>>>>>>> 04d9e0ed
	golang.org/x/time v0.5.0 // indirect
	golang.org/x/tools v0.18.0 // indirect
	golang.org/x/xerrors v0.0.0-20231012003039-104605ab7028 // indirect
	google.golang.org/api v0.180.0 // indirect
	google.golang.org/genproto v0.0.0-20240513163218-0867130af1f8 // indirect
	google.golang.org/genproto/googleapis/api v0.0.0-20240513163218-0867130af1f8 // indirect
	google.golang.org/genproto/googleapis/rpc v0.0.0-20240513163218-0867130af1f8 // indirect
	google.golang.org/grpc v1.63.2 // indirect
	google.golang.org/protobuf v1.34.1 // indirect
	gopkg.in/evanphx/json-patch.v5 v5.6.0 // indirect
	gopkg.in/go-jose/go-jose.v2 v2.6.3 // indirect
	gopkg.in/inf.v0 v0.9.1 // indirect
	gopkg.in/ini.v1 v1.67.0 // indirect
	gopkg.in/op/go-logging.v1 v1.0.0-20160211212156-b2cb9fa56473 // indirect
	gopkg.in/warnings.v0 v0.1.2 // indirect
	gopkg.in/yaml.v2 v2.4.0 // indirect
	gopkg.in/yaml.v3 v3.0.1 // indirect
	gorm.io/gorm v1.25.5 // indirect
	k8s.io/apiextensions-apiserver v0.30.0 // indirect
	k8s.io/apiserver v0.30.0 // indirect
	k8s.io/cli-runtime v0.29.1 // indirect
	k8s.io/component-helpers v0.29.1 // indirect
	k8s.io/kube-openapi v0.0.0-20240228011516-70dd3763d340 // indirect
	k8s.io/metrics v0.29.1 // indirect
	k8s.io/utils v0.0.0-20231127182322-b307cd553661 // indirect
	modernc.org/libc v1.29.0 // indirect
	modernc.org/mathutil v1.6.0 // indirect
	modernc.org/memory v1.7.2 // indirect
	modernc.org/sqlite v1.28.0 // indirect
	oras.land/oras-go v1.2.4 // indirect
	sigs.k8s.io/controller-runtime v0.18.1 // indirect
	sigs.k8s.io/json v0.0.0-20221116044647-bc3834ca7abd // indirect
	sigs.k8s.io/kustomize/kustomize/v5 v5.0.4-0.20230601165947-6ce0bf390ce3 // indirect
	sigs.k8s.io/release-utils v0.7.7 // indirect
	sigs.k8s.io/structured-merge-diff/v4 v4.4.1 // indirect
)<|MERGE_RESOLUTION|>--- conflicted
+++ resolved
@@ -46,14 +46,9 @@
 	github.com/spf13/viper v1.18.2
 	github.com/stretchr/testify v1.9.0
 	github.com/xeipuuv/gojsonschema v1.2.0
-<<<<<<< HEAD
-	golang.org/x/crypto v0.22.0
-	golang.org/x/term v0.19.0
-=======
 	golang.org/x/crypto v0.23.0
 	golang.org/x/sync v0.7.0
 	golang.org/x/term v0.20.0
->>>>>>> 04d9e0ed
 	helm.sh/helm/v3 v3.14.2
 	k8s.io/api v0.30.0
 	k8s.io/apimachinery v0.30.0
@@ -479,20 +474,11 @@
 	go.uber.org/multierr v1.11.0 // indirect
 	go.uber.org/zap v1.26.0 // indirect
 	golang.org/x/exp v0.0.0-20231108232855-2478ac86f678 // indirect
-<<<<<<< HEAD
 	golang.org/x/mod v0.15.0 // indirect
-	golang.org/x/net v0.24.0 // indirect
-	golang.org/x/oauth2 v0.17.0 // indirect
-	golang.org/x/sync v0.6.0 // indirect
-	golang.org/x/sys v0.19.0 // indirect
-	golang.org/x/text v0.14.0 // indirect
-=======
-	golang.org/x/mod v0.14.0 // indirect
 	golang.org/x/net v0.25.0 // indirect
 	golang.org/x/oauth2 v0.20.0 // indirect
 	golang.org/x/sys v0.20.0 // indirect
 	golang.org/x/text v0.15.0 // indirect
->>>>>>> 04d9e0ed
 	golang.org/x/time v0.5.0 // indirect
 	golang.org/x/tools v0.18.0 // indirect
 	golang.org/x/xerrors v0.0.0-20231012003039-104605ab7028 // indirect
