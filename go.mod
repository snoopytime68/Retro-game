module github.com/defenseunicorns/zarf

go 1.21.5

// TODO (@AABRO): Pending merge into github.com/gojsonschema/gojsonschema (https://github.com/gojsonschema/gojsonschema/pull/5)
replace github.com/xeipuuv/gojsonschema => github.com/defenseunicorns/gojsonschema v0.0.0-20231116163348-e00f069122d6

// TODO (@WSTARR): Pending merge into github.com/anchore/syft (https://github.com/anchore/syft/pull/2411)
replace github.com/anchore/syft => github.com/defenseunicorns/syft v0.75.1-0.20231208231130-562ba667d3d1

require (
	cuelang.org/go v0.7.0
	github.com/AlecAivazis/survey/v2 v2.3.7
	github.com/Masterminds/semver/v3 v3.2.1
	github.com/alecthomas/jsonschema v0.0.0-20220216202328-9eeeec9d044b
	github.com/anchore/clio v0.0.0-20231128152715-767f62261f13
	github.com/anchore/stereoscope v0.0.0-20231117203853-3610f4ef3e83
	github.com/anchore/syft v0.98.0
	github.com/derailed/k9s v0.29.1
	github.com/distribution/reference v0.5.0
	github.com/docker/cli v24.0.7+incompatible
	github.com/fairwindsops/pluto/v5 v5.18.4
	github.com/fatih/color v1.16.0
	github.com/fluxcd/helm-controller/api v0.36.2
	github.com/fluxcd/source-controller/api v1.2.1
	github.com/go-git/go-git/v5 v5.10.1
	github.com/go-logr/logr v1.3.0
	github.com/goccy/go-yaml v1.11.2
	github.com/gofrs/flock v0.8.1
	github.com/google/go-containerregistry v0.17.0
	github.com/gosuri/uitable v0.0.4
	github.com/mholt/archiver/v3 v3.5.1
	github.com/moby/moby v24.0.7+incompatible
	github.com/opencontainers/image-spec v1.1.0-rc5
	github.com/otiai10/copy v1.14.0
	github.com/pkg/errors v0.9.1
	github.com/prometheus/client_golang v1.17.0
	github.com/pterm/pterm v0.12.71
	github.com/sergi/go-diff v1.3.1
	github.com/sigstore/cosign/v2 v2.2.2
	github.com/sigstore/sigstore/pkg/signature/kms/aws v1.7.6
	github.com/sigstore/sigstore/pkg/signature/kms/azure v1.7.6
	github.com/sigstore/sigstore/pkg/signature/kms/gcp v1.7.6
	github.com/sigstore/sigstore/pkg/signature/kms/hashivault v1.7.6
	github.com/spf13/cobra v1.8.0
	github.com/spf13/pflag v1.0.5
	github.com/spf13/viper v1.18.1
	github.com/stretchr/testify v1.8.4
	github.com/xeipuuv/gojsonschema v1.2.0
	golang.org/x/crypto v0.16.0
	golang.org/x/sync v0.5.0
<<<<<<< HEAD
	golang.org/x/term v0.13.0
	helm.sh/helm/v3 v3.13.1
	k8s.io/api v0.28.3
	k8s.io/apimachinery v0.28.3
	k8s.io/client-go v0.28.3
	k8s.io/component-base v0.28.2
	k8s.io/klog/v2 v2.100.1
	k8s.io/kubectl v0.28.2
=======
	golang.org/x/term v0.15.0
	helm.sh/helm/v3 v3.13.2
	k8s.io/api v0.28.4
	k8s.io/apimachinery v0.28.4
	k8s.io/client-go v0.28.4
	k8s.io/component-base v0.28.4
	k8s.io/klog/v2 v2.110.1
	k8s.io/kubectl v0.28.4
>>>>>>> cfc2bbcf
	oras.land/oras-go/v2 v2.3.1
	sigs.k8s.io/kustomize/api v0.16.0
	sigs.k8s.io/kustomize/kyaml v0.16.0
	sigs.k8s.io/yaml v1.4.0
)

require (
	atomicgo.dev/cursor v0.2.0 // indirect
	atomicgo.dev/keyboard v0.2.9 // indirect
	atomicgo.dev/schedule v0.1.0 // indirect
	cloud.google.com/go v0.110.10 // indirect
	cloud.google.com/go/compute v1.23.3 // indirect
	cloud.google.com/go/compute/metadata v0.2.3 // indirect
	cloud.google.com/go/iam v1.1.5 // indirect
	cloud.google.com/go/kms v1.15.5 // indirect
	cloud.google.com/go/storage v1.35.1 // indirect
	cuelabs.dev/go/oci/ociregistry v0.0.0-20231103182354-93e78c079a13 // indirect
	dario.cat/mergo v1.0.0 // indirect
	filippo.io/edwards25519 v1.0.0 // indirect
	github.com/AdaLogics/go-fuzz-headers v0.0.0-20230811130428-ced1acdcaa24 // indirect
	github.com/AdamKorcz/go-118-fuzz-build v0.0.0-20230306123547-8075edf89bb0 // indirect
	github.com/AliyunContainerService/ack-ram-tool/pkg/credentials/alibabacloudsdkgo/helper v0.2.0 // indirect
	github.com/Azure/azure-sdk-for-go v68.0.0+incompatible // indirect
	github.com/Azure/azure-sdk-for-go/sdk/azcore v1.9.0 // indirect
	github.com/Azure/azure-sdk-for-go/sdk/azidentity v1.4.0 // indirect
	github.com/Azure/azure-sdk-for-go/sdk/internal v1.5.0 // indirect
	github.com/Azure/azure-sdk-for-go/sdk/security/keyvault/azkeys v1.0.1 // indirect
	github.com/Azure/azure-sdk-for-go/sdk/security/keyvault/internal v1.0.0 // indirect
	github.com/Azure/go-ansiterm v0.0.0-20230124172434-306776ec8161 // indirect
	github.com/Azure/go-autorest v14.2.0+incompatible // indirect
	github.com/Azure/go-autorest/autorest v0.11.29 // indirect
	github.com/Azure/go-autorest/autorest/adal v0.9.23 // indirect
	github.com/Azure/go-autorest/autorest/azure/auth v0.5.12 // indirect
	github.com/Azure/go-autorest/autorest/azure/cli v0.4.6 // indirect
	github.com/Azure/go-autorest/autorest/date v0.3.0 // indirect
	github.com/Azure/go-autorest/logger v0.2.1 // indirect
	github.com/Azure/go-autorest/tracing v0.6.0 // indirect
	github.com/AzureAD/microsoft-authentication-library-for-go v1.2.0 // indirect
	github.com/BurntSushi/toml v1.3.2 // indirect
	github.com/CycloneDX/cyclonedx-go v0.7.2 // indirect
	github.com/DataDog/zstd v1.4.5 // indirect
	github.com/MakeNowJust/heredoc v1.0.0 // indirect
	github.com/Masterminds/goutils v1.1.1 // indirect
	github.com/Masterminds/semver v1.5.0 // indirect
	github.com/Masterminds/sprig/v3 v3.2.3 // indirect
	github.com/Masterminds/squirrel v1.5.4 // indirect
	github.com/Microsoft/go-winio v0.6.1 // indirect
	github.com/Microsoft/hcsshim v0.11.4 // indirect
	github.com/OneOfOne/xxhash v1.2.8 // indirect
	github.com/ProtonMail/go-crypto v0.0.0-20230923063757-afb1ddc0824c // indirect
	github.com/ThalesIgnite/crypto11 v1.2.5 // indirect
	github.com/acarl005/stripansi v0.0.0-20180116102854-5a71ef0e047d // indirect
	github.com/acobaugh/osrelease v0.1.0 // indirect
	github.com/adrg/xdg v0.4.0 // indirect
	github.com/agnivade/levenshtein v1.1.1 // indirect
	github.com/alibabacloud-go/alibabacloud-gateway-spi v0.0.4 // indirect
	github.com/alibabacloud-go/cr-20160607 v1.0.1 // indirect
	github.com/alibabacloud-go/cr-20181201 v1.0.10 // indirect
	github.com/alibabacloud-go/darabonba-openapi v0.2.1 // indirect
	github.com/alibabacloud-go/debug v1.0.0 // indirect
	github.com/alibabacloud-go/endpoint-util v1.1.1 // indirect
	github.com/alibabacloud-go/openapi-util v0.1.0 // indirect
	github.com/alibabacloud-go/tea v1.2.1 // indirect
	github.com/alibabacloud-go/tea-utils v1.4.5 // indirect
	github.com/alibabacloud-go/tea-xml v1.1.3 // indirect
	github.com/aliyun/credentials-go v1.3.1 // indirect
	github.com/anchore/bubbly v0.0.0-20231115134915-def0aba654a9 // indirect
	github.com/anchore/fangs v0.0.0-20231201140849-5075d28d6d8b // indirect
	github.com/anchore/go-logger v0.0.0-20230725134548-c21dafa1ec5a // indirect
	github.com/anchore/go-macholibre v0.0.0-20220308212642-53e6d0aaf6fb // indirect
	github.com/anchore/go-struct-converter v0.0.0-20221118182256-c68fdcfa2092 // indirect
	github.com/anchore/go-version v1.2.2-0.20210903204242-51efa5b487c4 // indirect
	github.com/anchore/grype v0.73.4 // indirect
	github.com/anchore/packageurl-go v0.1.1-0.20230104203445-02e0a6721501 // indirect
	github.com/andybalholm/brotli v1.0.6 // indirect
	github.com/apparentlymart/go-textseg/v15 v15.0.0 // indirect
	github.com/aquasecurity/go-pep440-version v0.0.0-20210121094942-22b2f8951d46 // indirect
	github.com/aquasecurity/go-version v0.0.0-20210121072130-637058cfe492 // indirect
	github.com/asaskevich/govalidator v0.0.0-20230301143203-a9d515a09cc2 // indirect
	github.com/atotto/clipboard v0.1.4 // indirect
	github.com/aws/aws-sdk-go v1.48.11 // indirect
	github.com/aws/aws-sdk-go-v2 v1.23.5 // indirect
	github.com/aws/aws-sdk-go-v2/config v1.25.11 // indirect
	github.com/aws/aws-sdk-go-v2/credentials v1.16.9 // indirect
	github.com/aws/aws-sdk-go-v2/feature/ec2/imds v1.14.9 // indirect
	github.com/aws/aws-sdk-go-v2/internal/configsources v1.2.8 // indirect
	github.com/aws/aws-sdk-go-v2/internal/endpoints/v2 v2.5.8 // indirect
	github.com/aws/aws-sdk-go-v2/internal/ini v1.7.1 // indirect
	github.com/aws/aws-sdk-go-v2/service/ecr v1.20.2 // indirect
	github.com/aws/aws-sdk-go-v2/service/ecrpublic v1.18.2 // indirect
	github.com/aws/aws-sdk-go-v2/service/internal/accept-encoding v1.10.3 // indirect
	github.com/aws/aws-sdk-go-v2/service/internal/presigned-url v1.10.8 // indirect
	github.com/aws/aws-sdk-go-v2/service/kms v1.27.2 // indirect
	github.com/aws/aws-sdk-go-v2/service/sso v1.18.2 // indirect
	github.com/aws/aws-sdk-go-v2/service/ssooidc v1.21.2 // indirect
	github.com/aws/aws-sdk-go-v2/service/sts v1.26.2 // indirect
	github.com/aws/smithy-go v1.18.1 // indirect
	github.com/awslabs/amazon-ecr-credential-helper/ecr-login v0.0.0-20231024185945-8841054dbdb8 // indirect
	github.com/aymanbagabas/go-osc52/v2 v2.0.1 // indirect
	github.com/becheran/wildmatch-go v1.0.0 // indirect
	github.com/beorn7/perks v1.0.1 // indirect
	github.com/bgentry/go-netrc v0.0.0-20140422174119-9fd32a8b3d3d // indirect
	github.com/blang/semver v3.5.1+incompatible // indirect
	github.com/blang/semver/v4 v4.0.0 // indirect
	github.com/bmatcuk/doublestar/v2 v2.0.4 // indirect
	github.com/bmatcuk/doublestar/v4 v4.6.1 // indirect
	github.com/buildkite/agent/v3 v3.59.0 // indirect
	github.com/buildkite/go-pipeline v0.2.0 // indirect
	github.com/buildkite/interpolate v0.0.0-20200526001904-07f35b4ae251 // indirect
	github.com/cenkalti/backoff/v3 v3.2.2 // indirect
	github.com/cenkalti/backoff/v4 v4.2.1 // indirect
	github.com/cespare/xxhash/v2 v2.2.0 // indirect
	github.com/chai2010/gettext-go v1.0.2 // indirect
	github.com/charmbracelet/bubbles v0.16.1 // indirect
	github.com/charmbracelet/bubbletea v0.24.2 // indirect
	github.com/charmbracelet/harmonica v0.2.0 // indirect
	github.com/charmbracelet/lipgloss v0.9.1 // indirect
	github.com/chrismellard/docker-credential-acr-env v0.0.0-20230304212654-82a0ddb27589 // indirect
	github.com/clbanning/mxj/v2 v2.7.0 // indirect
	github.com/cloudflare/circl v1.3.5 // indirect
	github.com/cockroachdb/apd/v3 v3.2.1 // indirect
	github.com/common-nighthawk/go-figure v0.0.0-20210622060536-734e95fb86be // indirect
	github.com/containerd/cgroups v1.1.0 // indirect
	github.com/containerd/console v1.0.4-0.20230313162750-1ae8d489ac81 // indirect
	github.com/containerd/containerd v1.7.9 // indirect
	github.com/containerd/continuity v0.4.2 // indirect
	github.com/containerd/fifo v1.1.0 // indirect
	github.com/containerd/log v0.1.0 // indirect
	github.com/containerd/stargz-snapshotter/estargz v0.14.3 // indirect
	github.com/containerd/ttrpc v1.2.2 // indirect
	github.com/containerd/typeurl/v2 v2.1.1 // indirect
	github.com/coreos/go-oidc/v3 v3.7.0 // indirect
	github.com/cpuguy83/go-md2man/v2 v2.0.3 // indirect
	github.com/cyberphone/json-canonicalization v0.0.0-20231011164504-785e29786b46 // indirect
	github.com/cyphar/filepath-securejoin v0.2.4 // indirect
	github.com/davecgh/go-spew v1.1.2-0.20180830191138-d8f796af33cc // indirect
	github.com/daviddengcn/go-colortext v1.0.0 // indirect
	github.com/deitch/magic v0.0.0-20230404182410-1ff89d7342da // indirect
	github.com/derailed/popeye v0.11.1 // indirect
	github.com/derailed/tcell/v2 v2.3.1-rc.3 // indirect
	github.com/derailed/tview v0.8.2 // indirect
	github.com/digitorus/pkcs7 v0.0.0-20230818184609-3a137a874352 // indirect
	github.com/digitorus/timestamp v0.0.0-20230902153158-687734543647 // indirect
	github.com/dimchansky/utfbom v1.1.1 // indirect
	github.com/docker/distribution v2.8.3+incompatible // indirect
	github.com/docker/docker v24.0.7+incompatible // indirect
	github.com/docker/docker-credential-helpers v0.8.0 // indirect
	github.com/docker/go-connections v0.4.0 // indirect
	github.com/docker/go-events v0.0.0-20190806004212-e31b211e4f1c // indirect
	github.com/docker/go-metrics v0.0.1 // indirect
	github.com/docker/go-units v0.5.0 // indirect
	github.com/dsnet/compress v0.0.2-0.20210315054119-f66993602bf5 // indirect
	github.com/dustin/go-humanize v1.0.1 // indirect
	github.com/edsrzf/mmap-go v1.1.0 // indirect
	github.com/emicklei/go-restful/v3 v3.11.0 // indirect
	github.com/emicklei/proto v1.12.1 // indirect
	github.com/emirpasic/gods v1.18.1 // indirect
	github.com/evanphx/json-patch v5.6.0+incompatible // indirect
	github.com/exponent-io/jsonpath v0.0.0-20151013193312-d6023ce2651d // indirect
	github.com/facebookincubator/nvdtools v0.1.5 // indirect
	github.com/fatih/camelcase v1.0.0 // indirect
	github.com/felixge/fgprof v0.9.3 // indirect
	github.com/fluxcd/pkg/apis/acl v0.1.0 // indirect
	github.com/fluxcd/pkg/apis/kustomize v1.1.1 // indirect
	github.com/fluxcd/pkg/apis/meta v1.2.0 // indirect
	github.com/fsnotify/fsnotify v1.7.0 // indirect
	github.com/fvbommel/sortorder v1.1.0 // indirect
	github.com/gabriel-vasile/mimetype v1.4.3 // indirect
	github.com/gdamore/encoding v1.0.0 // indirect
	github.com/github/go-spdx/v2 v2.2.0 // indirect
	github.com/glebarez/go-sqlite v1.21.2 // indirect
	github.com/glebarez/sqlite v1.10.0 // indirect
	github.com/go-chi/chi v4.1.2+incompatible // indirect
	github.com/go-errors/errors v1.4.2 // indirect
	github.com/go-git/gcfg v1.5.1-0.20230307220236-3a3c6141e376 // indirect
	github.com/go-git/go-billy/v5 v5.5.0 // indirect
	github.com/go-gorp/gorp/v3 v3.1.0 // indirect
	github.com/go-ini/ini v1.67.0 // indirect
	github.com/go-jose/go-jose/v3 v3.0.1 // indirect
	github.com/go-logr/stdr v1.2.2 // indirect
	github.com/go-openapi/analysis v0.21.4 // indirect
	github.com/go-openapi/errors v0.20.4 // indirect
	github.com/go-openapi/jsonpointer v0.20.0 // indirect
	github.com/go-openapi/jsonreference v0.20.2 // indirect
	github.com/go-openapi/loads v0.21.2 // indirect
	github.com/go-openapi/runtime v0.26.0 // indirect
	github.com/go-openapi/spec v0.20.11 // indirect
	github.com/go-openapi/strfmt v0.21.8 // indirect
	github.com/go-openapi/swag v0.22.4 // indirect
	github.com/go-openapi/validate v0.22.3 // indirect
	github.com/go-piv/piv-go v1.11.0 // indirect
	github.com/go-restruct/restruct v1.2.0-alpha // indirect
	github.com/go-test/deep v1.1.0 // indirect
	github.com/gobwas/glob v0.2.3 // indirect
	github.com/gogo/protobuf v1.3.2 // indirect
	github.com/golang-jwt/jwt/v4 v4.5.0 // indirect
	github.com/golang-jwt/jwt/v5 v5.0.0 // indirect
	github.com/golang/groupcache v0.0.0-20210331224755-41bb18bfe9da // indirect
	github.com/golang/protobuf v1.5.3 // indirect
	github.com/golang/snappy v0.0.4 // indirect
	github.com/gomodule/redigo v1.8.9 // indirect
	github.com/google/btree v1.1.2 // indirect
	github.com/google/certificate-transparency-go v1.1.7 // indirect
	github.com/google/gnostic-models v0.6.9-0.20230804172637-c7be7c783f49 // indirect
	github.com/google/go-cmp v0.6.0 // indirect
	github.com/google/go-github/v55 v55.0.0 // indirect
	github.com/google/go-querystring v1.1.0 // indirect
	github.com/google/gofuzz v1.2.0 // indirect
	github.com/google/licensecheck v0.3.1 // indirect
	github.com/google/pprof v0.0.0-20231023181126-ff6d637d2a7b // indirect
	github.com/google/s2a-go v0.1.7 // indirect
	github.com/google/shlex v0.0.0-20191202100458-e7afc7fbc510 // indirect
	github.com/google/uuid v1.4.0 // indirect
	github.com/googleapis/enterprise-certificate-proxy v0.3.2 // indirect
	github.com/googleapis/gax-go/v2 v2.12.0 // indirect
	github.com/gookit/color v1.5.4 // indirect
	github.com/gorilla/mux v1.8.1 // indirect
	github.com/gregjones/httpcache v0.0.0-20180305231024-9cad4c3443a7 // indirect
	github.com/hako/durafmt v0.0.0-20210608085754-5c1018a4e16b // indirect
	github.com/hashicorp/errwrap v1.1.0 // indirect
	github.com/hashicorp/go-cleanhttp v0.5.2 // indirect
	github.com/hashicorp/go-getter v1.7.3 // indirect
	github.com/hashicorp/go-multierror v1.1.1 // indirect
	github.com/hashicorp/go-retryablehttp v0.7.5 // indirect
	github.com/hashicorp/go-rootcerts v1.0.2 // indirect
	github.com/hashicorp/go-safetemp v1.0.0 // indirect
	github.com/hashicorp/go-secure-stdlib/parseutil v0.1.7 // indirect
	github.com/hashicorp/go-secure-stdlib/strutil v0.1.2 // indirect
	github.com/hashicorp/go-sockaddr v1.0.5 // indirect
	github.com/hashicorp/go-version v1.6.0 // indirect
	github.com/hashicorp/hcl v1.0.1-vault-5 // indirect
	github.com/hashicorp/vault/api v1.10.0 // indirect
	github.com/huandu/xstrings v1.4.0 // indirect
	github.com/iancoleman/orderedmap v0.0.0-20190318233801-ac98e3ecb4b0 // indirect
	github.com/iancoleman/strcase v0.3.0 // indirect
	github.com/imdario/mergo v0.3.16 // indirect
	github.com/in-toto/in-toto-golang v0.9.0 // indirect
	github.com/inconshreveable/mousetrap v1.1.0 // indirect
	github.com/jbenet/go-context v0.0.0-20150711004518-d14ea06fba99 // indirect
	github.com/jedisct1/go-minisign v0.0.0-20230811132847-661be99b8267 // indirect
	github.com/jellydator/ttlcache/v3 v3.1.0 // indirect
	github.com/jinzhu/copier v0.4.0 // indirect
	github.com/jinzhu/inflection v1.0.0 // indirect
	github.com/jinzhu/now v1.1.5 // indirect
	github.com/jmespath/go-jmespath v0.4.0 // indirect
	github.com/jmoiron/sqlx v1.3.5 // indirect
	github.com/jonboulle/clockwork v0.4.0 // indirect
	github.com/josharian/intern v1.0.0 // indirect
	github.com/json-iterator/go v1.1.12 // indirect
	github.com/kastenhq/goversion v0.0.0-20230811215019-93b2f8823953 // indirect
	github.com/kballard/go-shellquote v0.0.0-20180428030007-95032a82bc51 // indirect
	github.com/kevinburke/ssh_config v1.2.0 // indirect
	github.com/klauspost/compress v1.17.2 // indirect
	github.com/klauspost/cpuid/v2 v2.2.5 // indirect
	github.com/klauspost/pgzip v1.2.6 // indirect
	github.com/knqyf263/go-apk-version v0.0.0-20200609155635-041fdbb8563f // indirect
	github.com/knqyf263/go-deb-version v0.0.0-20190517075300-09fca494f03d // indirect
	github.com/knqyf263/go-rpmdb v0.0.0-20230301153543-ba94b245509b // indirect
	github.com/kylelemons/godebug v1.1.0 // indirect
	github.com/lann/builder v0.0.0-20180802200727-47ae307949d0 // indirect
	github.com/lann/ps v0.0.0-20150810152359-62de8c46ede0 // indirect
	github.com/letsencrypt/boulder v0.0.0-20231026200631-000cd05d5491 // indirect
	github.com/lib/pq v1.10.9 // indirect
	github.com/liggitt/tabwriter v0.0.0-20181228230101-89fcab3d43de // indirect
	github.com/lithammer/dedent v1.1.0 // indirect
	github.com/lithammer/fuzzysearch v1.1.8 // indirect
	github.com/lucasb-eyer/go-colorful v1.2.0 // indirect
	github.com/magiconair/properties v1.8.7 // indirect
	github.com/mailru/easyjson v0.7.7 // indirect
	github.com/masahiro331/go-mvn-version v0.0.0-20210429150710-d3157d602a08 // indirect
	github.com/mattn/go-colorable v0.1.13 // indirect
	github.com/mattn/go-isatty v0.0.20 // indirect
	github.com/mattn/go-localereader v0.0.2-0.20220822084749-2491eb6c1c75 // indirect
	github.com/mattn/go-runewidth v0.0.15 // indirect
	github.com/mattn/go-sqlite3 v2.0.3+incompatible // indirect
	github.com/matttproud/golang_protobuf_extensions/v2 v2.0.0 // indirect
	github.com/mgutz/ansi v0.0.0-20200706080929-d51e80ef957d // indirect
	github.com/microsoft/go-rustaudit v0.0.0-20220730194248-4b17361d90a5 // indirect
	github.com/miekg/pkcs11 v1.1.1 // indirect
	github.com/mitchellh/copystructure v1.2.0 // indirect
	github.com/mitchellh/go-homedir v1.1.0 // indirect
	github.com/mitchellh/go-testing-interface v1.14.1 // indirect
	github.com/mitchellh/go-wordwrap v1.0.1 // indirect
	github.com/mitchellh/hashstructure/v2 v2.0.2 // indirect
	github.com/mitchellh/mapstructure v1.5.0 // indirect
	github.com/mitchellh/reflectwalk v1.0.2 // indirect
	github.com/moby/locker v1.0.1 // indirect
	github.com/moby/spdystream v0.2.0 // indirect
	github.com/moby/sys/mountinfo v0.6.2 // indirect
	github.com/moby/sys/sequential v0.5.0 // indirect
	github.com/moby/sys/signal v0.7.0 // indirect
	github.com/moby/term v0.5.0 // indirect
	github.com/modern-go/concurrent v0.0.0-20180306012644-bacd9c7ef1dd // indirect
	github.com/modern-go/reflect2 v1.0.2 // indirect
	github.com/monochromegane/go-gitignore v0.0.0-20200626010858-205db1a8cc00 // indirect
	github.com/morikuni/aec v1.0.0 // indirect
	github.com/mozillazg/docker-credential-acr-helper v0.3.0 // indirect
	github.com/mpvl/unique v0.0.0-20150818121801-cbe035fff7de // indirect
	github.com/muesli/ansi v0.0.0-20211031195517-c9f0611b6c70 // indirect
	github.com/muesli/cancelreader v0.2.2 // indirect
	github.com/muesli/reflow v0.3.0 // indirect
	github.com/muesli/termenv v0.15.2 // indirect
	github.com/munnerz/goautoneg v0.0.0-20191010083416-a7dc8b61c822 // indirect
	github.com/mxk/go-flowrate v0.0.0-20140419014527-cca7078d478f // indirect
	github.com/nozzle/throttler v0.0.0-20180817012639-2ea982251481 // indirect
	github.com/nwaples/rardecode v1.1.0 // indirect
	github.com/oklog/ulid v1.3.1 // indirect
	github.com/oleiade/reflections v1.0.1 // indirect
	github.com/olekukonko/tablewriter v0.0.5 // indirect
	github.com/open-policy-agent/opa v0.59.0 // indirect
	github.com/opencontainers/go-digest v1.0.0 // indirect
	github.com/opencontainers/runc v1.1.5 // indirect
	github.com/opencontainers/runtime-spec v1.1.0-rc.1 // indirect
	github.com/opencontainers/selinux v1.11.0 // indirect
	github.com/opentracing/opentracing-go v1.2.0 // indirect
	github.com/openvex/go-vex v0.2.5 // indirect
	github.com/owenrumney/go-sarif v1.1.2-0.20231003122901-1000f5e05554 // indirect
	github.com/package-url/packageurl-go v0.1.1 // indirect
	github.com/pborman/indent v1.2.1 // indirect
	github.com/pborman/uuid v1.2.1 // indirect
	github.com/pelletier/go-toml v1.9.5 // indirect
	github.com/pelletier/go-toml/v2 v2.1.0 // indirect
	github.com/peterbourgon/diskv v2.0.1+incompatible // indirect
	github.com/pierrec/lz4/v4 v4.1.18 // indirect
	github.com/pjbgf/sha1cd v0.3.0 // indirect
	github.com/pkg/browser v0.0.0-20210911075715-681adbf594b8 // indirect
	github.com/pkg/profile v1.7.0 // indirect
	github.com/pmezard/go-difflib v1.0.1-0.20181226105442-5d4384ee4fb2 // indirect
	github.com/prometheus/client_model v0.5.0 // indirect
	github.com/prometheus/common v0.45.0 // indirect
	github.com/prometheus/procfs v0.12.0 // indirect
	github.com/protocolbuffers/txtpbfmt v0.0.0-20231025115547-084445ff1adf // indirect
	github.com/rakyll/hey v0.1.4 // indirect
	github.com/rcrowley/go-metrics v0.0.0-20201227073835-cf1acfcdf475 // indirect
	github.com/remyoudompheng/bigfft v0.0.0-20230129092748-24d4a6f8daec // indirect
	github.com/rivo/uniseg v0.4.4 // indirect
	github.com/rs/zerolog v1.31.0 // indirect
	github.com/rubenv/sql-migrate v1.5.2 // indirect
	github.com/russross/blackfriday/v2 v2.1.0 // indirect
	github.com/ryanuber/go-glob v1.0.0 // indirect
	github.com/saferwall/pe v1.4.7 // indirect
	github.com/sagikazarmark/locafero v0.4.0 // indirect
	github.com/sagikazarmark/slog-shim v0.1.0 // indirect
	github.com/sahilm/fuzzy v0.1.0 // indirect
	github.com/saintfish/chardet v0.0.0-20230101081208-5e3ef4b5456d // indirect
	github.com/sassoftware/go-rpmutils v0.2.0 // indirect
	github.com/sassoftware/relic v7.2.1+incompatible // indirect
	github.com/scylladb/go-set v1.0.3-0.20200225121959-cc7b2070d91e // indirect
	github.com/secure-systems-lab/go-securesystemslib v0.7.0 // indirect
	github.com/segmentio/ksuid v1.0.4 // indirect
	github.com/shibumi/go-pathspec v1.3.0 // indirect
	github.com/shopspring/decimal v1.3.1 // indirect
	github.com/sigstore/fulcio v1.4.3 // indirect
	github.com/sigstore/rekor v1.3.4 // indirect
	github.com/sigstore/sigstore v1.7.6 // indirect
	github.com/sigstore/timestamp-authority v1.2.0 // indirect
	github.com/sirupsen/logrus v1.9.3 // indirect
	github.com/skeema/knownhosts v1.2.1 // indirect
	github.com/skratchdot/open-golang v0.0.0-20200116055534-eef842397966 // indirect
	github.com/sourcegraph/conc v0.3.0 // indirect
	github.com/spdx/tools-golang v0.5.3 // indirect
	github.com/spf13/afero v1.11.0 // indirect
	github.com/spf13/cast v1.6.0 // indirect
	github.com/spiffe/go-spiffe/v2 v2.1.6 // indirect
	github.com/stretchr/objx v0.5.1 // indirect
	github.com/subosito/gotenv v1.6.0 // indirect
	github.com/sylabs/sif/v2 v2.11.5 // indirect
	github.com/sylabs/squashfs v0.6.1 // indirect
	github.com/syndtr/goleveldb v1.0.1-0.20220721030215-126854af5e6d // indirect
	github.com/tchap/go-patricia/v2 v2.3.1 // indirect
	github.com/thales-e-security/pool v0.0.2 // indirect
	github.com/therootcompany/xz v1.0.1 // indirect
	github.com/theupdateframework/go-tuf v0.7.0 // indirect
	github.com/titanous/rocacheck v0.0.0-20171023193734-afe73141d399 // indirect
	github.com/tjfoc/gmsm v1.4.1 // indirect
	github.com/transparency-dev/merkle v0.0.2 // indirect
	github.com/ulikunitz/xz v0.5.11 // indirect
	github.com/vbatts/go-mtree v0.5.3 // indirect
	github.com/vbatts/tar-split v0.11.5 // indirect
	github.com/vifraa/gopom v1.0.0 // indirect
	github.com/wagoodman/go-partybus v0.0.0-20230516145632-8ccac152c651 // indirect
	github.com/wagoodman/go-presenter v0.0.0-20211015174752-f9c01afc824b // indirect
	github.com/wagoodman/go-progress v0.0.0-20230925121702-07e42b3cdba0 // indirect
	github.com/xanzy/go-gitlab v0.94.0 // indirect
	github.com/xanzy/ssh-agent v0.3.3 // indirect
	github.com/xeipuuv/gojsonpointer v0.0.0-20190905194746-02993c407bfb // indirect
	github.com/xeipuuv/gojsonreference v0.0.0-20180127040603-bd5ef7bd5415 // indirect
	github.com/xi2/xz v0.0.0-20171230120015-48954b6210f8 // indirect
	github.com/xlab/treeprint v1.2.0 // indirect
	github.com/xo/terminfo v0.0.0-20220910002029-abceb7e1c41e // indirect
	github.com/yashtewari/glob-intersection v0.2.0 // indirect
	github.com/zclconf/go-cty v1.14.0 // indirect
	github.com/zeebo/errs v1.3.0 // indirect
	github.com/zyedidia/generic v1.2.2-0.20230320175451-4410d2372cb1 // indirect
	go.mongodb.org/mongo-driver v1.12.1 // indirect
	go.mozilla.org/pkcs7 v0.0.0-20210826202110-33d05740a352 // indirect
	go.opencensus.io v0.24.0 // indirect
	go.opentelemetry.io/otel v1.21.0 // indirect
	go.opentelemetry.io/otel/metric v1.21.0 // indirect
	go.opentelemetry.io/otel/sdk v1.21.0 // indirect
	go.opentelemetry.io/otel/trace v1.21.0 // indirect
	go.starlark.net v0.0.0-20230525235612-a134d8f9ddca // indirect
	go.step.sm/crypto v0.38.0 // indirect
	go.uber.org/multierr v1.11.0 // indirect
	go.uber.org/zap v1.26.0 // indirect
	golang.org/x/exp v0.0.0-20231108232855-2478ac86f678 // indirect
	golang.org/x/mod v0.14.0 // indirect
	golang.org/x/net v0.19.0 // indirect
	golang.org/x/oauth2 v0.15.0 // indirect
	golang.org/x/sys v0.15.0 // indirect
	golang.org/x/text v0.14.0 // indirect
	golang.org/x/time v0.5.0 // indirect
	golang.org/x/tools v0.15.0 // indirect
	golang.org/x/xerrors v0.0.0-20231012003039-104605ab7028 // indirect
	google.golang.org/api v0.153.0 // indirect
	google.golang.org/appengine v1.6.8 // indirect
	google.golang.org/genproto v0.0.0-20231106174013-bbf56f31fb17 // indirect
	google.golang.org/genproto/googleapis/api v0.0.0-20231106174013-bbf56f31fb17 // indirect
	google.golang.org/genproto/googleapis/rpc v0.0.0-20231120223509-83a465c0220f // indirect
	google.golang.org/grpc v1.59.0 // indirect
	google.golang.org/protobuf v1.31.0 // indirect
	gopkg.in/evanphx/json-patch.v5 v5.6.0 // indirect
	gopkg.in/go-jose/go-jose.v2 v2.6.1 // indirect
	gopkg.in/inf.v0 v0.9.1 // indirect
	gopkg.in/ini.v1 v1.67.0 // indirect
	gopkg.in/square/go-jose.v2 v2.6.0 // indirect
	gopkg.in/warnings.v0 v0.1.2 // indirect
	gopkg.in/yaml.v2 v2.4.0 // indirect
	gopkg.in/yaml.v3 v3.0.1 // indirect
	gorm.io/gorm v1.25.5 // indirect
	k8s.io/apiextensions-apiserver v0.28.3 // indirect
	k8s.io/apiserver v0.28.3 // indirect
	k8s.io/cli-runtime v0.28.4 // indirect
	k8s.io/component-helpers v0.28.4 // indirect
	k8s.io/kube-openapi v0.0.0-20231010175941-2dd684a91f00 // indirect
<<<<<<< HEAD
	k8s.io/metrics v0.28.2 // indirect
	k8s.io/utils v0.0.0-20231127182322-b307cd553661 // indirect
=======
	k8s.io/metrics v0.28.4 // indirect
	k8s.io/utils v0.0.0-20231127182322-b307cd553661 // indirect
	modernc.org/libc v1.29.0 // indirect
	modernc.org/mathutil v1.6.0 // indirect
	modernc.org/memory v1.7.2 // indirect
	modernc.org/sqlite v1.27.0 // indirect
>>>>>>> cfc2bbcf
	oras.land/oras-go v1.2.4 // indirect
	sigs.k8s.io/controller-runtime v0.16.3 // indirect
	sigs.k8s.io/json v0.0.0-20221116044647-bc3834ca7abd // indirect
	sigs.k8s.io/kustomize/kustomize/v5 v5.0.4-0.20230601165947-6ce0bf390ce3 // indirect
	sigs.k8s.io/release-utils v0.7.7 // indirect
	sigs.k8s.io/structured-merge-diff/v4 v4.3.0 // indirect
)<|MERGE_RESOLUTION|>--- conflicted
+++ resolved
@@ -49,16 +49,6 @@
 	github.com/xeipuuv/gojsonschema v1.2.0
 	golang.org/x/crypto v0.16.0
 	golang.org/x/sync v0.5.0
-<<<<<<< HEAD
-	golang.org/x/term v0.13.0
-	helm.sh/helm/v3 v3.13.1
-	k8s.io/api v0.28.3
-	k8s.io/apimachinery v0.28.3
-	k8s.io/client-go v0.28.3
-	k8s.io/component-base v0.28.2
-	k8s.io/klog/v2 v2.100.1
-	k8s.io/kubectl v0.28.2
-=======
 	golang.org/x/term v0.15.0
 	helm.sh/helm/v3 v3.13.2
 	k8s.io/api v0.28.4
@@ -67,7 +57,6 @@
 	k8s.io/component-base v0.28.4
 	k8s.io/klog/v2 v2.110.1
 	k8s.io/kubectl v0.28.4
->>>>>>> cfc2bbcf
 	oras.land/oras-go/v2 v2.3.1
 	sigs.k8s.io/kustomize/api v0.16.0
 	sigs.k8s.io/kustomize/kyaml v0.16.0
@@ -503,17 +492,12 @@
 	k8s.io/cli-runtime v0.28.4 // indirect
 	k8s.io/component-helpers v0.28.4 // indirect
 	k8s.io/kube-openapi v0.0.0-20231010175941-2dd684a91f00 // indirect
-<<<<<<< HEAD
-	k8s.io/metrics v0.28.2 // indirect
-	k8s.io/utils v0.0.0-20231127182322-b307cd553661 // indirect
-=======
 	k8s.io/metrics v0.28.4 // indirect
 	k8s.io/utils v0.0.0-20231127182322-b307cd553661 // indirect
 	modernc.org/libc v1.29.0 // indirect
 	modernc.org/mathutil v1.6.0 // indirect
 	modernc.org/memory v1.7.2 // indirect
 	modernc.org/sqlite v1.27.0 // indirect
->>>>>>> cfc2bbcf
 	oras.land/oras-go v1.2.4 // indirect
 	sigs.k8s.io/controller-runtime v0.16.3 // indirect
 	sigs.k8s.io/json v0.0.0-20221116044647-bc3834ca7abd // indirect
