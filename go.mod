--- conflicted
+++ resolved
@@ -33,11 +33,7 @@
 	k8s.io/client-go v0.26.1
 	k8s.io/klog/v2 v2.90.0
 	sigs.k8s.io/kustomize/api v0.12.1
-<<<<<<< HEAD
 	sigs.k8s.io/kustomize/kyaml v0.13.10
-=======
-	sigs.k8s.io/kustomize/kyaml v0.13.10 // not updating due to bug in kyaml, https://github.com/kubernetes-sigs/kustomize/issues/4896
->>>>>>> 0d5fc3dd
 	sigs.k8s.io/yaml v1.3.0
 )
 
