{
	"name": "zarf-ui",
	"private": true,
	"version": "0.0.1",
	"type": "module",
	"scripts": {
		"dev": "hack/ui-dev.sh",
		"build": "vite build",
		"test": "playwright test -x --reporter github,html",
		"check": "svelte-kit sync && svelte-check --tsconfig ./tsconfig.json",
		"check:watch": "svelte-kit sync && svelte-check --tsconfig ./tsconfig.json --watch"
	},
	"nodemonConfig": {
		"delay": 5000,
		"watch": [
			"src"
		],
		"signal": "SIGKILL",
		"extensions": [
			"go"
		]
	},
	"dependencies": {
		"@defense-unicorns/unicorn-ui": "0.0.27",
		"@fontsource/roboto": "4.5.8",
		"@material/card": "14.0.0",
		"@material/data-table": "14.0.0",
		"@material/layout-grid": "14.0.0",
		"@material/linear-progress": "14.0.0",
		"@material/theme": "14.0.0",
		"material-symbols": "0.4.2",
		"prismjs": "1.29.0",
		"sanitize.css": "13.0.0",
		"yaml": "2.2.0"
	},
	"devDependencies": {
		"@playwright/test": "1.29.1",
		"@sveltejs/adapter-static": "1.0.0",
		"@sveltejs/kit": "1.0.1",
		"@sveltejs/package": "1.0.1",
		"@testing-library/svelte": "3.2.2",
		"@tsconfig/svelte": "3.0.0",
		"@types/prismjs": "1.26.0",
		"@typescript-eslint/eslint-plugin": "5.47.1",
		"@typescript-eslint/parser": "5.47.1",
		"concurrently": "7.6.0",
		"eslint": "8.30.0",
		"eslint-config-prettier": "8.5.0",
		"eslint-plugin-svelte3": "4.0.0",
		"nodemon": "2.0.20",
		"playwright": "1.29.1",
		"prettier": "2.8.1",
<<<<<<< HEAD
		"prettier-plugin-svelte": "2.8.1",
		"prismjs": "1.29.0",
		"quicktype": "16.0.14",
		"sanitize.css": "13.0.0",
		"sass": "1.56.2",
		"svelte": "3.53.1",
		"svelte-check": "2.10.2",
		"svelte-preprocess": "4.10.7",
=======
		"prettier-plugin-svelte": "2.9.0",
		"quicktype": "^16.0.14",
		"sass": "1.57.1",
		"svelte": "3.55.0",
		"svelte-check": "3.0.1",
		"svelte-preprocess": "5.0.0",
>>>>>>> 2f195f09
		"tslib": "2.4.1",
		"typescript": "4.9.4",
		"vite": "4.0.3"
	}
}<|MERGE_RESOLUTION|>--- conflicted
+++ resolved
@@ -50,23 +50,12 @@
 		"nodemon": "2.0.20",
 		"playwright": "1.29.1",
 		"prettier": "2.8.1",
-<<<<<<< HEAD
-		"prettier-plugin-svelte": "2.8.1",
-		"prismjs": "1.29.0",
-		"quicktype": "16.0.14",
-		"sanitize.css": "13.0.0",
-		"sass": "1.56.2",
-		"svelte": "3.53.1",
-		"svelte-check": "2.10.2",
-		"svelte-preprocess": "4.10.7",
-=======
 		"prettier-plugin-svelte": "2.9.0",
 		"quicktype": "^16.0.14",
 		"sass": "1.57.1",
 		"svelte": "3.55.0",
 		"svelte-check": "3.0.1",
 		"svelte-preprocess": "5.0.0",
->>>>>>> 2f195f09
 		"tslib": "2.4.1",
 		"typescript": "4.9.4",
 		"vite": "4.0.3"
