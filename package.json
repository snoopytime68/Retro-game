{
	"name": "zarf-ui",
	"private": true,
	"version": "0.0.1",
	"type": "module",
	"scripts": {
		"dev": "hack/ui-dev.sh",
		"build": "vite build",
		"test": "playwright test -x --reporter github,html",
		"test:pre-init": "playwright test -x --reporter github,html --grep @pre-init",
		"test:init": "playwright test -x --reporter github,html --grep @init",
		"test:post-init": "playwright test -x --reporter github,html --grep @post-init",
		"check": "svelte-kit sync && svelte-check --tsconfig ./tsconfig.json",
		"check:watch": "svelte-kit sync && svelte-check --tsconfig ./tsconfig.json --watch"
	},
	"nodemonConfig": {
		"delay": 5000,
		"watch": [
			"src"
		],
		"signal": "SIGKILL",
		"extensions": [
			"go"
		]
	},
	"dependencies": {
<<<<<<< HEAD
		"@defense-unicorns/unicorn-ui": "^0.0.46",
=======
		"@defense-unicorns/unicorn-ui": "0.0.46",
>>>>>>> 5ada1e34
		"@floating-ui/dom": "1.2.5",
		"@fontsource/roboto": "4.5.8",
		"@material/card": "14.0.0",
		"@material/data-table": "14.0.0",
		"@material/layout-grid": "14.0.0",
		"@material/linear-progress": "14.0.0",
		"@material/ripple": "^14.0.0",
		"@material/theme": "14.0.0",
		"material-symbols": "0.5.5",
		"prismjs": "1.29.0",
		"sanitize.css": "13.0.0",
		"xterm": "^5.1.0",
		"xterm-addon-fit": "^0.7.0",
		"yaml": "2.2.1"
	},
	"devDependencies": {
		"@playwright/test": "1.32.2",
		"@sveltejs/adapter-static": "2.0.1",
<<<<<<< HEAD
		"@sveltejs/kit": "^1.15.1",
=======
		"@sveltejs/kit": "1.15.2",
>>>>>>> 5ada1e34
		"@sveltejs/package": "2.0.2",
		"@testing-library/svelte": "3.2.2",
		"@tsconfig/svelte": "4.0.1",
		"@types/prismjs": "1.26.0",
		"@typescript-eslint/eslint-plugin": "5.57.1",
		"@typescript-eslint/parser": "5.57.1",
		"concurrently": "8.0.1",
		"eslint": "8.37.0",
		"eslint-config-prettier": "8.8.0",
		"eslint-plugin-svelte3": "4.0.0",
		"nodemon": "2.0.22",
		"playwright": "1.32.2",
		"prettier": "2.8.7",
		"prettier-plugin-svelte": "2.10.0",
		"quicktype": "23.0.19",
		"sass": "1.60.0",
		"svelte": "3.58.0",
		"svelte-check": "3.2.0",
		"svelte-preprocess": "5.0.3",
		"tslib": "2.5.0",
		"typescript": "5.0.3",
		"vite": "4.2.1"
	}
}<|MERGE_RESOLUTION|>--- conflicted
+++ resolved
@@ -24,11 +24,7 @@
 		]
 	},
 	"dependencies": {
-<<<<<<< HEAD
 		"@defense-unicorns/unicorn-ui": "^0.0.46",
-=======
-		"@defense-unicorns/unicorn-ui": "0.0.46",
->>>>>>> 5ada1e34
 		"@floating-ui/dom": "1.2.5",
 		"@fontsource/roboto": "4.5.8",
 		"@material/card": "14.0.0",
@@ -47,11 +43,7 @@
 	"devDependencies": {
 		"@playwright/test": "1.32.2",
 		"@sveltejs/adapter-static": "2.0.1",
-<<<<<<< HEAD
-		"@sveltejs/kit": "^1.15.1",
-=======
 		"@sveltejs/kit": "1.15.2",
->>>>>>> 5ada1e34
 		"@sveltejs/package": "2.0.2",
 		"@testing-library/svelte": "3.2.2",
 		"@tsconfig/svelte": "4.0.1",
