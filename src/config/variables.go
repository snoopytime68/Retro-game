package config

import (
	"fmt"
	"strings"

	"github.com/AlecAivazis/survey/v2"
	"github.com/defenseunicorns/zarf/src/internal/message"
	"github.com/defenseunicorns/zarf/src/internal/utils"
	"github.com/defenseunicorns/zarf/src/types"
)

// FillActiveTemplate handles setting the active variables and reloading the base template.
func FillActiveTemplate() error {
	packageVariables, err := utils.FindYamlTemplates(&active, "###ZARF_PKG_VAR_", "###")
	if err != nil {
		return err
	}

	for key := range CreateOptions.SetVariables {
		value := CreateOptions.SetVariables[key]
		// Ensure uppercase for VIPER
		packageVariables[strings.ToUpper(key)] = &value
	}

	for key, value := range packageVariables {
		if value == nil && !CommonOptions.Confirm {
			setVal, err := promptVariable(types.ZarfPackageVariable{
				Name: key,
			})

			if err == nil {
				packageVariables[key] = &setVal
			} else {
				return err
			}
		} else if value == nil {
			return fmt.Errorf("variable '%s' must be '--set' when using the '--confirm' flag", key)
		}
	}

	templateMap := map[string]string{}
	for key, value := range packageVariables {
		// Variable keys are always uppercase in the format ###ZARF_PKG_VAR_KEY###
		templateMap[strings.ToUpper(fmt.Sprintf("###ZARF_PKG_VAR_%s###", key))] = *value
	}

	return utils.ReloadYamlTemplate(&active, templateMap)
}

// SetActiveVariables handles setting the active variables used to template component files.
func SetActiveVariables() error {
<<<<<<< HEAD
	for key, value := range DeployOptions.SetVariables {
		SetVariableMap[key] = value
=======
	for key := range DeployOptions.SetVariables {
		value := DeployOptions.SetVariables[key]
		// Ensure uppercase for VIPER
		SetVariableMap[strings.ToUpper(key)] = value
>>>>>>> 18b7fce5
	}

	for _, variable := range active.Variables {
		_, present := SetVariableMap[variable.Name]

		// Variable is present, no need to continue checking
		if present {
			continue
		}

		// Check if the user did not `--set` a non-defaulted variable and is using `--confirm`
		if CommonOptions.Confirm && variable.Default == nil {
			return fmt.Errorf("variable '%s' has no 'default'; when using '--confirm' you must specify '%s' with '--set' or a config file",
				variable.Name, variable.Name)
		}

		// Initially set the variable to the default (if it exists) (may be overridden by a prompt)
		if variable.Default != nil {
			SetVariableMap[variable.Name] = *variable.Default
		}

		// Prompt the user for a value if in interactive mode
		if !variable.NoPrompt && !CommonOptions.Confirm {
			// Prompt the user for the variable
			val, err := promptVariable(variable)

			if err != nil {
				return err
			}

			SetVariableMap[variable.Name] = val
		}
	}

	return nil
}

// InjectImportedVariable determines if an imported package variable exists in the active config and adds it if not.
func InjectImportedVariable(importedVariable types.ZarfPackageVariable) {
	presentInActive := false
	for _, configVariable := range active.Variables {
		if configVariable.Name == importedVariable.Name {
			presentInActive = true
		}
	}

	if !presentInActive {
		active.Variables = append(active.Variables, importedVariable)
	}
}

// InjectImportedConstant determines if an imported package constant exists in the active config and adds it if not.
func InjectImportedConstant(importedConstant types.ZarfPackageConstant) {
	presentInActive := false
	for _, configVariable := range active.Constants {
		if configVariable.Name == importedConstant.Name {
			presentInActive = true
		}
	}

	if !presentInActive {
		active.Constants = append(active.Constants, importedConstant)
	}
}

func promptVariable(variable types.ZarfPackageVariable) (value string, err error) {

	if variable.Description != "" {
		message.Question(variable.Description)
	}

	prompt := &survey.Input{
		Message: fmt.Sprintf("Please provide a value for \"%s\"", variable.Name),
	}

	if variable.Default != nil {
		prompt.Default = *variable.Default
	}

	if err = survey.AskOne(prompt, &value); err != nil {
		return "", err
	}

	return value, nil
}<|MERGE_RESOLUTION|>--- conflicted
+++ resolved
@@ -50,15 +50,9 @@
 
 // SetActiveVariables handles setting the active variables used to template component files.
 func SetActiveVariables() error {
-<<<<<<< HEAD
 	for key, value := range DeployOptions.SetVariables {
-		SetVariableMap[key] = value
-=======
-	for key := range DeployOptions.SetVariables {
-		value := DeployOptions.SetVariables[key]
 		// Ensure uppercase for VIPER
 		SetVariableMap[strings.ToUpper(key)] = value
->>>>>>> 18b7fce5
 	}
 
 	for _, variable := range active.Variables {
