--- conflicted
+++ resolved
@@ -384,11 +384,8 @@
 	CmdDevFlagRepoChartPath = `If git repos hold helm charts, often found with gitops tools, specify the chart path, e.g. "/" or "/chart"`
 	CmdDevFlagGitAccount    = "User or organization name for the git account that the repos are created under."
 	CmdDevFlagKubeVersion   = "Override the default helm template KubeVersion when performing a package chart template"
-<<<<<<< HEAD
 	CmdDevFlagRegistry      = "Override the ###ZARF_REGISTRY### value"
-=======
 	CmdDevFlagFindImagesWhy = "Find the location of the image given as an argument and print it to the console."
->>>>>>> 5efcb35a
 
 	CmdDevLintShort = "Lints the given package for valid schema and recommended practices"
 	CmdDevLintLong  = "Verifies the package schema, checks if any variables won't be evaluated, and checks for unpinned images/repos/files"
