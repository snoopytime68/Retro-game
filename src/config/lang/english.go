--- conflicted
+++ resolved
@@ -264,29 +264,22 @@
 	# Publish a package to a remote registry
 	zarf package publish my-package.tar oci://my-registry.com/my-namespace
 
-<<<<<<< HEAD
 	# Publish a skeleton package to a remote registry
 	zarf package publish ./path/to/dir oci://my-registry.com/my-namespace
 `
-	CmdPackagePublishFlagConcurrency        = "Number of concurrent layer operations to perform when interacting with a remote package."
-=======
->>>>>>> ee62b290
 	CmdPackagePublishFlagSigningKey         = "Path to private key file for signing packages"
 	CmdPackagePublishFlagSigningKeyPassword = "Password to the private key file used for publishing packages"
 	CmdPackagePublishErr                    = "Failed to publish package: %s"
 
-<<<<<<< HEAD
 	CmdPackagePullShort     = "Pulls a Zarf package from a remote registry and save to the local file system"
 	CmdPackagePullExample   = "	zarf package pull oci://my-registry.com/my-namespace/my-package:0.0.1-arm64"
 	CmdPackagePullPublicKey = "Path to public key file for validating signed packages"
+	CmdPackagePullFlagOutputDirectory = "Specify the output directory for the pulled Zarf package"
+	CmdPackagePullFlagPublicKey       = "Path to public key file for validating signed packages"
 	CmdPackagePullErr       = "Failed to pull package: %s"
 
 	CmdPackageChoose    = "Choose or type the package file"
 	CmdPackageChooseErr = "Package path selection canceled: %s"
-=======
-	CmdPackagePullFlagOutputDirectory = "Specify the output directory for the pulled Zarf package"
-	CmdPackagePullFlagPublicKey       = "Path to public key file for validating signed packages"
->>>>>>> ee62b290
 
 	// zarf prepare
 	CmdPrepareShort = "Tools to help prepare assets for packaging"
@@ -324,13 +317,9 @@
 	CmdToolsArchiverShort           = "Compresses/Decompresses generic archives, including Zarf packages"
 	CmdToolsArchiverCompressShort   = "Compresses a collection of sources based off of the destination file extension."
 	CmdToolsArchiverCompressErr     = "Unable to perform compression"
-<<<<<<< HEAD
 	CmdToolsArchiverDecompressShort = "Decompresses an archive or Zarf package based off of the source file extension."
-	CmdToolsArchiverDecompressErr   = "Unable to perform decompression"
-=======
-	CmdToolsArchiverDecompressShort = "Decompress an archive or Zarf package based off of the source file extension."
-	CmdToolsArchiverDecompressErr   = "Unable to perform decompression: %s"
->>>>>>> ee62b290
+  CmdToolsArchiverDecompressErr   = "Unable to perform decompression: %s"
+
 	CmdToolsArchiverUnarchiveAllErr = "Unable to unarchive all nested tarballs"
 
 	CmdToolsRegistryShort          = "Tools for working with container registries using go-containertools"
