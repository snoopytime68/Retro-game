--- conflicted
+++ resolved
@@ -301,7 +301,6 @@
 	return dirSize, err
 }
 
-<<<<<<< HEAD
 // IsDir returns true if the given path is a directory.
 func IsDir(path string) bool {
 	info, err := os.Stat(filepath.Clean(path))
@@ -324,7 +323,8 @@
 	}
 
 	return strings.HasPrefix(absPath, absDir)
-=======
+}
+
 // GetSHA256OfFile returns the SHA256 hash of the provided file.
 func GetSHA256OfFile(filePath string) (string, error) {
 	file, err := os.Open(filePath)
@@ -339,5 +339,4 @@
 	}
 
 	return hex.EncodeToString(hash.Sum(nil)), nil
->>>>>>> 9846cf45
 }