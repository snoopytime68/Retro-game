// SPDX-License-Identifier: Apache-2.0
// SPDX-FileCopyrightText: 2021-Present The Zarf Authors

// Package utils provides generic helper functions.
package utils

import (
	"fmt"
	"regexp"
	"time"
)

// Unique returns a new slice with only unique elements.
func Unique[T comparable](s []T) (r []T) {
	exists := make(map[T]bool)
	for _, str := range s {
		if _, ok := exists[str]; !ok {
			exists[str] = true
			r = append(r, str)
		}
	}
	return r
}

// Reverse returns a new slice with the elements in reverse order.
func Reverse[T any](s []T) (r []T) {
	for i := len(s) - 1; i >= 0; i-- {
		r = append(r, s[i])
	}
	return r
}

// Filter returns a new slice with only the elements that pass the test.
func Filter[T any](ss []T, test func(T) bool) (r []T) {
	for _, s := range ss {
		if test(s) {
			r = append(r, s)
		}
	}
	return r
}

// Find returns the first element that passes the test.
func Find[T any](ss []T, test func(T) bool) (r T) {
	for _, s := range ss {
		if test(s) {
			return s
		}
	}
	return r
}

// RemoveMatches removes the given element from the slice that matches the test.
func RemoveMatches[T any](ss []T, test func(T) bool) (r []T) {
	for _, s := range ss {
		if !test(s) {
			r = append(r, s)
		}
	}
	return r
}

// Retry will retry a function until it succeeds or the timeout is reached, timeout == retries * delay.
func Retry(fn func() error, retries int, delay time.Duration) (err error) {
	for r := 0; r < retries; r++ {
		err = fn()
		if err == nil {
			break
		}

		time.Sleep(delay)
	}

	return err
}

<<<<<<< HEAD
// Insert returns a new slice with the element inserted at the given index
func Insert[T any](slice []T, index int, element T) []T {
	if len(slice) == index {
		return append(slice, element)
	}
	slice = append(slice[:index+1], slice[index:]...)
	slice[index] = element
	return slice
}

// SliceContains returns true if the given element is in the slice
=======
// SliceContains returns true if the given element is in the slice.
>>>>>>> 1588a986
func SliceContains[T comparable](s []T, e T) bool {
	for _, v := range s {
		if v == e {
			return true
		}
	}
	return false
}

// MergeMap merges map m2 with m1 overwriting common values with m2's values.
func MergeMap[T any](m1 map[string]T, m2 map[string]T) (r map[string]T) {
	r = map[string]T{}

	for key, value := range m1 {
		r[key] = value
	}

	for key, value := range m2 {
		r[key] = value
	}

	return r
}

// TransformMapKeys takes a map and transforms its keys using the provided function.
func TransformMapKeys[T any](m map[string]T, transform func(string) string) (r map[string]T) {
	r = map[string]T{}

	for key, value := range m {
		r[transform(key)] = value
	}

	return r
}

// MatchRegex wraps a get function around a substring match.
func MatchRegex(regex *regexp.Regexp, str string) (func(string) string, error) {
	// Validate the string.
	matches := regex.FindStringSubmatch(str)

	// Parse the string into its components.
	get := func(name string) string {
		return matches[regex.SubexpIndex(name)]
	}

	if len(matches) == 0 {
		return get, fmt.Errorf("unable to match against %s", str)
	}

	return get, nil
}<|MERGE_RESOLUTION|>--- conflicted
+++ resolved
@@ -74,8 +74,7 @@
 	return err
 }
 
-<<<<<<< HEAD
-// Insert returns a new slice with the element inserted at the given index
+// Insert returns a new slice with the element inserted at the given index.
 func Insert[T any](slice []T, index int, element T) []T {
 	if len(slice) == index {
 		return append(slice, element)
@@ -85,10 +84,7 @@
 	return slice
 }
 
-// SliceContains returns true if the given element is in the slice
-=======
 // SliceContains returns true if the given element is in the slice.
->>>>>>> 1588a986
 func SliceContains[T comparable](s []T, e T) bool {
 	for _, v := range s {
 		if v == e {
