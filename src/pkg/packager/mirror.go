// SPDX-License-Identifier: Apache-2.0
// SPDX-FileCopyrightText: 2021-Present The Zarf Authors

// Package packager contains functions for interacting with, managing and deploying Zarf packages.
package packager

import (
	"fmt"
	"runtime"
	"strings"

	"github.com/defenseunicorns/zarf/src/config"
	"github.com/defenseunicorns/zarf/src/pkg/message"
	"github.com/defenseunicorns/zarf/src/pkg/packager/filters"
	"github.com/defenseunicorns/zarf/src/types"
)

// Mirror pulls resources from a package (images, git repositories, etc) and pushes them to remotes in the air gap without deploying them
func (p *Packager) Mirror() (err error) {
	filter := filters.Combine(
		filters.ByLocalOS(runtime.GOOS),
		filters.BySelectState(p.cfg.PkgOpts.OptionalComponents),
	)

<<<<<<< HEAD
	if err = p.source.LoadPackage(p.layout, true); err != nil {
		return fmt.Errorf("unable to load the package: %w", err)
	}

	p.cfg.Pkg, err = p.layout.ReadZarfYAML(p.layout.ZarfYAML, p.warnings)
=======
	p.cfg.Pkg, p.warnings, err = p.source.LoadPackage(p.layout, filter, true)
>>>>>>> 329a1ae1
	if err != nil {
		return fmt.Errorf("unable to load the package: %w", err)
	}

	p.sbomViewFiles, err = p.layout.SBOMs.StageSBOMViewFiles(p.warnings)
	if err != nil {
		return err
	}

	// Confirm the overall package mirror
	if !p.confirmAction(config.ZarfMirrorStage) {
		return fmt.Errorf("mirror cancelled")
	}

	p.cfg.State = &types.ZarfState{
		RegistryInfo: p.cfg.InitOpts.RegistryInfo,
		GitServer:    p.cfg.InitOpts.GitServer,
	}

	for _, component := range p.cfg.Pkg.Components {
		if err := p.mirrorComponent(component); err != nil {
			return err
		}
	}
	return nil
}

// mirrorComponent mirrors a Zarf Component.
func (p *Packager) mirrorComponent(component types.ZarfComponent) error {
	componentPaths := p.layout.Components.Dirs[component.Name]

	// All components now require a name
	message.HeaderInfof("📦 %s COMPONENT", strings.ToUpper(component.Name))

	hasImages := len(component.Images) > 0
	hasRepos := len(component.Repos) > 0

	if hasImages {
		if err := p.pushImagesToRegistry(component.Images, p.cfg.MirrorOpts.NoImgChecksum); err != nil {
			return fmt.Errorf("unable to push images to the registry: %w", err)
		}
	}

	if hasRepos {
		if err := p.pushReposToRepository(componentPaths.Repos, component.Repos); err != nil {
			return fmt.Errorf("unable to push the repos to the repository: %w", err)
		}
	}

	return nil
}<|MERGE_RESOLUTION|>--- conflicted
+++ resolved
@@ -22,15 +22,7 @@
 		filters.BySelectState(p.cfg.PkgOpts.OptionalComponents),
 	)
 
-<<<<<<< HEAD
-	if err = p.source.LoadPackage(p.layout, true); err != nil {
-		return fmt.Errorf("unable to load the package: %w", err)
-	}
-
-	p.cfg.Pkg, err = p.layout.ReadZarfYAML(p.layout.ZarfYAML, p.warnings)
-=======
-	p.cfg.Pkg, p.warnings, err = p.source.LoadPackage(p.layout, filter, true)
->>>>>>> 329a1ae1
+	p.cfg.Pkg, err = p.source.LoadPackage(p.layout, filter, true, p.warnings)
 	if err != nil {
 		return fmt.Errorf("unable to load the package: %w", err)
 	}
