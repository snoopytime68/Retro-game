--- conflicted
+++ resolved
@@ -38,15 +38,7 @@
 
 	// we do not want to allow removal of signed packages without a signature if there are remove actions
 	// as this is arbitrary code execution from an untrusted source
-<<<<<<< HEAD
-	if err = p.source.LoadPackageMetadata(p.layout, false, false); err != nil {
-		return err
-	}
-
-	p.cfg.Pkg, err = p.layout.ReadZarfYAML(p.layout.ZarfYAML, p.warnings)
-=======
-	p.cfg.Pkg, p.warnings, err = p.source.LoadPackageMetadata(p.layout, false, false)
->>>>>>> 329a1ae1
+	p.cfg.Pkg, err = p.source.LoadPackageMetadata(p.layout, false, false, p.warnings)
 	if err != nil {
 		return err
 	}
