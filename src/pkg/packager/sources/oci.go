// SPDX-License-Identifier: Apache-2.0
// SPDX-FileCopyrightText: 2021-Present The Zarf Authors

// Package sources contains core implementations of the PackageSource interface.
package sources

import (
	"context"
	"errors"
	"fmt"
	"os"
	"path/filepath"
	"strings"

	"github.com/defenseunicorns/zarf/src/config"
	"github.com/defenseunicorns/zarf/src/pkg/layout"
	"github.com/defenseunicorns/zarf/src/pkg/message"
<<<<<<< HEAD
	"github.com/defenseunicorns/zarf/src/pkg/oci"
	"github.com/defenseunicorns/zarf/src/pkg/packager/filters"
	"github.com/defenseunicorns/zarf/src/pkg/utils"
=======
	"github.com/defenseunicorns/zarf/src/pkg/utils"
	"github.com/defenseunicorns/zarf/src/pkg/utils/helpers"
	"github.com/defenseunicorns/zarf/src/pkg/zoci"
>>>>>>> b807e15a
	"github.com/defenseunicorns/zarf/src/types"
	"github.com/mholt/archiver/v3"
	ocispec "github.com/opencontainers/image-spec/specs-go/v1"
)

var (
	// verify that OCISource implements PackageSource
	_ PackageSource = (*OCISource)(nil)
)

// OCISource is a package source for OCI registries.
type OCISource struct {
	*types.ZarfPackageOptions
	*zoci.Remote
}

// LoadPackage loads a package from an OCI registry.
<<<<<<< HEAD
func (s *OCISource) LoadPackage(dst *layout.PackagePaths, filter filters.ComponentFilterStrategy, unarchiveAll bool) (err error) {
=======
func (s *OCISource) LoadPackage(dst *layout.PackagePaths, unarchiveAll bool) (err error) {
	ctx := context.TODO()
>>>>>>> b807e15a
	var pkg types.ZarfPackage
	layersToPull := []ocispec.Descriptor{}

	message.Debugf("Loading package from %q", s.PackageSource)

	// pull only needed layers if --confirm is set
	if config.CommonOptions.Confirm {
<<<<<<< HEAD
		pkg, err = s.FetchZarfYAML()
		if err != nil {
			return err
		}
		var requested []types.ZarfComponent
		if filter != nil {
			requested, err = filter.Apply(pkg)
			if err != nil {
				return err
			}
		} else {
			requested = pkg.Components
		}
		layersToPull, err = s.LayersFromRequestedComponents(requested)
=======

		layersToPull, err = s.LayersFromRequestedComponents(ctx, optionalComponents)
>>>>>>> b807e15a
		if err != nil {
			return fmt.Errorf("unable to get published component image layers: %s", err.Error())
		}
	}

	isPartial := true
	root, err := s.FetchRoot(ctx)
	if err != nil {
		return err
	}
	if len(root.Layers) == len(layersToPull) {
		isPartial = false
	}

	layersFetched, err := s.PullPackage(ctx, dst.Base, config.CommonOptions.OCIConcurrency, layersToPull...)
	if err != nil {
		return fmt.Errorf("unable to pull the package: %w", err)
	}
	dst.SetFromLayers(layersFetched)

	if err := utils.ReadYaml(dst.ZarfYAML, &pkg); err != nil {
		return err
	}

	if err := dst.MigrateLegacy(); err != nil {
		return err
	}

	if !dst.IsLegacyLayout() {
		spinner := message.NewProgressSpinner("Validating pulled layer checksums")
		defer spinner.Stop()

		if err := ValidatePackageIntegrity(dst, pkg.Metadata.AggregateChecksum, isPartial); err != nil {
			return err
		}

		spinner.Success()

		if err := ValidatePackageSignature(dst, s.PublicKeyPath); err != nil {
			return err
		}
	}

	if unarchiveAll {
		for _, component := range pkg.Components {
			if err := dst.Components.Unarchive(component); err != nil {
				if layout.IsNotLoaded(err) {
					_, err := dst.Components.Create(component)
					if err != nil {
						return err
					}
				} else {
					return err
				}
			}
		}

		if dst.SBOMs.Path != "" {
			if err := dst.SBOMs.Unarchive(); err != nil {
				return err
			}
		}
	}

	return nil
}

// LoadPackageMetadata loads a package's metadata from an OCI registry.
func (s *OCISource) LoadPackageMetadata(dst *layout.PackagePaths, wantSBOM bool, skipValidation bool) (err error) {
	var pkg types.ZarfPackage

	toPull := zoci.PackageAlwaysPull
	if wantSBOM {
		toPull = append(toPull, layout.SBOMTar)
	}
	ctx := context.TODO()
	layersFetched, err := s.PullPaths(ctx, dst.Base, toPull)
	if err != nil {
		return err
	}
	dst.SetFromLayers(layersFetched)

	if err := utils.ReadYaml(dst.ZarfYAML, &pkg); err != nil {
		return err
	}

	if err := dst.MigrateLegacy(); err != nil {
		return err
	}

	if !dst.IsLegacyLayout() {
		if wantSBOM {
			spinner := message.NewProgressSpinner("Validating SBOM checksums")
			defer spinner.Stop()

			if err := ValidatePackageIntegrity(dst, pkg.Metadata.AggregateChecksum, true); err != nil {
				return err
			}

			spinner.Success()
		}

		if err := ValidatePackageSignature(dst, s.PublicKeyPath); err != nil {
			if errors.Is(err, ErrPkgSigButNoKey) && skipValidation {
				message.Warn("The package was signed but no public key was provided, skipping signature validation")
			} else {
				return err
			}
		}
	}

	// unpack sboms.tar
	if wantSBOM {
		if err := dst.SBOMs.Unarchive(); err != nil {
			return err
		}
	}

	return nil
}

// Collect pulls a package from an OCI registry and writes it to a tarball.
func (s *OCISource) Collect(dir string) (string, error) {
	tmp, err := utils.MakeTempDir(config.CommonOptions.TempDirectory)
	if err != nil {
		return "", err
	}
	defer os.RemoveAll(tmp)
	ctx := context.TODO()
	fetched, err := s.PullPackage(ctx, tmp, config.CommonOptions.OCIConcurrency)
	if err != nil {
		return "", err
	}

	loaded := layout.New(tmp)
	loaded.SetFromLayers(fetched)

	var pkg types.ZarfPackage

	if err := utils.ReadYaml(loaded.ZarfYAML, &pkg); err != nil {
		return "", err
	}

	spinner := message.NewProgressSpinner("Validating full package checksums")
	defer spinner.Stop()

	if err := ValidatePackageIntegrity(loaded, pkg.Metadata.AggregateChecksum, false); err != nil {
		return "", err
	}

	spinner.Success()

	// TODO (@Noxsios) remove the suffix check at v1.0.0
	isSkeleton := pkg.Build.Architecture == "skeleton" || strings.HasSuffix(s.Repo().Reference.Reference, zoci.SkeletonArch)
	name := NameFromMetadata(&pkg, isSkeleton)

	dstTarball := filepath.Join(dir, name)

	// honor uncompressed flag
	if pkg.Metadata.Uncompressed {
		dstTarball = dstTarball + ".tar"
	} else {
		dstTarball = dstTarball + ".tar.zst"
	}

	allTheLayers, err := filepath.Glob(filepath.Join(tmp, "*"))
	if err != nil {
		return "", err
	}

	_ = os.Remove(dstTarball)

	return dstTarball, archiver.Archive(allTheLayers, dstTarball)
}<|MERGE_RESOLUTION|>--- conflicted
+++ resolved
@@ -15,15 +15,9 @@
 	"github.com/defenseunicorns/zarf/src/config"
 	"github.com/defenseunicorns/zarf/src/pkg/layout"
 	"github.com/defenseunicorns/zarf/src/pkg/message"
-<<<<<<< HEAD
-	"github.com/defenseunicorns/zarf/src/pkg/oci"
 	"github.com/defenseunicorns/zarf/src/pkg/packager/filters"
 	"github.com/defenseunicorns/zarf/src/pkg/utils"
-=======
-	"github.com/defenseunicorns/zarf/src/pkg/utils"
-	"github.com/defenseunicorns/zarf/src/pkg/utils/helpers"
 	"github.com/defenseunicorns/zarf/src/pkg/zoci"
->>>>>>> b807e15a
 	"github.com/defenseunicorns/zarf/src/types"
 	"github.com/mholt/archiver/v3"
 	ocispec "github.com/opencontainers/image-spec/specs-go/v1"
@@ -41,12 +35,8 @@
 }
 
 // LoadPackage loads a package from an OCI registry.
-<<<<<<< HEAD
 func (s *OCISource) LoadPackage(dst *layout.PackagePaths, filter filters.ComponentFilterStrategy, unarchiveAll bool) (err error) {
-=======
-func (s *OCISource) LoadPackage(dst *layout.PackagePaths, unarchiveAll bool) (err error) {
 	ctx := context.TODO()
->>>>>>> b807e15a
 	var pkg types.ZarfPackage
 	layersToPull := []ocispec.Descriptor{}
 
@@ -54,8 +44,7 @@
 
 	// pull only needed layers if --confirm is set
 	if config.CommonOptions.Confirm {
-<<<<<<< HEAD
-		pkg, err = s.FetchZarfYAML()
+		pkg, err = s.FetchZarfYAML(ctx)
 		if err != nil {
 			return err
 		}
@@ -68,11 +57,7 @@
 		} else {
 			requested = pkg.Components
 		}
-		layersToPull, err = s.LayersFromRequestedComponents(requested)
-=======
-
-		layersToPull, err = s.LayersFromRequestedComponents(ctx, optionalComponents)
->>>>>>> b807e15a
+		layersToPull, err = s.LayersFromRequestedComponents(ctx, requested)
 		if err != nil {
 			return fmt.Errorf("unable to get published component image layers: %s", err.Error())
 		}
