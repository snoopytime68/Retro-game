--- conflicted
+++ resolved
@@ -34,11 +34,7 @@
 }
 
 // LoadPackage loads a package from a tarball.
-<<<<<<< HEAD
-func (s *TarballSource) LoadPackage(_ context.Context, dst *layout.PackagePaths, filter filters.ComponentFilterStrategy, unarchiveAll bool) (pkg v1alpha1.ZarfPackage, warnings []string, err error) {
-=======
-func (s *TarballSource) LoadPackage(ctx context.Context, dst *layout.PackagePaths, filter filters.ComponentFilterStrategy, unarchiveAll bool) (pkg types.ZarfPackage, warnings []string, err error) {
->>>>>>> 36f1df6d
+func (s *TarballSource) LoadPackage(ctx context.Context, dst *layout.PackagePaths, filter filters.ComponentFilterStrategy, unarchiveAll bool) (pkg v1alpha1.ZarfPackage, warnings []string, err error) {
 	spinner := message.NewProgressSpinner("Loading package from %q", s.PackageSource)
 	defer spinner.Stop()
 
@@ -143,11 +139,7 @@
 }
 
 // LoadPackageMetadata loads a package's metadata from a tarball.
-<<<<<<< HEAD
-func (s *TarballSource) LoadPackageMetadata(_ context.Context, dst *layout.PackagePaths, wantSBOM bool, skipValidation bool) (pkg v1alpha1.ZarfPackage, warnings []string, err error) {
-=======
-func (s *TarballSource) LoadPackageMetadata(ctx context.Context, dst *layout.PackagePaths, wantSBOM bool, skipValidation bool) (pkg types.ZarfPackage, warnings []string, err error) {
->>>>>>> 36f1df6d
+func (s *TarballSource) LoadPackageMetadata(ctx context.Context, dst *layout.PackagePaths, wantSBOM bool, skipValidation bool) (pkg v1alpha1.ZarfPackage, warnings []string, err error) {
 	if s.Shasum != "" {
 		if err := helpers.SHAsMatch(s.PackageSource, s.Shasum); err != nil {
 			return pkg, nil, err
