--- conflicted
+++ resolved
@@ -121,13 +121,8 @@
 
 	// If this is a DefenseUnicorns package, use an internal sget public key
 	if strings.HasPrefix(opts.PackagePath, fmt.Sprintf("%s://defenseunicorns", utils.SGETURLScheme)) {
-<<<<<<< HEAD
-		os.Setenv("DU_SGET_KEY", config.SGetPublicKey)
+		os.Setenv("DU_SGET_KEY", config.CosignPublicKey)
 		p.cfg.PkgOpts.SGetKeyPath = "env://DU_SGET_KEY"
-=======
-		os.Setenv("DU_SGET_KEY", config.CosignPublicKey)
-		p.cfg.DeployOpts.SGetKeyPath = "env://DU_SGET_KEY"
->>>>>>> b114cbf7
 	}
 
 	// Sget the package
