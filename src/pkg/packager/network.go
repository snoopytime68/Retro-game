--- conflicted
+++ resolved
@@ -63,26 +63,15 @@
 	localPath := p.tmp.Base + providedURL.Path
 	message.Debugf("Downloading the local package with the path: %s", localPath)
 
-<<<<<<< HEAD
-	packageURL := opts.PackagePath
-
-	if !config.CommonOptions.Insecure {
-		packageURL = fmt.Sprintf("%s@%s", opts.PackagePath, opts.Shasum)
-=======
 	packageURL := p.cfg.PkgOpts.PackagePath
 
 	if !config.CommonOptions.Insecure {
 		packageURL = fmt.Sprintf("%s@%s", p.cfg.PkgOpts.PackagePath, p.cfg.PkgOpts.Shasum)
->>>>>>> f59b154e
 	}
 
 	utils.DownloadToFile(packageURL, localPath, "")
 
-<<<<<<< HEAD
-	p.cfg.DeployOpts.PackagePath = localPath
-=======
 	p.cfg.PkgOpts.PackagePath = localPath
->>>>>>> f59b154e
 
 	spinner.Success()
 	return partialPaths, nil
