// SPDX-License-Identifier: Apache-2.0
// SPDX-FileCopyrightText: 2021-Present The Zarf Authors

// Package packager contains functions for interacting with, managing and deploying Zarf packages.
package packager

import (
	"errors"
	"fmt"
	"os"
	"path/filepath"
	"strconv"
	"strings"
	"sync"
	"time"

	"github.com/defenseunicorns/zarf/src/config"
	"github.com/defenseunicorns/zarf/src/config/lang"
	"github.com/defenseunicorns/zarf/src/internal/cluster"
	"github.com/defenseunicorns/zarf/src/internal/packager/git"
	"github.com/defenseunicorns/zarf/src/internal/packager/helm"
	"github.com/defenseunicorns/zarf/src/internal/packager/images"
	"github.com/defenseunicorns/zarf/src/internal/packager/template"
	"github.com/defenseunicorns/zarf/src/pkg/layout"
	"github.com/defenseunicorns/zarf/src/pkg/message"
	"github.com/defenseunicorns/zarf/src/pkg/transform"
	"github.com/defenseunicorns/zarf/src/pkg/utils"
	"github.com/defenseunicorns/zarf/src/pkg/utils/helpers"
	"github.com/defenseunicorns/zarf/src/types"
	"github.com/pterm/pterm"
	corev1 "k8s.io/api/core/v1"
)

// Deploy attempts to deploy the given PackageConfig.
func (p *Packager) Deploy() (err error) {
	// Attempt to connect to a Kubernetes cluster.
	// Not all packages require Kubernetes, so we only want to log a debug message rather than return the error when we can't connect to a cluster.
	p.cluster, err = cluster.NewCluster()
	if err != nil {
		message.Debug(err)
	}

	if err = p.source.LoadPackage(p.layout); err != nil {
		return fmt.Errorf("unable to load the package: %w", err)
	}
	if err = p.readZarfYAML(p.layout.ZarfYAML); err != nil {
		return err
	}

<<<<<<< HEAD
	if err := p.validatePackageArchitecture(); err != nil {
		if errors.Is(err, lang.ErrUnableToCheckArch) {
			message.Warnf("Unable to validate package architecture: %s", err.Error())
		} else {
			return err
		}
=======
	if err := ValidatePackageSignature(p.tmp.Base, p.cfg.PkgOpts.PublicKeyPath); err != nil {
		return err
>>>>>>> 65b51e12
	}

	if err := p.validateLastNonBreakingVersion(); err != nil {
		return err
	}

	if err := p.stageSBOMViewFiles(); err != nil {
		return err
	}

	if err := p.attemptClusterChecks(); err != nil {
		return err
	}

	// Confirm the overall package deployment
	if !p.confirmAction(config.ZarfDeployStage) {
		return fmt.Errorf("deployment cancelled")
	}

	// Set variables and prompt if --confirm is not set
	if err := p.setVariableMapInConfig(); err != nil {
		return fmt.Errorf("unable to set the active variables: %w", err)
	}

	p.hpaModified = false
	p.connectStrings = make(types.ConnectStrings)
	// Reset registry HPA scale down whether an error occurs or not
	defer func() {
		if p.cluster != nil && p.hpaModified {
			if err := p.cluster.EnableRegHPAScaleDown(); err != nil {
				message.Debugf("unable to reenable the registry HPA scale down: %s", err.Error())
			}
		}
	}()

	// Filter out components that are not compatible with this system
	p.filterComponents()

	// Get a list of all the components we are deploying and actually deploy them
	deployedComponents, err := p.deployComponents()
	if err != nil {
		return fmt.Errorf("unable to deploy all components in this Zarf Package: %w", err)
	}

	// Notify all the things about the successful deployment
	message.Successf("Zarf deployment complete")

	p.printTablesForDeployment(deployedComponents)

	return nil
}

// attemptClusterChecks attempts to connect to the cluster and check for useful metadata and config mismatches.
// NOTE: attemptClusterChecks should only return an error if there is a problem significant enough to halt a deployment, otherwise it should return nil and print a warning message.
func (p *Packager) attemptClusterChecks() (err error) {
	// Connect to the cluster (if available) to check the Zarf Agent for breaking changes
	if p.cluster, _ = cluster.NewCluster(); p.cluster != nil {

		// Check if the package has already been deployed and get its generation
		if existingDeployedPackage, _ := p.cluster.GetDeployedPackage(p.cfg.Pkg.Metadata.Name); existingDeployedPackage != nil {
			// If this package has been deployed before, increment the package generation within the secret
			p.generation = existingDeployedPackage.Generation + 1
		}

		// Check the clusters architecture vs the package spec
		if err := p.validatePackageArchitecture(); err != nil {
			if errors.Is(err, lang.ErrUnableToCheckArch) {
				message.Warnf("Unable to validate package architecture: %s", err.Error())
			} else {
				return err
			}
		}
	}

	return nil
}

// deployComponents loops through a list of ZarfComponents and deploys them.
func (p *Packager) deployComponents() (deployedComponents []types.DeployedComponent, err error) {
	componentsToDeploy := p.getValidComponents()

	// Generate a value template
	if p.valueTemplate, err = template.Generate(p.cfg); err != nil {
		return deployedComponents, fmt.Errorf("unable to generate the value template: %w", err)
	}

	// Check if this package has been deployed before and grab relevant information about already deployed components
	if p.generation == 0 {
		p.generation = 1 // If this is the first deployment, set the generation to 1
	}

	// Process all the components we are deploying
	for _, component := range componentsToDeploy {

<<<<<<< HEAD
		if p.cfg.Pkg.Kind == types.ZarfInitConfig {
			charts, err = p.deployInitComponent(component)
=======
		deployedComponent := types.DeployedComponent{
			Name:               component.Name,
			Status:             types.ComponentStatusDeploying,
			ObservedGeneration: p.generation,
		}
		// Ensure we don't overwrite any installedCharts data when updating the package secret
		if p.cluster != nil {
			deployedComponent.InstalledCharts, err = p.cluster.GetInstalledChartsForComponent(p.cfg.Pkg.Metadata.Name, component)
			if err != nil {
				message.Debugf("Unable to fetch installed Helm charts for component '%s': %s", component.Name, err.Error())
			}
		}

		deployedComponents = append(deployedComponents, deployedComponent)
		idx := len(deployedComponents) - 1

		// Update the package secret to indicate that we are attempting to deploy this component
		if p.cluster != nil {
			if _, err := p.cluster.RecordPackageDeploymentAndWait(p.cfg.Pkg, deployedComponents, p.connectStrings, p.generation, component, p.cfg.DeployOpts.SkipWebhooks); err != nil {
				message.Debugf("Unable to record package deployment for component %s: this will affect features like `zarf package remove`: %s", component.Name, err.Error())
			}
		}

		// Deploy the component
		var charts []types.InstalledChart
		var deployErr error
		if p.cfg.IsInitConfig {
			charts, deployErr = p.deployInitComponent(component)
>>>>>>> 65b51e12
		} else {
			charts, deployErr = p.deployComponent(component, false /* keep img checksum */, false /* always push images */)
		}

		onDeploy := component.Actions.OnDeploy

		onFailure := func() {
			if err := p.runActions(onDeploy.Defaults, onDeploy.OnFailure, p.valueTemplate); err != nil {
				message.Debugf("unable to run component failure action: %s", err.Error())
			}
		}

		if deployErr != nil {
			onFailure()

			// Update the package secret to indicate that we failed to deploy this component
			deployedComponents[idx].Status = types.ComponentStatusFailed
			if p.cluster != nil {
				if _, err := p.cluster.RecordPackageDeploymentAndWait(p.cfg.Pkg, deployedComponents, p.connectStrings, p.generation, component, p.cfg.DeployOpts.SkipWebhooks); err != nil {
					message.Debugf("Unable to record package deployment for component %s: this will affect features like `zarf package remove`: %s", component.Name, err.Error())
				}
			}

			return deployedComponents, fmt.Errorf("unable to deploy component %s: %w", component.Name, deployErr)
		}

		// Update the package secret to indicate that we successfully deployed this component
		deployedComponents[idx].InstalledCharts = charts
		deployedComponents[idx].Status = types.ComponentStatusSucceeded
		if p.cluster != nil {
<<<<<<< HEAD
			err = p.cluster.RecordPackageDeployment(&p.cfg.Pkg, deployedComponents, p.connectStrings)
			if err != nil {
=======
			if _, err := p.cluster.RecordPackageDeploymentAndWait(p.cfg.Pkg, deployedComponents, p.connectStrings, p.generation, component, p.cfg.DeployOpts.SkipWebhooks); err != nil {
>>>>>>> 65b51e12
				message.Debugf("Unable to record package deployment for component %s: this will affect features like `zarf package remove`: %s", component.Name, err.Error())
			}
		}

		if err := p.runActions(onDeploy.Defaults, onDeploy.OnSuccess, p.valueTemplate); err != nil {
			onFailure()
			return deployedComponents, fmt.Errorf("unable to run component success action: %w", err)
		}
	}

	return deployedComponents, nil
}

func (p *Packager) deployInitComponent(component types.ZarfComponent) (charts []types.InstalledChart, err error) {
	hasExternalRegistry := p.cfg.InitOpts.RegistryInfo.Address != ""
	isSeedRegistry := component.Name == "zarf-seed-registry"
	isRegistry := component.Name == "zarf-registry"
	isInjector := component.Name == "zarf-injector"
	isAgent := component.Name == "zarf-agent"

	// Always init the state before the first component that requires the cluster (on most deployments, the zarf-seed-registry)
	if p.requiresCluster(component) && p.cfg.State == nil {
		p.cluster, err = cluster.NewClusterWithWait(5*time.Minute, true)
		if err != nil {
			return charts, fmt.Errorf("unable to connect to the Kubernetes cluster: %w", err)
		}

		err = p.cluster.InitZarfState(p.cfg.InitOpts)
		if err != nil {
			return charts, fmt.Errorf("unable to initialize Zarf state: %w", err)
		}
	}

	if hasExternalRegistry && (isSeedRegistry || isInjector || isRegistry) {
		message.Notef("Not deploying the component (%s) since external registry information was provided during `zarf init`", component.Name)
		return charts, nil
	}

	if isRegistry {
		// If we are deploying the registry then mark the HPA as "modifed" to set it to Min later
		p.hpaModified = true
	}

	// Before deploying the seed registry, start the injector
	if isSeedRegistry {
		p.cluster.StartInjectionMadness(p.layout.Base, p.layout.Images.Base, component.Images)
	}

	charts, err = p.deployComponent(component, isAgent /* skip img checksum if isAgent */, isSeedRegistry /* skip image push if isSeedRegistry */)
	if err != nil {
		return charts, fmt.Errorf("unable to deploy component %s: %w", component.Name, err)
	}

	// Do cleanup for when we inject the seed registry during initialization
	if isSeedRegistry {
		if err := p.cluster.StopInjectionMadness(); err != nil {
			return charts, fmt.Errorf("unable to seed the Zarf Registry: %w", err)
		}
	}

	return charts, nil
}

// Deploy a Zarf Component.
func (p *Packager) deployComponent(component types.ZarfComponent, noImgChecksum bool, noImgPush bool) (charts []types.InstalledChart, err error) {
	// Toggles for general deploy operations
	componentPath := p.layout.Components.Dirs[component.Name]

	// All components now require a name
	message.HeaderInfof("📦 %s COMPONENT", strings.ToUpper(component.Name))

	hasImages := len(component.Images) > 0 && !noImgPush
	hasCharts := len(component.Charts) > 0
	hasManifests := len(component.Manifests) > 0
	hasRepos := len(component.Repos) > 0
	hasDataInjections := len(component.DataInjections) > 0
	hasFiles := len(component.Files) > 0

	onDeploy := component.Actions.OnDeploy

	if err = p.runActions(onDeploy.Defaults, onDeploy.Before, p.valueTemplate); err != nil {
		return charts, fmt.Errorf("unable to run component before action: %w", err)
	}

	if hasFiles {
		if err := p.processComponentFiles(component, componentPath.Files); err != nil {
			return charts, fmt.Errorf("unable to process the component files: %w", err)
		}
	}

	if !p.valueTemplate.Ready() && p.requiresCluster(component) {
		// Make sure we have access to the cluster
		if p.cluster == nil {
			p.cluster, err = cluster.NewClusterWithWait(cluster.DefaultTimeout, true)
			if err != nil {
				return charts, fmt.Errorf("unable to connect to the Kubernetes cluster: %w", err)
			}
		}
		// Setup the state in the config and get the valuesTemplate
		p.valueTemplate, err = p.setupStateValuesTemplate(component)
		if err != nil {
			return charts, fmt.Errorf("unable to get the updated value template: %w", err)
		}

		// Disable the registry HPA scale down if we are deploying images and it is not already disabled
		if hasImages && !p.hpaModified && p.cfg.State.RegistryInfo.InternalRegistry {
			if err := p.cluster.DisableRegHPAScaleDown(); err != nil {
				message.Debugf("unable to disable the registry HPA scale down: %s", err.Error())
			} else {
				p.hpaModified = true
			}
		}
	}

	if hasImages {
		if err := p.pushImagesToRegistry(component.Images, noImgChecksum); err != nil {
			return charts, fmt.Errorf("unable to push images to the registry: %w", err)
		}
	}

	if hasRepos {
		if err = p.pushReposToRepository(componentPath.Repos, component.Repos); err != nil {
			return charts, fmt.Errorf("unable to push the repos to the repository: %w", err)
		}
	}

	if hasDataInjections {
		waitGroup := sync.WaitGroup{}
		defer waitGroup.Wait()

		for idx, data := range component.DataInjections {
			waitGroup.Add(1)
			go p.cluster.HandleDataInjection(&waitGroup, data, componentPath, idx)
		}
	}

	if hasCharts || hasManifests {
		if charts, err = p.installChartAndManifests(componentPath, component); err != nil {
			return charts, fmt.Errorf("unable to install helm chart(s): %w", err)
		}
	}

	if err = p.runActions(onDeploy.Defaults, onDeploy.After, p.valueTemplate); err != nil {
		return charts, fmt.Errorf("unable to run component after action: %w", err)
	}

	return charts, nil
}

// Move files onto the host of the machine performing the deployment.
func (p *Packager) processComponentFiles(component types.ZarfComponent, pkgLocation string) error {
	spinner := message.NewProgressSpinner("Copying %d files", len(component.Files))
	defer spinner.Stop()

	for fileIdx, file := range component.Files {
		spinner.Updatef("Loading %s", file.Target)

		fileLocation := filepath.Join(pkgLocation, strconv.Itoa(fileIdx), filepath.Base(file.Target))
		if utils.InvalidPath(fileLocation) {
			fileLocation = filepath.Join(pkgLocation, strconv.Itoa(fileIdx))
		}

		// If a shasum is specified check it again on deployment as well
		if file.Shasum != "" {
			spinner.Updatef("Validating SHASUM for %s", file.Target)
			if err := utils.SHAsMatch(fileLocation, file.Shasum); err != nil {
				return err
			}
		}

		// Replace temp target directory and home directory
		file.Target = strings.Replace(file.Target, "###ZARF_TEMP###", p.layout.Base, 1)
		file.Target = config.GetAbsHomePath(file.Target)

		fileList := []string{}
		if utils.IsDir(fileLocation) {
			files, _ := utils.RecursiveFileList(fileLocation, nil, false)
			fileList = append(fileList, files...)
		} else {
			fileList = append(fileList, fileLocation)
		}

		for _, subFile := range fileList {
			// Check if the file looks like a text file
			isText, err := utils.IsTextFile(subFile)
			if err != nil {
				message.Debugf("unable to determine if file %s is a text file: %s", subFile, err)
			}

			// If the file is a text file, template it
			if isText {
				spinner.Updatef("Templating %s", file.Target)
				if err := p.valueTemplate.Apply(component, subFile, true); err != nil {
					return fmt.Errorf("unable to template file %s: %w", subFile, err)
				}
			}
		}

		// Copy the file to the destination
		spinner.Updatef("Saving %s", file.Target)
		err := utils.CreatePathAndCopy(fileLocation, file.Target)
		if err != nil {
			return fmt.Errorf("unable to copy file %s to %s: %w", fileLocation, file.Target, err)
		}

		// Loop over all symlinks and create them
		for _, link := range file.Symlinks {
			spinner.Updatef("Adding symlink %s->%s", link, file.Target)
			// Try to remove the filepath if it exists
			_ = os.RemoveAll(link)
			// Make sure the parent directory exists
			_ = utils.CreateFilePath(link)
			// Create the symlink
			err := os.Symlink(file.Target, link)
			if err != nil {
				return fmt.Errorf("unable to create symlink %s->%s: %w", link, file.Target, err)
			}
		}

		// Cleanup now to reduce disk pressure
		_ = os.RemoveAll(fileLocation)
	}

	spinner.Success()

	return nil
}

// Fetch the current ZarfState from the k8s cluster and generate a p.valueTemplate from the state values.
func (p *Packager) setupStateValuesTemplate(component types.ZarfComponent) (values *template.Values, err error) {
	// If we are touching K8s, make sure we can talk to it once per deployment
	spinner := message.NewProgressSpinner("Loading the Zarf State from the Kubernetes cluster")
	defer spinner.Stop()

	state, err := p.cluster.LoadZarfState()
	// Return on error if we are not in YOLO mode
	if err != nil && !p.cfg.Pkg.Metadata.YOLO {
		return nil, fmt.Errorf("unable to load the Zarf State from the Kubernetes cluster: %w", err)
	} else if state == nil && p.cfg.Pkg.Metadata.YOLO {
		state = &types.ZarfState{}
		// YOLO mode, so minimal state needed
		state.Distro = "YOLO"

		// Try to create the zarf namespace
		spinner.Updatef("Creating the Zarf namespace")
		zarfNamespace := p.cluster.NewZarfManagedNamespace(cluster.ZarfNamespaceName)
		if _, err := p.cluster.CreateNamespace(zarfNamespace); err != nil {
			spinner.Fatalf(err, "Unable to create the zarf namespace")
		}
	}

	if p.cfg.Pkg.Metadata.YOLO && state.Distro != "YOLO" {
		message.Warn("This package is in YOLO mode, but the cluster was already initialized with 'zarf init'. " +
			"This may cause issues if the package does not exclude any charts or manifests from the Zarf Agent using " +
			"the pod or namespace label `zarf.dev/agent: ignore'.")
	}

	p.cfg.State = state

	// Continue loading state data if it is valid
	values, err = template.Generate(p.cfg)
	if err != nil {
		return values, err
	}

	// Only check the architecture if the package has images
	if len(component.Images) > 0 && state.Architecture != p.arch {
		// If the package has images but the architectures don't match, fail the deployment and warn the user to avoid ugly hidden errors with image push/pull
		return values, fmt.Errorf("this package architecture is %s, but this cluster seems to be initialized with the %s architecture",
			p.arch, state.Architecture)
	}

	spinner.Success()
	return values, nil
}

// Push all of the components images to the configured container registry.
func (p *Packager) pushImagesToRegistry(componentImages []string, noImgChecksum bool) error {
	if len(componentImages) == 0 {
		return nil
	}

	var combinedImageList []transform.Image
	for _, src := range componentImages {
		ref, err := transform.ParseImageRef(src)
		if err != nil {
			return fmt.Errorf("failed to create ref for image %s: %w", src, err)
		}
		combinedImageList = append(combinedImageList, ref)
	}

	imageList := helpers.Unique(combinedImageList)

	imgConfig := images.ImageConfig{
		ImagesPath:    p.layout.Images.Base,
		ImageList:     imageList,
		NoChecksum:    noImgChecksum,
		RegInfo:       p.cfg.State.RegistryInfo,
		Insecure:      config.CommonOptions.Insecure,
		Architectures: []string{p.cfg.Pkg.Metadata.Architecture, p.cfg.Pkg.Build.Architecture},
	}

	return helpers.Retry(func() error {
		return imgConfig.PushToZarfRegistry()
	}, 3, 5*time.Second)
}

// Push all of the components git repos to the configured git server.
func (p *Packager) pushReposToRepository(reposPath string, repos []string) error {
	for _, repoURL := range repos {
		// Create an anonymous function to push the repo to the Zarf git server
		tryPush := func() error {
			gitClient := git.New(p.cfg.State.GitServer)
			svcInfo, err := cluster.ServiceInfoFromServiceURL(gitClient.Server.Address)

			// If this is a service (no error getting svcInfo), create a port-forward tunnel to that resource
			if err == nil {
				tunnel, err := cluster.NewTunnel(svcInfo.Namespace, cluster.SvcResource, svcInfo.Name, 0, svcInfo.Port)
				if err != nil {
					return err
				}

				err = tunnel.Connect("", false)
				if err != nil {
					return err
				}
				defer tunnel.Close()
				gitClient.Server.Address = tunnel.HTTPEndpoint()
			}

			return gitClient.PushRepo(repoURL, reposPath)
		}

		// Try repo push up to 3 times
		if err := helpers.Retry(tryPush, 3, 5*time.Second); err != nil {
			return fmt.Errorf("unable to push repo %s to the Git Server: %w", repoURL, err)
		}
	}

	return nil
}

// Install all Helm charts and raw k8s manifests into the k8s cluster.
func (p *Packager) installChartAndManifests(componentPath *layout.ComponentPaths, component types.ZarfComponent) (installedCharts []types.InstalledChart, err error) {
	for _, chart := range component.Charts {

		// zarf magic for the value file
		for idx := range chart.ValuesFiles {
			chartValueName := fmt.Sprintf("%s-%d", helm.StandardName(componentPath.Values, chart), idx)
			if err := p.valueTemplate.Apply(component, chartValueName, false); err != nil {
				return installedCharts, err
			}
		}

		// Generate helm templates to pass to gitops engine
		helmCfg := helm.Helm{
			BasePath:  componentPath.Base,
			Chart:     chart,
			Component: component,
			Cfg:       p.cfg,
			Cluster:   p.cluster,
		}

		addedConnectStrings, installedChartName, err := helmCfg.InstallOrUpgradeChart()
		if err != nil {
			return installedCharts, err
		}
		installedCharts = append(installedCharts, types.InstalledChart{Namespace: chart.Namespace, ChartName: installedChartName})

		// Iterate over any connectStrings and add to the main map
		for name, description := range addedConnectStrings {
			p.connectStrings[name] = description
		}
	}

	for _, manifest := range component.Manifests {
		for idx := range manifest.Files {
			if utils.InvalidPath(filepath.Join(componentPath.Manifests, manifest.Files[idx])) {
				// The path is likely invalid because of how we compose OCI components, add an index suffix to the filename
				manifest.Files[idx] = fmt.Sprintf("%s-%d.yaml", manifest.Name, idx)
				if utils.InvalidPath(filepath.Join(componentPath.Manifests, manifest.Files[idx])) {
					return installedCharts, fmt.Errorf("unable to find manifest file %s", manifest.Files[idx])
				}
			}
		}
		// Move kustomizations to files now
		for idx := range manifest.Kustomizations {
			kustomization := fmt.Sprintf("kustomization-%s-%d.yaml", manifest.Name, idx)
			manifest.Files = append(manifest.Files, kustomization)
		}

		if manifest.Namespace == "" {
			// Helm gets sad when you don't provide a namespace even though we aren't using helm templating
			manifest.Namespace = corev1.NamespaceDefault
		}

		// Iterate over any connectStrings and add to the main map
		helmCfg := helm.Helm{
			BasePath:  componentPath.Manifests,
			Component: component,
			Cfg:       p.cfg,
			Cluster:   p.cluster,
		}

		// Generate the chart.
		if err := helmCfg.GenerateChart(manifest); err != nil {
			return installedCharts, err
		}

		// Install the chart.
		addedConnectStrings, installedChartName, err := helmCfg.InstallOrUpgradeChart()
		if err != nil {
			return installedCharts, err
		}

		installedCharts = append(installedCharts, types.InstalledChart{Namespace: manifest.Namespace, ChartName: installedChartName})

		// Iterate over any connectStrings and add to the main map
		for name, description := range addedConnectStrings {
			p.connectStrings[name] = description
		}
	}

	return installedCharts, nil
}

func (p *Packager) printTablesForDeployment(componentsToDeploy []types.DeployedComponent) {
	pterm.Println()

	// If not init config, print the application connection table
	if !(p.cfg.Pkg.Kind == types.ZarfInitConfig) {
		message.PrintConnectStringTable(p.connectStrings)
	} else {
		// Grab a fresh copy of the state (if we are able) to print the most up-to-date version of the creds
		freshState, err := p.cluster.LoadZarfState()
		if err != nil {
			freshState = p.cfg.State
		}
		// otherwise, print the init config connection and passwords
		message.PrintCredentialTable(freshState, componentsToDeploy)
	}
}<|MERGE_RESOLUTION|>--- conflicted
+++ resolved
@@ -47,19 +47,6 @@
 		return err
 	}
 
-<<<<<<< HEAD
-	if err := p.validatePackageArchitecture(); err != nil {
-		if errors.Is(err, lang.ErrUnableToCheckArch) {
-			message.Warnf("Unable to validate package architecture: %s", err.Error())
-		} else {
-			return err
-		}
-=======
-	if err := ValidatePackageSignature(p.tmp.Base, p.cfg.PkgOpts.PublicKeyPath); err != nil {
-		return err
->>>>>>> 65b51e12
-	}
-
 	if err := p.validateLastNonBreakingVersion(); err != nil {
 		return err
 	}
@@ -152,10 +139,6 @@
 	// Process all the components we are deploying
 	for _, component := range componentsToDeploy {
 
-<<<<<<< HEAD
-		if p.cfg.Pkg.Kind == types.ZarfInitConfig {
-			charts, err = p.deployInitComponent(component)
-=======
 		deployedComponent := types.DeployedComponent{
 			Name:               component.Name,
 			Status:             types.ComponentStatusDeploying,
@@ -182,9 +165,8 @@
 		// Deploy the component
 		var charts []types.InstalledChart
 		var deployErr error
-		if p.cfg.IsInitConfig {
+		if p.cfg.Pkg.Kind == types.ZarfInitConfig {
 			charts, deployErr = p.deployInitComponent(component)
->>>>>>> 65b51e12
 		} else {
 			charts, deployErr = p.deployComponent(component, false /* keep img checksum */, false /* always push images */)
 		}
@@ -215,12 +197,7 @@
 		deployedComponents[idx].InstalledCharts = charts
 		deployedComponents[idx].Status = types.ComponentStatusSucceeded
 		if p.cluster != nil {
-<<<<<<< HEAD
-			err = p.cluster.RecordPackageDeployment(&p.cfg.Pkg, deployedComponents, p.connectStrings)
-			if err != nil {
-=======
 			if _, err := p.cluster.RecordPackageDeploymentAndWait(p.cfg.Pkg, deployedComponents, p.connectStrings, p.generation, component, p.cfg.DeployOpts.SkipWebhooks); err != nil {
->>>>>>> 65b51e12
 				message.Debugf("Unable to record package deployment for component %s: this will affect features like `zarf package remove`: %s", component.Name, err.Error())
 			}
 		}
