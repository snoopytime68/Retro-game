--- conflicted
+++ resolved
@@ -44,11 +44,6 @@
 // Deploy attempts to deploy the given PackageConfig.
 func (p *Packager) Deploy() (err error) {
 
-<<<<<<< HEAD
-	p.cfg.Pkg, err = p.layout.ReadZarfYAML(p.layout.ZarfYAML, p.warnings)
-	if err != nil {
-		return err
-=======
 	isInteractive := !config.CommonOptions.Confirm
 
 	deployFilter := filters.Combine(
@@ -59,12 +54,12 @@
 	if isInteractive {
 		filter := filters.Empty()
 
-		p.cfg.Pkg, p.warnings, err = p.source.LoadPackage(p.layout, filter, true)
+		p.cfg.Pkg, err = p.source.LoadPackage(p.layout, filter, true, p.warnings)
 		if err != nil {
 			return fmt.Errorf("unable to load the package: %w", err)
 		}
 	} else {
-		p.cfg.Pkg, p.warnings, err = p.source.LoadPackage(p.layout, deployFilter, true)
+		p.cfg.Pkg, err = p.source.LoadPackage(p.layout, deployFilter, true, p.warnings)
 		if err != nil {
 			return fmt.Errorf("unable to load the package: %w", err)
 		}
@@ -72,7 +67,6 @@
 		if err := variables.SetVariableMapInConfig(p.cfg); err != nil {
 			return err
 		}
->>>>>>> 329a1ae1
 	}
 
 	if err := p.validateLastNonBreakingVersion(); err != nil {
