--- conflicted
+++ resolved
@@ -121,16 +121,7 @@
 }
 
 // deployComponents loops through a list of ZarfComponents and deploys them.
-<<<<<<< HEAD
 func (p *Packager) deployComponents(ctx context.Context) (deployedComponents []types.DeployedComponent, err error) {
-	// Generate a value template
-	if p.valueTemplate, err = template.Generate(p.cfg); err != nil {
-		return deployedComponents, fmt.Errorf("unable to generate the value template: %w", err)
-	}
-=======
-func (p *Packager) deployComponents() (deployedComponents []types.DeployedComponent, err error) {
->>>>>>> cd9adb71
-
 	// Check if this package has been deployed before and grab relevant information about already deployed components
 	if p.generation == 0 {
 		p.generation = 1 // If this is the first deployment, set the generation to 1
@@ -238,13 +229,8 @@
 	}
 
 	// Always init the state before the first component that requires the cluster (on most deployments, the zarf-seed-registry)
-<<<<<<< HEAD
-	if component.RequiresCluster() && p.cfg.State == nil {
+	if component.RequiresCluster() && p.state == nil {
 		err = p.cluster.InitZarfState(ctx, p.cfg.InitOpts)
-=======
-	if component.RequiresCluster() && p.state == nil {
-		err = p.cluster.InitZarfState(p.cfg.InitOpts)
->>>>>>> cd9adb71
 		if err != nil {
 			return charts, fmt.Errorf("unable to initialize Zarf state: %w", err)
 		}
@@ -297,22 +283,10 @@
 
 	onDeploy := component.Actions.OnDeploy
 
-<<<<<<< HEAD
-	if !p.valueTemplate.Ready() && component.RequiresCluster() {
-		// Setup the state in the config and get the valuesTemplate
-		p.valueTemplate, err = p.setupStateValuesTemplate(ctx)
-		if err != nil {
-			return charts, err
-		}
-
-		// Disable the registry HPA scale down if we are deploying images and it is not already disabled
-		if hasImages && !p.hpaModified && p.cfg.State.RegistryInfo.InternalRegistry {
-			if err := p.cluster.DisableRegHPAScaleDown(ctx); err != nil {
-=======
 	if component.RequiresCluster() {
 		// Setup the state in the config
 		if p.state == nil {
-			err = p.setupState()
+			err = p.setupState(ctx)
 			if err != nil {
 				return charts, err
 			}
@@ -320,8 +294,7 @@
 
 		// Disable the registry HPA scale down if we are deploying images and it is not already disabled
 		if hasImages && !p.hpaModified && p.state.RegistryInfo.InternalRegistry {
-			if err := p.cluster.DisableRegHPAScaleDown(); err != nil {
->>>>>>> cd9adb71
+			if err := p.cluster.DisableRegHPAScaleDown(ctx); err != nil {
 				message.Debugf("unable to disable the registry HPA scale down: %s", err.Error())
 			} else {
 				p.hpaModified = true
@@ -458,13 +431,8 @@
 	return nil
 }
 
-<<<<<<< HEAD
-// setupStateValuesTemplate fetched the current ZarfState from the k8s cluster and generate a p.valueTemplate from the state values.
-func (p *Packager) setupStateValuesTemplate(ctx context.Context) (values *template.Values, err error) {
-=======
 // setupState fetches the current ZarfState from the k8s cluster and sets the packager to use it
-func (p *Packager) setupState() (err error) {
->>>>>>> cd9adb71
+func (p *Packager) setupState(ctx context.Context) (err error) {
 	// If we are touching K8s, make sure we can talk to it once per deployment
 	spinner := message.NewProgressSpinner("Loading the Zarf State from the Kubernetes cluster")
 	defer spinner.Stop()
