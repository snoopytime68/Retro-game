--- conflicted
+++ resolved
@@ -32,15 +32,8 @@
 
 // Deploy attempts to deploy the given PackageConfig.
 func (p *Packager) Deploy() error {
-<<<<<<< HEAD
-	if utils.IsOCIURL(p.cfg.PkgOpts.PackagePath) {
+	if helpers.IsOCIURL(p.cfg.PkgOpts.PackagePath) {
 		err := p.SetOCIRemote(p.cfg.PkgOpts.PackagePath)
-=======
-	message.Debug("packager.Deploy()")
-
-	if helpers.IsOCIURL(p.cfg.DeployOpts.PackagePath) {
-		err := p.SetOCIRemote(p.cfg.DeployOpts.PackagePath)
->>>>>>> ca6546b2
 		if err != nil {
 			return err
 		}
