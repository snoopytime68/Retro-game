--- conflicted
+++ resolved
@@ -481,15 +481,7 @@
 }
 
 // Push all of the components images to the configured container registry.
-<<<<<<< HEAD
 func (p *Packager) pushImagesToRegistry(ctx context.Context, componentImages []string, noImgChecksum bool) error {
-	if len(componentImages) == 0 {
-		return nil
-	}
-
-=======
-func (p *Packager) pushImagesToRegistry(componentImages []string, noImgChecksum bool) error {
->>>>>>> 387377a9
 	var combinedImageList []transform.Image
 	for _, src := range componentImages {
 		ref, err := transform.ParseImageRef(src)
@@ -510,13 +502,7 @@
 		Retries:         p.cfg.PkgOpts.Retries,
 	}
 
-<<<<<<< HEAD
-	return helpers.Retry(func() error {
-		return imgConfig.PushToZarfRegistry(ctx)
-	}, p.cfg.PkgOpts.Retries, 5*time.Second, message.Warnf)
-=======
-	return images.Push(pushCfg)
->>>>>>> 387377a9
+	return images.Push(ctx, pushCfg)
 }
 
 // Push all of the components git repos to the configured git server.
