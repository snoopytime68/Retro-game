// SPDX-License-Identifier: Apache-2.0
// SPDX-FileCopyrightText: 2021-Present The Zarf Authors

// Package packager contains functions for interacting with, managing and deploying Zarf packages.
package packager

import (
	"fmt"
	"os"
	"path/filepath"
	"strconv"
	"strings"
	"sync"
	"time"

	"github.com/defenseunicorns/zarf/src/config"
	"github.com/defenseunicorns/zarf/src/config/lang"
	"github.com/defenseunicorns/zarf/src/internal/packager/git"
	"github.com/defenseunicorns/zarf/src/internal/packager/helm"
	"github.com/defenseunicorns/zarf/src/internal/packager/images"
	"github.com/defenseunicorns/zarf/src/internal/packager/template"
	"github.com/defenseunicorns/zarf/src/pkg/cluster"
	"github.com/defenseunicorns/zarf/src/pkg/interactive"
	"github.com/defenseunicorns/zarf/src/pkg/k8s"
	"github.com/defenseunicorns/zarf/src/pkg/layout"
	"github.com/defenseunicorns/zarf/src/pkg/message"
	"github.com/defenseunicorns/zarf/src/pkg/transform"
	"github.com/defenseunicorns/zarf/src/pkg/utils/helpers"
	"github.com/defenseunicorns/zarf/src/pkg/variables"
	"github.com/defenseunicorns/zarf/src/types"
	corev1 "k8s.io/api/core/v1"
)

func (p *Packager) resetRegistryHPA() {
	if p.isConnectedToCluster() && p.hpaModified {
		if err := p.cluster.EnableRegHPAScaleDown(); err != nil {
			message.Debugf("unable to reenable the registry HPA scale down: %s", err.Error())
		}
	}
}

// Deploy attempts to deploy the given PackageConfig.
func (p *Packager) Deploy() (err error) {
	if err = p.source.LoadPackage(p.layout, true); err != nil {
		return fmt.Errorf("unable to load the package: %w", err)
	}

	if err = p.readZarfYAML(p.layout.ZarfYAML); err != nil {
		return err
	}

	if err := p.validateLastNonBreakingVersion(); err != nil {
		return err
	}

	if err := p.stageSBOMViewFiles(); err != nil {
		return err
	}

	// Confirm the overall package deployment
	if !p.confirmAction(config.ZarfDeployStage) {
		return fmt.Errorf("deployment cancelled")
	}

	// Set variables and prompt if --confirm is not set
<<<<<<< HEAD
	if err := p.populatePackageVariables(); err != nil {
		return fmt.Errorf("unable to set the active variables: %w", err)
=======
	if err := p.setVariableMapInConfig(); err != nil {
		return err
>>>>>>> 26b45fce
	}

	p.hpaModified = false
	p.connectStrings = make(types.ConnectStrings)
	// Reset registry HPA scale down whether an error occurs or not
	defer p.resetRegistryHPA()

	// Filter out components that are not compatible with this system
	p.filterComponents()

	// Get a list of all the components we are deploying and actually deploy them
	deployedComponents, err := p.deployComponents()
	if err != nil {
		return err
	}
	if len(deployedComponents) == 0 {
		message.Warn("No components were selected for deployment.  Inspect the package to view the available components and select components interactively or by name with \"--components\"")
	}

	// Notify all the things about the successful deployment
	message.Successf("Zarf deployment complete")

	p.printTablesForDeployment(deployedComponents)

	return nil
}

// deployComponents loops through a list of ZarfComponents and deploys them.
func (p *Packager) deployComponents() (deployedComponents []types.DeployedComponent, err error) {
	componentsToDeploy := p.getSelectedComponents()

	// Check if this package has been deployed before and grab relevant information about already deployed components
	if p.generation == 0 {
		p.generation = 1 // If this is the first deployment, set the generation to 1
	}

	// Process all the components we are deploying
	for _, component := range componentsToDeploy {

		deployedComponent := types.DeployedComponent{
			Name:               component.Name,
			Status:             types.ComponentStatusDeploying,
			ObservedGeneration: p.generation,
		}

		// If this component requires a cluster, connect to one
		if requiresCluster(component) {
			timeout := cluster.DefaultTimeout
			if p.isInitConfig() {
				timeout = 5 * time.Minute
			}

			if err := p.connectToCluster(timeout); err != nil {
				return deployedComponents, fmt.Errorf("unable to connect to the Kubernetes cluster: %w", err)
			}
		}

		// Ensure we don't overwrite any installedCharts data when updating the package secret
		if p.isConnectedToCluster() {
			deployedComponent.InstalledCharts, err = p.cluster.GetInstalledChartsForComponent(p.cfg.Pkg.Metadata.Name, component)
			if err != nil {
				message.Debugf("Unable to fetch installed Helm charts for component '%s': %s", component.Name, err.Error())
			}
		}

		deployedComponents = append(deployedComponents, deployedComponent)
		idx := len(deployedComponents) - 1

		// Update the package secret to indicate that we are attempting to deploy this component
		if p.isConnectedToCluster() {
			if _, err := p.cluster.RecordPackageDeploymentAndWait(p.cfg.Pkg, deployedComponents, p.connectStrings, p.generation, component, p.cfg.DeployOpts.SkipWebhooks); err != nil {
				message.Debugf("Unable to record package deployment for component %s: this will affect features like `zarf package remove`: %s", component.Name, err.Error())
			}
		}

		// Deploy the component
		var charts []types.InstalledChart
		var deployErr error
		if p.isInitConfig() {
			charts, deployErr = p.deployInitComponent(component)
		} else {
			charts, deployErr = p.deployComponent(component, false /* keep img checksum */, false /* always push images */)
		}

		onDeploy := component.Actions.OnDeploy

		onFailure := func() {
			if err := p.runActions(onDeploy.Defaults, onDeploy.OnFailure); err != nil {
				message.Debugf("unable to run component failure action: %s", err.Error())
			}
		}

		if deployErr != nil {
			onFailure()

			// Update the package secret to indicate that we failed to deploy this component
			deployedComponents[idx].Status = types.ComponentStatusFailed
			if p.isConnectedToCluster() {
				if _, err := p.cluster.RecordPackageDeploymentAndWait(p.cfg.Pkg, deployedComponents, p.connectStrings, p.generation, component, p.cfg.DeployOpts.SkipWebhooks); err != nil {
					message.Debugf("Unable to record package deployment for component %q: this will affect features like `zarf package remove`: %s", component.Name, err.Error())
				}
			}

			return deployedComponents, fmt.Errorf("unable to deploy component %q: %w", component.Name, deployErr)
		}

		// Update the package secret to indicate that we successfully deployed this component
		deployedComponents[idx].InstalledCharts = charts
		deployedComponents[idx].Status = types.ComponentStatusSucceeded
		if p.isConnectedToCluster() {
			if _, err := p.cluster.RecordPackageDeploymentAndWait(p.cfg.Pkg, deployedComponents, p.connectStrings, p.generation, component, p.cfg.DeployOpts.SkipWebhooks); err != nil {
				message.Debugf("Unable to record package deployment for component %q: this will affect features like `zarf package remove`: %s", component.Name, err.Error())
			}
		}

		if err := p.runActions(onDeploy.Defaults, onDeploy.OnSuccess); err != nil {
			onFailure()
			return deployedComponents, fmt.Errorf("unable to run component success action: %w", err)
		}
	}

	return deployedComponents, nil
}

func (p *Packager) deployInitComponent(component types.ZarfComponent) (charts []types.InstalledChart, err error) {
	hasExternalRegistry := p.cfg.InitOpts.RegistryInfo.Address != ""
	isSeedRegistry := component.Name == "zarf-seed-registry"
	isRegistry := component.Name == "zarf-registry"
	isInjector := component.Name == "zarf-injector"
	isAgent := component.Name == "zarf-agent"
	isK3s := component.Name == "k3s"

	if isK3s {
		p.cfg.InitOpts.ApplianceMode = true
	}

	// Always init the state before the first component that requires the cluster (on most deployments, the zarf-seed-registry)
	if requiresCluster(component) && p.state == nil {
		err = p.cluster.InitZarfState(p.cfg.InitOpts)
		if err != nil {
			return charts, fmt.Errorf("unable to initialize Zarf state: %w", err)
		}
	}

	if hasExternalRegistry && (isSeedRegistry || isInjector || isRegistry) {
		message.Notef("Not deploying the component (%s) since external registry information was provided during `zarf init`", component.Name)
		return charts, nil
	}

	if isRegistry {
		// If we are deploying the registry then mark the HPA as "modified" to set it to Min later
		p.hpaModified = true
	}

	// Before deploying the seed registry, start the injector
	if isSeedRegistry {
		p.cluster.StartInjectionMadness(p.layout.Base, p.layout.Images.Base, component.Images)
	}

	charts, err = p.deployComponent(component, isAgent /* skip img checksum if isAgent */, isSeedRegistry /* skip image push if isSeedRegistry */)
	if err != nil {
		return charts, err
	}

	// Do cleanup for when we inject the seed registry during initialization
	if isSeedRegistry {
		if err := p.cluster.StopInjectionMadness(); err != nil {
			return charts, fmt.Errorf("unable to seed the Zarf Registry: %w", err)
		}
	}

	return charts, nil
}

// Deploy a Zarf Component.
func (p *Packager) deployComponent(component types.ZarfComponent, noImgChecksum bool, noImgPush bool) (charts []types.InstalledChart, err error) {
	// Toggles for general deploy operations
	componentPath := p.layout.Components.Dirs[component.Name]

	// All components now require a name
	message.HeaderInfof("📦 %s COMPONENT", strings.ToUpper(component.Name))

	hasImages := len(component.Images) > 0 && !noImgPush
	hasCharts := len(component.Charts) > 0
	hasManifests := len(component.Manifests) > 0
	hasRepos := len(component.Repos) > 0
	hasDataInjections := len(component.DataInjections) > 0
	hasFiles := len(component.Files) > 0

	onDeploy := component.Actions.OnDeploy

	if requiresCluster(component) {
		// Setup the state in the config
		if p.state == nil {
			err = p.setupState()
			if err != nil {
				return charts, err
			}
		}

		// Disable the registry HPA scale down if we are deploying images and it is not already disabled
		if hasImages && !p.hpaModified && p.state.RegistryInfo.InternalRegistry {
			if err := p.cluster.DisableRegHPAScaleDown(); err != nil {
				message.Debugf("unable to disable the registry HPA scale down: %s", err.Error())
			} else {
				p.hpaModified = true
			}
		}
	}

	err = p.populateComponentAndStateTemplates(component.Name)
	if err != nil {
		return charts, err
	}

	if err = p.runActions(onDeploy.Defaults, onDeploy.Before); err != nil {
		return charts, fmt.Errorf("unable to run component before action: %w", err)
	}

	if hasFiles {
		if err := p.processComponentFiles(component, componentPath.Files); err != nil {
			return charts, fmt.Errorf("unable to process the component files: %w", err)
		}
	}

	if hasImages {
		if err := p.pushImagesToRegistry(component.Images, noImgChecksum); err != nil {
			return charts, fmt.Errorf("unable to push images to the registry: %w", err)
		}
	}

	if hasRepos {
		if err = p.pushReposToRepository(componentPath.Repos, component.Repos); err != nil {
			return charts, fmt.Errorf("unable to push the repos to the repository: %w", err)
		}
	}

	if hasDataInjections {
		waitGroup := sync.WaitGroup{}
		defer waitGroup.Wait()

		for idx, data := range component.DataInjections {
			waitGroup.Add(1)
			go p.cluster.HandleDataInjection(&waitGroup, data, componentPath, idx)
		}
	}

	if hasCharts || hasManifests {
		if charts, err = p.installChartAndManifests(componentPath, component); err != nil {
			return charts, fmt.Errorf("unable to install helm chart(s): %w", err)
		}
	}

	if err = p.runActions(onDeploy.Defaults, onDeploy.After); err != nil {
		return charts, fmt.Errorf("unable to run component after action: %w", err)
	}

	return charts, nil
}

// Move files onto the host of the machine performing the deployment.
func (p *Packager) processComponentFiles(component types.ZarfComponent, pkgLocation string) error {
	spinner := message.NewProgressSpinner("Copying %d files", len(component.Files))
	defer spinner.Stop()

	for fileIdx, file := range component.Files {
		spinner.Updatef("Loading %s", file.Target)

		fileLocation := filepath.Join(pkgLocation, strconv.Itoa(fileIdx), filepath.Base(file.Target))
		if helpers.InvalidPath(fileLocation) {
			fileLocation = filepath.Join(pkgLocation, strconv.Itoa(fileIdx))
		}

		// If a shasum is specified check it again on deployment as well
		if file.Shasum != "" {
			spinner.Updatef("Validating SHASUM for %s", file.Target)
			if err := helpers.SHAsMatch(fileLocation, file.Shasum); err != nil {
				return err
			}
		}

		// Replace temp target directory and home directory
		file.Target = strings.Replace(file.Target, "###ZARF_TEMP###", p.layout.Base, 1)
		file.Target = config.GetAbsHomePath(file.Target)

		fileList := []string{}
		if helpers.IsDir(fileLocation) {
			files, _ := helpers.RecursiveFileList(fileLocation, nil, false)
			fileList = append(fileList, files...)
		} else {
			fileList = append(fileList, fileLocation)
		}

		for _, subFile := range fileList {
			// Check if the file looks like a text file
			isText, err := helpers.IsTextFile(subFile)
			if err != nil {
				message.Debugf("unable to determine if file %s is a text file: %s", subFile, err)
			}

			// If the file is a text file, template it
			if isText {
				spinner.Updatef("Templating %s", file.Target)
				if err := p.variableConfig.ReplaceTextTemplate(subFile); err != nil {
					return fmt.Errorf("unable to template file %s: %w", subFile, err)
				}
			}
		}

		// Copy the file to the destination
		spinner.Updatef("Saving %s", file.Target)
		err := helpers.CreatePathAndCopy(fileLocation, file.Target)
		if err != nil {
			return fmt.Errorf("unable to copy file %s to %s: %w", fileLocation, file.Target, err)
		}

		// Loop over all symlinks and create them
		for _, link := range file.Symlinks {
			spinner.Updatef("Adding symlink %s->%s", link, file.Target)
			// Try to remove the filepath if it exists
			_ = os.RemoveAll(link)
			// Make sure the parent directory exists
			_ = helpers.CreateParentDirectory(link)
			// Create the symlink
			err := os.Symlink(file.Target, link)
			if err != nil {
				return fmt.Errorf("unable to create symlink %s->%s: %w", link, file.Target, err)
			}
		}

		// Cleanup now to reduce disk pressure
		_ = os.RemoveAll(fileLocation)
	}

	spinner.Success()

	return nil
}

// setupState fetches the current ZarfState from the k8s cluster and sets the packager to use it
func (p *Packager) setupState() (err error) {
	// If we are touching K8s, make sure we can talk to it once per deployment
	spinner := message.NewProgressSpinner("Loading the Zarf State from the Kubernetes cluster")
	defer spinner.Stop()

	state, err := p.cluster.LoadZarfState()
	// Return on error if we are not in YOLO mode
	if err != nil && !p.cfg.Pkg.Metadata.YOLO {
		return fmt.Errorf("%s %w", lang.ErrLoadState, err)
	} else if state == nil && p.cfg.Pkg.Metadata.YOLO {
		state = &types.ZarfState{}
		// YOLO mode, so minimal state needed
		state.Distro = "YOLO"

		// Try to create the zarf namespace
		spinner.Updatef("Creating the Zarf namespace")
		zarfNamespace := p.cluster.NewZarfManagedNamespace(cluster.ZarfNamespaceName)
		if _, err := p.cluster.CreateNamespace(zarfNamespace); err != nil {
			spinner.Fatalf(err, "Unable to create the zarf namespace")
		}
	}

	if p.cfg.Pkg.Metadata.YOLO && state.Distro != "YOLO" {
		message.Warn("This package is in YOLO mode, but the cluster was already initialized with 'zarf init'. " +
			"This may cause issues if the package does not exclude any charts or manifests from the Zarf Agent using " +
			"the pod or namespace label `zarf.dev/agent: ignore'.")
	}

	p.state = state

	spinner.Success()
	return nil
}

func (p *Packager) populateComponentAndStateTemplates(componentName string) error {
	var err error
	p.variableConfig.ApplicationTemplates, err = template.GetZarfTemplates(componentName, p.state)
	return err
}

func (p *Packager) populatePackageVariables() error {
	promptFunc := interactive.PromptVariable
	if config.CommonOptions.Confirm {
		promptFunc = func(variable variables.InteractiveVariable) (value string, err error) { return variable.Default, nil }
	}

	p.variableConfig.Constants = p.cfg.Pkg.Constants

	return p.variableConfig.SetVariableMap.PopulateSetVariableMap(
		p.cfg.Pkg.Variables, p.cfg.PkgOpts.SetVariables, promptFunc)
}

// Push all of the components images to the configured container registry.
func (p *Packager) pushImagesToRegistry(componentImages []string, noImgChecksum bool) error {
	if len(componentImages) == 0 {
		return nil
	}

	var combinedImageList []transform.Image
	for _, src := range componentImages {
		ref, err := transform.ParseImageRef(src)
		if err != nil {
			return fmt.Errorf("failed to create ref for image %s: %w", src, err)
		}
		combinedImageList = append(combinedImageList, ref)
	}

	imageList := helpers.Unique(combinedImageList)

	imgConfig := images.ImageConfig{
		ImagesPath:    p.layout.Images.Base,
		ImageList:     imageList,
		NoChecksum:    noImgChecksum,
		RegInfo:       p.state.RegistryInfo,
		Insecure:      config.CommonOptions.Insecure,
		Architectures: []string{p.cfg.Pkg.Metadata.Architecture, p.cfg.Pkg.Build.Architecture},
	}

	return helpers.Retry(func() error {
		return imgConfig.PushToZarfRegistry()
	}, p.cfg.PkgOpts.Retries, 5*time.Second, message.Warnf)
}

// Push all of the components git repos to the configured git server.
func (p *Packager) pushReposToRepository(reposPath string, repos []string) error {
	for _, repoURL := range repos {
		// Create an anonymous function to push the repo to the Zarf git server
		tryPush := func() error {
			gitClient := git.New(p.state.GitServer)
			svcInfo, _ := k8s.ServiceInfoFromServiceURL(gitClient.Server.Address)

			var err error
			var tunnel *k8s.Tunnel

			// If this is a service (svcInfo is not nil), create a port-forward tunnel to that resource
			if svcInfo != nil {
				if !p.isConnectedToCluster() {
					err := p.connectToCluster(5 * time.Second)
					if err != nil {
						return err
					}
				}

				tunnel, err = p.cluster.NewTunnel(svcInfo.Namespace, k8s.SvcResource, svcInfo.Name, "", 0, svcInfo.Port)
				if err != nil {
					return err
				}

				_, err = tunnel.Connect()
				if err != nil {
					return err
				}
				defer tunnel.Close()
				gitClient.Server.Address = tunnel.HTTPEndpoint()

				return tunnel.Wrap(func() error { return gitClient.PushRepo(repoURL, reposPath) })
			}

			return gitClient.PushRepo(repoURL, reposPath)
		}

		// Try repo push up to retry limit
		if err := helpers.Retry(tryPush, p.cfg.PkgOpts.Retries, 5*time.Second, message.Warnf); err != nil {
			return fmt.Errorf("unable to push repo %s to the Git Server: %w", repoURL, err)
		}
	}

	return nil
}

// Install all Helm charts and raw k8s manifests into the k8s cluster.
func (p *Packager) installChartAndManifests(componentPaths *layout.ComponentPaths, component types.ZarfComponent) (installedCharts []types.InstalledChart, err error) {
	for _, chart := range component.Charts {
		// Do not wait for the chart to be ready if data injections are present.
		if len(component.DataInjections) > 0 {
			chart.NoWait = true
		}

		// Zarf templating for the value file
		for idx := range chart.ValuesFiles {
<<<<<<< HEAD
			valueFilePath := fmt.Sprintf("%s-%d", helm.StandardName(componentPaths.Values, chart), idx)
			if err := p.variableConfig.ReplaceTextTemplate(valueFilePath); err != nil {
=======
			chartValueName := helm.StandardValuesName(componentPaths.Values, chart, idx)
			if err := p.valueTemplate.Apply(component, chartValueName, false); err != nil {
>>>>>>> 26b45fce
				return installedCharts, err
			}
		}

		// TODO (@WSTARR): Currently this logic is library-only and is untested while it is in an experimental state - it may eventually get added as shorthand in Zarf Variables though
		var valuesOverrides map[string]any
		if componentChartValuesOverrides, ok := p.cfg.DeployOpts.ValuesOverridesMap[component.Name]; ok {
			if chartValuesOverrides, ok := componentChartValuesOverrides[chart.Name]; ok {
				valuesOverrides = chartValuesOverrides
			}
		}

		helmCfg := helm.New(
			chart,
			componentPaths.Charts,
			componentPaths.Values,
			helm.WithDeployInfo(
				p.cfg,
				p.variableConfig,
				p.state,
				p.cluster,
				valuesOverrides,
				p.cfg.DeployOpts.Timeout,
				p.cfg.PkgOpts.Retries),
		)

		addedConnectStrings, installedChartName, err := helmCfg.InstallOrUpgradeChart()
		if err != nil {
			return installedCharts, err
		}
		installedCharts = append(installedCharts, types.InstalledChart{Namespace: chart.Namespace, ChartName: installedChartName})

		// Iterate over any connectStrings and add to the main map
		for name, description := range addedConnectStrings {
			p.connectStrings[name] = description
		}
	}

	for _, manifest := range component.Manifests {
		for idx := range manifest.Files {
			if helpers.InvalidPath(filepath.Join(componentPaths.Manifests, manifest.Files[idx])) {
				// The path is likely invalid because of how we compose OCI components, add an index suffix to the filename
				manifest.Files[idx] = fmt.Sprintf("%s-%d.yaml", manifest.Name, idx)
				if helpers.InvalidPath(filepath.Join(componentPaths.Manifests, manifest.Files[idx])) {
					return installedCharts, fmt.Errorf("unable to find manifest file %s", manifest.Files[idx])
				}
			}
		}
		// Move kustomizations to files now
		for idx := range manifest.Kustomizations {
			kustomization := fmt.Sprintf("kustomization-%s-%d.yaml", manifest.Name, idx)
			manifest.Files = append(manifest.Files, kustomization)
		}

		if manifest.Namespace == "" {
			// Helm gets sad when you don't provide a namespace even though we aren't using helm templating
			manifest.Namespace = corev1.NamespaceDefault
		}

		// Create a chart and helm cfg from a given Zarf Manifest.
		helmCfg, err := helm.NewFromZarfManifest(
			manifest,
			componentPaths.Manifests,
			p.cfg.Pkg.Metadata.Name,
			component.Name,
			helm.WithDeployInfo(
				p.cfg,
				p.variableConfig,
				p.state,
				p.cluster,
				nil,
				p.cfg.DeployOpts.Timeout,
				p.cfg.PkgOpts.Retries),
		)
		if err != nil {
			return installedCharts, err
		}

		// Install the chart.
		addedConnectStrings, installedChartName, err := helmCfg.InstallOrUpgradeChart()
		if err != nil {
			return installedCharts, err
		}

		installedCharts = append(installedCharts, types.InstalledChart{Namespace: manifest.Namespace, ChartName: installedChartName})

		// Iterate over any connectStrings and add to the main map
		for name, description := range addedConnectStrings {
			p.connectStrings[name] = description
		}
	}

	return installedCharts, nil
}

func (p *Packager) printTablesForDeployment(componentsToDeploy []types.DeployedComponent) {

	// If not init config, print the application connection table
	if !p.isInitConfig() {
		message.PrintConnectStringTable(p.connectStrings)
	} else {
		if p.cluster != nil {
			// Grab a fresh copy of the state (if we are able) to print the most up-to-date version of the creds
			freshState, err := p.cluster.LoadZarfState()
			if err != nil {
				freshState = p.state
			}
			// otherwise, print the init config connection and passwords
			message.PrintCredentialTable(freshState, componentsToDeploy)
		}
	}
}<|MERGE_RESOLUTION|>--- conflicted
+++ resolved
@@ -63,13 +63,8 @@
 	}
 
 	// Set variables and prompt if --confirm is not set
-<<<<<<< HEAD
 	if err := p.populatePackageVariables(); err != nil {
 		return fmt.Errorf("unable to set the active variables: %w", err)
-=======
-	if err := p.setVariableMapInConfig(); err != nil {
-		return err
->>>>>>> 26b45fce
 	}
 
 	p.hpaModified = false
@@ -550,13 +545,8 @@
 
 		// Zarf templating for the value file
 		for idx := range chart.ValuesFiles {
-<<<<<<< HEAD
 			valueFilePath := fmt.Sprintf("%s-%d", helm.StandardName(componentPaths.Values, chart), idx)
 			if err := p.variableConfig.ReplaceTextTemplate(valueFilePath); err != nil {
-=======
-			chartValueName := helm.StandardValuesName(componentPaths.Values, chart, idx)
-			if err := p.valueTemplate.Apply(component, chartValueName, false); err != nil {
->>>>>>> 26b45fce
 				return installedCharts, err
 			}
 		}
