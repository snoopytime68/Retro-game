// SPDX-License-Identifier: Apache-2.0
// SPDX-FileCopyrightText: 2021-Present The Zarf Authors

// Package packager contains functions for interacting with, managing and deploying Zarf packages.
package packager

import (
	"fmt"
	"os"

	"github.com/defenseunicorns/zarf/src/config"
	"github.com/defenseunicorns/zarf/src/internal/packager/validate"
	"github.com/defenseunicorns/zarf/src/pkg/message"
	"github.com/defenseunicorns/zarf/src/pkg/packager/creator"
	"github.com/defenseunicorns/zarf/src/pkg/packager/variables"
	"github.com/defenseunicorns/zarf/src/types"
)

// DevDeploy creates + deploys a package in one shot
func (p *Packager) DevDeploy() error {
	config.CommonOptions.Confirm = true
	p.cfg.CreateOpts.SkipSBOM = !p.cfg.CreateOpts.NoYOLO

	cwd, err := os.Getwd()
	if err != nil {
		return err
	}

	if err := os.Chdir(p.cfg.CreateOpts.BaseDir); err != nil {
		return fmt.Errorf("unable to access directory %q: %w", p.cfg.CreateOpts.BaseDir, err)
	}

	pc := creator.NewPackageCreator(p.cfg.CreateOpts, p.cfg, cwd)

	p.cfg.Pkg, p.warnings, err = pc.LoadPackageDefinition(p.layout)
	if err != nil {
		return err
	}

	// Filter out components that are not compatible with this system
	p.filterComponents()

	// Also filter out components that are not required, nor requested via --components
	// This is different from the above filter, as it is not based on the system, but rather
	// the user's selection and the component's `required` field
	// This is also different from regular package creation, where we still assemble and package up
	// all components and their dependencies, regardless of whether they are required or not
	p.cfg.Pkg.Components = p.getSelectedComponents()

	if err := validate.Run(p.cfg.Pkg); err != nil {
		return fmt.Errorf("unable to validate package: %w", err)
	}

	// If building in yolo mode, strip out all images and repos
	if !p.cfg.CreateOpts.NoYOLO {
		for idx := range p.cfg.Pkg.Components {
			p.cfg.Pkg.Components[idx].Images = []string{}
			p.cfg.Pkg.Components[idx].Repos = []string{}
		}
	}

	if err := pc.Assemble(p.layout, p.cfg.Pkg.Components, p.cfg.Pkg.Metadata.Architecture); err != nil {
		return err
	}

	message.HeaderInfof("📦 PACKAGE DEPLOY %s", p.cfg.Pkg.Metadata.Name)

	// Set variables and prompt if --confirm is not set
<<<<<<< HEAD
	if err := variables.SetVariableMapInConfig(p.cfg); err != nil {
		return fmt.Errorf("unable to set the active variables: %w", err)
=======
	if err := p.setVariableMapInConfig(); err != nil {
		return err
>>>>>>> 9b3dfb6c
	}

	p.connectStrings = make(types.ConnectStrings)

	if !p.cfg.CreateOpts.NoYOLO {
		p.cfg.Pkg.Metadata.YOLO = true
	} else {
		p.hpaModified = false
		// Reset registry HPA scale down whether an error occurs or not
		defer p.resetRegistryHPA()
	}

	// Get a list of all the components we are deploying and actually deploy them
	deployedComponents, err := p.deployComponents()
	if err != nil {
		return err
	}
	if len(deployedComponents) == 0 {
		message.Warn("No components were selected for deployment.  Inspect the package to view the available components and select components interactively or by name with \"--components\"")
	}

	// Notify all the things about the successful deployment
	message.Successf("Zarf dev deployment complete")

	message.HorizontalRule()
	message.Title("Next steps:", "")

	message.ZarfCommand("package inspect %s", p.cfg.Pkg.Metadata.Name)

	// cd back
	return os.Chdir(cwd)
}<|MERGE_RESOLUTION|>--- conflicted
+++ resolved
@@ -66,13 +66,8 @@
 	message.HeaderInfof("📦 PACKAGE DEPLOY %s", p.cfg.Pkg.Metadata.Name)
 
 	// Set variables and prompt if --confirm is not set
-<<<<<<< HEAD
 	if err := variables.SetVariableMapInConfig(p.cfg); err != nil {
-		return fmt.Errorf("unable to set the active variables: %w", err)
-=======
-	if err := p.setVariableMapInConfig(); err != nil {
 		return err
->>>>>>> 9b3dfb6c
 	}
 
 	p.connectStrings = make(types.ConnectStrings)
