// SPDX-License-Identifier: Apache-2.0
// SPDX-FileCopyrightText: 2021-Present The Zarf Authors

// Package packager contains functions for interacting with, managing and deploying zarf packages
package packager

import (
<<<<<<< HEAD
	"bufio"
=======
>>>>>>> 3de6e411
	"encoding/json"
	"fmt"
	"os"
	"path"
	"path/filepath"
	"regexp"
	"strconv"
	"strings"
	"time"

	"github.com/defenseunicorns/zarf/src/config"
	"github.com/defenseunicorns/zarf/src/internal/packager/git"
	"github.com/defenseunicorns/zarf/src/internal/packager/helm"
	"github.com/defenseunicorns/zarf/src/internal/packager/images"
	"github.com/defenseunicorns/zarf/src/internal/packager/kustomize"
	"github.com/defenseunicorns/zarf/src/internal/packager/sbom"
	"github.com/defenseunicorns/zarf/src/internal/packager/validate"
	"github.com/defenseunicorns/zarf/src/pkg/bigbang"
	"github.com/defenseunicorns/zarf/src/pkg/message"
	"github.com/defenseunicorns/zarf/src/pkg/utils"
	"github.com/defenseunicorns/zarf/src/types"
	"github.com/google/go-containerregistry/pkg/crane"
	"github.com/google/go-containerregistry/pkg/name"
	v1 "github.com/google/go-containerregistry/pkg/v1"
	"github.com/mholt/archiver/v3"
)

// Create generates a zarf package tarball for a given PackageConfg and optional base directory.
func (p *Packager) Create(baseDir string) error {
	var originalDir string

	// Change the working directory if this run has an alternate base dir
	if baseDir != "" {
		originalDir, _ = os.Getwd()
		if err := os.Chdir(baseDir); err != nil {
			return fmt.Errorf("unable to access directory '%s': %w", baseDir, err)
		}
		message.Note(fmt.Sprintf("Using build directory %s", baseDir))
	}

	if err := p.readYaml(config.ZarfYAML, false); err != nil {
		return fmt.Errorf("unable to read the zarf.yaml file: %w", err)
	}

	if p.cfg.Pkg.Kind == "ZarfInitConfig" {
		p.cfg.IsInitConfig = true
	}

	if err := p.composeComponents(); err != nil {
		return err
	}

	// After components are composed, template the active package
	if err := p.fillActiveTemplate(); err != nil {
		return fmt.Errorf("unable to fill variables in template: %s", err.Error())
	}

	// Save the transformed config
	if err := p.writeYaml(); err != nil {
		return fmt.Errorf("unable to write zarf.yaml: %w", err)
	}

	// Perform early package validation
	if err := validate.Run(p.cfg.Pkg); err != nil {
		return fmt.Errorf("unable to validate package: %w", err)
	}

	if !p.confirmAction("Create", nil) {
		return fmt.Errorf("package creation canceled")
	}

	if p.cfg.IsInitConfig {
		// Load seed images into their own happy little tarball for ease of import on init
		seedImage := fmt.Sprintf("%s:%s", config.ZarfSeedImage, config.ZarfSeedTag)
		pulledImages, err := p.pullImages([]string{seedImage}, p.tmp.SeedImage)
		if err != nil {
			return fmt.Errorf("unable to pull the seed image after 3 attempts: %w", err)
		}
		ociPath := path.Join(p.tmp.Base, "seed-image")
		for _, image := range pulledImages {
			if err := crane.SaveOCI(image, ociPath); err != nil {
				return fmt.Errorf("unable to save image %s as OCI: %w", image, err)
			}
		}

		if err := images.FormatCraneOCILayout(ociPath); err != nil {
			return fmt.Errorf("unable to format OCI layout: %w", err)
		}
	}

	var combinedImageList []string
	for _, component := range p.cfg.Pkg.Components {
		if err := p.addComponent(component); err != nil {
			return fmt.Errorf("unable to add component: %w", err)
		}

		// Combine all component images into a single entry for efficient layer reuse
		combinedImageList = append(combinedImageList, component.Images...)
	}

	// Images are handled separately from other component assets
	if len(combinedImageList) > 0 {
		uniqueList := utils.Unique(combinedImageList)
		if _, err := p.pullImages(uniqueList, p.tmp.Images); err != nil {
			return fmt.Errorf("unable to pull images after 3 attempts: %w", err)
		}
	}

	// In case the directory was changed, reset to prevent breaking relative target paths
	if originalDir != "" {
		_ = os.Chdir(originalDir)
	}

	// Use the output path if the user specified it.
	packageName := filepath.Join(p.cfg.CreateOpts.OutputDirectory, p.GetPackageName())

	// Try to remove the package if it already exists.
	_ = os.RemoveAll(packageName)

	// Make the archive
	archiveSrc := []string{p.tmp.Base + string(os.PathSeparator)}
	if err := archiver.Archive(archiveSrc, packageName); err != nil {
		return fmt.Errorf("unable to create package: %w", err)
	}

	f, err := os.Stat(packageName)
	if err != nil {
		return fmt.Errorf("unable to read the package archive: %w", err)
	}

	// Convert Megabytes to bytes
	chunkSize := p.cfg.CreateOpts.MaxPackageSizeMB * 1000 * 1000

	// If a chunk size was specified and the package is larger than the chunk size, split it into chunks
	if p.cfg.CreateOpts.MaxPackageSizeMB > 0 && f.Size() > int64(chunkSize) {
		chunks, sha256sum, err := utils.SplitFile(packageName, chunkSize)
		if err != nil {
			return fmt.Errorf("unable to split the package archive into multiple files: %w", err)
		}
		if len(chunks) > 999 {
			return fmt.Errorf("unable to split the package archive into multiple files: must be less than 1,000 files")
		}

		message.Infof("Package split into %d files, original sha256sum is %s", len(chunks)+1, sha256sum)
		_ = os.RemoveAll(packageName)

		// Marshal the data into a json file
		jsonData, err := json.Marshal(types.ZarfPartialPackageData{
			Count:     len(chunks),
			Bytes:     f.Size(),
			Sha256Sum: sha256sum,
		})
		if err != nil {
			return fmt.Errorf("unable to marshal the partial package data: %w", err)
		}

		// Prepend the json data to the first chunk
		chunks = append([][]byte{jsonData}, chunks...)

		for idx, chunk := range chunks {
			path := fmt.Sprintf("%s.part%03d", packageName, idx)
			if err := os.WriteFile(path, chunk, 0644); err != nil {
				return fmt.Errorf("unable to write the file %s: %w", path, err)
			}
		}
	}

	// Output the SBOM files into a directory if specified
	if p.cfg.CreateOpts.SBOMOutputDir != "" {
		if err := sbom.OutputSBOMFiles(p.tmp, p.cfg.CreateOpts.SBOMOutputDir, p.cfg.Pkg.Metadata.Name); err != nil {
			return err
		}
	}

	// Open a browser to view the SBOM if specified
	if p.cfg.CreateOpts.ViewSBOM {
		sbom.ViewSBOMFiles(p.tmp)
	}

	return nil
}

func (p *Packager) pullImages(imgList []string, path string) (map[name.Tag]v1.Image, error) {
	var pulledImages map[name.Tag]v1.Image
	var err error

	return pulledImages, utils.Retry(func() error {
		imgConfig := images.ImgConfig{
			TarballPath: path,
			ImgList:     imgList,
			Insecure:    p.cfg.CreateOpts.Insecure,
		}

		pulledImages, err = imgConfig.PullAll()

		if err == nil {
			// Ignore SBOM creation if there the flag is set
			if p.cfg.CreateOpts.SkipSBOM {
				message.Debug("Skipping SBOM processing per --skip-sbom flag")
			} else {
				sbom.CatalogImages(pulledImages, p.tmp.Sboms, path)
			}
		}

		return err
	}, 3, 5*time.Second)
}

func (p *Packager) addComponent(component types.ZarfComponent) error {
	message.HeaderInfof("📦 %s COMPONENT", strings.ToUpper(component.Name))

	b, _ := json.MarshalIndent(component, "", "\t")
	fmt.Printf("Component:\n%s\n", string(b))

	// Create the component directory.
	componentPath, err := p.createComponentPaths(component)
	if err != nil {
		return fmt.Errorf("unable to create component paths: %w", err)
	}

	// Loop through each component prepare script and execute it.
	for _, script := range component.Scripts.Prepare {
		p.loopScriptUntilSuccess(script, component.Scripts)
	}

	// If any helm charts are defined, process them.
	if len(component.Charts) > 0 {
		_ = utils.CreateDirectory(componentPath.Charts, 0700)
		_ = utils.CreateDirectory(componentPath.Values, 0700)
		re := regexp.MustCompile(`\.git$`)

		for _, chart := range component.Charts {
			isGitURL := re.MatchString(chart.Url)
			helmCfg := helm.Helm{
				Chart: chart,
				Cfg:   p.cfg,
			}

			if isGitURL {
				_ = helmCfg.DownloadChartFromGit(componentPath.Charts)
			} else if len(chart.Url) > 0 {
				helmCfg.DownloadPublishedChart(componentPath.Charts)
			} else {
				path := helmCfg.CreateChartFromLocalFiles(componentPath.Charts)
				zarfFilename := fmt.Sprintf("%s-%s.tgz", chart.Name, chart.Version)
				if !strings.HasSuffix(path, zarfFilename) {
					return fmt.Errorf("error creating chart archive, user provided chart name and/or version does not match given chart")
				}
			}

			for idx, path := range chart.ValuesFiles {
				chartValueName := helm.StandardName(componentPath.Values, chart) + "-" + strconv.Itoa(idx)
				if err := utils.CreatePathAndCopy(path, chartValueName); err != nil {
					return fmt.Errorf("unable to copy chart values file %s: %w", path, err)
				}
			}
		}
	}

	if len(component.Files) > 0 {
		_ = utils.CreateDirectory(componentPath.Files, 0700)

		for index, file := range component.Files {
			message.Debugf("Loading %#v", file)
			destinationFile := filepath.Join(componentPath.Files, strconv.Itoa(index))

			if utils.IsUrl(file.Source) {
				utils.DownloadToFile(file.Source, destinationFile, component.CosignKeyPath)
			} else {
				if err := utils.CreatePathAndCopy(file.Source, destinationFile); err != nil {
					return fmt.Errorf("unable to copy file %s: %w", file.Source, err)
				}
			}

			// Abort packaging on invalid shasum (if one is specified)
			if file.Shasum != "" {
				if actualShasum, _ := utils.GetSha256Sum(destinationFile); actualShasum != file.Shasum {
					return fmt.Errorf("shasum mismatch for file %s: expected %s, got %s", file.Source, file.Shasum, actualShasum)
				}
			}

			info, _ := os.Stat(destinationFile)

			if file.Executable || info.IsDir() {
				_ = os.Chmod(destinationFile, 0700)
			} else {
				_ = os.Chmod(destinationFile, 0600)
			}
		}
	}

	if len(component.DataInjections) > 0 {
		spinner := message.NewProgressSpinner("Loading data injections")
		defer spinner.Success()

		for _, data := range component.DataInjections {
			spinner.Updatef("Copying data injection %s for %s", data.Target.Path, data.Target.Selector)
			destinationFile := filepath.Join(componentPath.DataInjections, filepath.Base(data.Target.Path))
			if err := utils.CreatePathAndCopy(data.Source, destinationFile); err != nil {
				return fmt.Errorf("unable to copy data injection %s: %w", data.Source, err)
			}
		}
	}

	if len(component.Manifests) > 0 {
		// Get the proper count of total manifests to add
		manifestCount := 0

		for _, manifest := range component.Manifests {
			manifestCount += len(manifest.Files)
			manifestCount += len(manifest.Kustomizations)
		}

		spinner := message.NewProgressSpinner("Loading %d K8s manifests", manifestCount)
		defer spinner.Success()

		if err := utils.CreateDirectory(componentPath.Manifests, 0700); err != nil {
			return fmt.Errorf("unable to create manifest directory %s: %w", componentPath.Manifests, err)
		}

		// Iterate over all manifests
		for _, manifest := range component.Manifests {
			for _, f := range manifest.Files {
				// Copy manifests without any processing
				spinner.Updatef("Copying manifest %s", f)
				destination := fmt.Sprintf("%s/%s", componentPath.Manifests, f)
				if err := utils.CreatePathAndCopy(f, destination); err != nil {
					return fmt.Errorf("unable to copy manifest %s: %w", f, err)
				}
			}

			for idx, k := range manifest.Kustomizations {
				// Generate manifests from kustomizations and place in the package
				spinner.Updatef("Building kustomization for %s", k)
				destination := fmt.Sprintf("%s/kustomization-%s-%d.yaml", componentPath.Manifests, manifest.Name, idx)
				if err := kustomize.BuildKustomization(k, destination, manifest.KustomizeAllowAnyDirectory); err != nil {
					return fmt.Errorf("unable to build kustomization %s: %w", k, err)
				}
			}
		}
	}

	// Load all specified git repos
	if len(component.Repos) > 0 {
		spinner := message.NewProgressSpinner("Loading %d git repos", len(component.Repos))
		defer spinner.Success()

		for _, url := range component.Repos {
			// Pull all the references if there is no `@` in the string
			gitCfg := git.NewWithSpinner(p.cfg.State.GitServer, spinner)
			if _, err := gitCfg.Pull(url, componentPath.Repos); err != nil {
				return fmt.Errorf("unable to pull git repo %s: %w", url, err)
			}
		}
	}

	if component.BigBang.Version != "" {
		componentPath, err := p.createComponentPaths(component)
		if err != nil {
			return fmt.Errorf("unable to create component paths: %w", err)
		}
		_ = utils.CreateDirectory(componentPath.Charts, 0700)
		_ = utils.CreateDirectory(componentPath.Values, 0700)
		_ = utils.CreateDirectory(componentPath.Manifests, 0700)
		_ = utils.CreateDirectory(componentPath.Files, 0700)
		_ = utils.CreateDirectory(componentPath.Repos, 0700)

		fmt.Printf("Found a Big Big Component: Version %v \n", component.BigBang.Version)
		repos := make([]string, 0)
		// use the default repo unless overridden
		if component.BigBang.Repo == "" {
			repos = append(repos, "https://repo1.dso.mil/platform-one/big-bang/bigbang.git")
		} else {
			repos = append(repos, fmt.Sprintf("%s@%s", component.BigBang.Repo, component.BigBang.Version))
		}

		// download bigbang
		chart := types.ZarfChart{
			Name:        "bigbang",
			Url:         repos[0],
			Version:     component.BigBang.Version,
			ValuesFiles: component.BigBang.ValuesFrom,
			GitPath:     "./chart",
		}
		helmCfg := helm.Helm{
			Chart:    chart,
			Cfg:      p.cfg,
			BasePath: componentPath.Base,
		}

		helmCfg.Cfg.State = types.ZarfState{}
		b, _ = json.MarshalIndent(helmCfg, "", "\t")
		fmt.Printf("Attempting to download chart:\n%s\n", string(b))
		bb := helmCfg.DownloadChartFromGit("bigbang")

		helmCfg.ChartLoadOverride = bb
		downloadedCharts := make([]string, 0)
		downloadedCharts = append(downloadedCharts, bb)
		fmt.Printf("BB Downloaded to %v\n", bb)
		for idx, path := range chart.ValuesFiles {
			chartValueName := helm.StandardName(componentPath.Values, chart) + "-" + strconv.Itoa(idx)
			if err := utils.CreatePathAndCopy(path, chartValueName); err != nil {
				return fmt.Errorf("unable to copy values file %s: %w", path, err)
			}
		}

		//XXX Do the flux stuff
		if component.BigBang.DeployFlux {
			// build the flux kusotmization
			manifest := bigbang.GetFluxManifest(component.BigBang.Version)

			for idx, k := range manifest.Kustomizations {
				// Generate manifests from kustomizations and place in the package
				destination := fmt.Sprintf("%s/kustomization-%s-%d.yaml", componentPath.Manifests, manifest.Name, idx)
				if err := kustomize.BuildKustomization(k, destination, manifest.KustomizeAllowAnyDirectory); err != nil {
					return fmt.Errorf("unable to build kustomization %s: %w", k, err)
				}
			}
		}

		template, err := helmCfg.TemplateChart()
		if err != nil {
			return fmt.Errorf("unable to template BigBang Chart: %w", err)
		}

		subPackageURLS := findURLs(template)
		repos[0] = fmt.Sprintf("%s@%s", repos[0], component.BigBang.Version)
		repos = append(repos, subPackageURLS...)
		spinner := message.NewProgressSpinner("Loading %d git repos", len(component.Repos))
		defer spinner.Success()
		for _, url := range repos {
			// Pull all the references if there is no `@` in the string
			fmt.Printf("Downloading Repo: %s\n", url)
			gitCfg := git.NewWithSpinner(p.cfg.State.GitServer, spinner)
			if _, err := gitCfg.Pull(url, componentPath.Repos); err != nil {
				return fmt.Errorf("unable to pull git repo %s: %w", url, err)
			}
		}

		// for _, repo := range repos {
		// 	parts := strings.Split(repo, "@")
		// 	if len(parts) != 2 {
		// 		fmt.Printf("%v didnt parse currently as a repo\n", repo)
		// 		continue
		// 	}
		// 	// download bigbang
		// 	chart := types.ZarfChart{
		// 		// Name:        "bigbang",
		// 		Url:     parts[0],
		// 		Version: parts[1],
		// 		// ValuesFiles: component.BigBang.ValuesFrom,
		// 		GitPath: "./chart",
		// 	}
		// 	helmCfg := helm.Helm{
		// 		Chart:    chart,
		// 		Cfg:      p.cfg,
		// 		BasePath: componentPath.Base,
		// 	}
		// 	name := helmCfg.DownloadChartFromGit(componentPath.Charts)
		// 	downloadedCharts = append(downloadedCharts, name)
		// }
		// Get all the images
		images, _ := bigbang.GetImages(repos)
		// add the flux ones
		if component.BigBang.DeployFlux {
			images = append(images, bigbang.Images["flux"][component.BigBang.Version]...)
		}
		// deduple
		uniqueList := utils.Unique(images)
		if _, err := p.pullImages(uniqueList, p.tmp.Images); err != nil {
			return fmt.Errorf("unable to pull images after 3 attempts: %w", err)
		}
		spinner = message.NewProgressSpinner("Loading BigBang version %v: %d Repos and %d images", component.BigBang.Version, len(repos), len(images))

		// save off some files that contain the list of images and repos we should upload.
		imageFile, err := os.OpenFile(fmt.Sprintf("%v/images.txt", componentPath.Files), os.O_APPEND|os.O_CREATE|os.O_WRONLY, 0644)

		if err != nil {
			return fmt.Errorf("failed creating file: %s", err)
		}

		datawriter := bufio.NewWriter(imageFile)

		for _, data := range uniqueList {
			_, _ = datawriter.WriteString(data + "\n")
		}

		datawriter.Flush()
		imageFile.Close()

		defer spinner.Success()

		// save off some files
		repoFile, err := os.OpenFile(fmt.Sprintf("%v/repos.txt", componentPath.Files), os.O_APPEND|os.O_CREATE|os.O_WRONLY, 0644)

		if err != nil {
			return fmt.Errorf("failed creating file: %s", err)
		}

		datawriter2 := bufio.NewWriter(repoFile)

		for _, data := range repos {
			_, _ = datawriter2.WriteString(data + "\n")
		}

		datawriter2.Flush()
		repoFile.Close()

		defer spinner.Success()

	}

	return nil
}

func findURLs(t string) []string {

	// Break the template into separate resources
	urls := make([]string, 0)
	yamls, _ := utils.SplitYAML([]byte(t))

	for _, y := range yamls {
		// see if its a GitRepository
		if y.GetKind() == "GitRepository" {
			url := y.Object["spec"].(map[string]interface{})["url"].(string)
			tag := y.Object["spec"].(map[string]interface{})["ref"].(map[string]interface{})["tag"].(string)
			fmt.Printf("Found a GitRepository: %v@%v\n", url, tag)
			urls = append(urls, fmt.Sprintf("%v@%v", url, tag))
		}
	}

	return urls
}<|MERGE_RESOLUTION|>--- conflicted
+++ resolved
@@ -5,10 +5,7 @@
 package packager
 
 import (
-<<<<<<< HEAD
 	"bufio"
-=======
->>>>>>> 3de6e411
 	"encoding/json"
 	"fmt"
 	"os"
