// SPDX-License-Identifier: Apache-2.0
// SPDX-FileCopyrightText: 2021-Present The Zarf Authors

// Package packager contains functions for interacting with, managing and deploying Zarf packages.
package packager

import (
	"crypto"
	"encoding/json"
	"fmt"
	"os"
	"path"
	"path/filepath"
	"regexp"
	"strconv"
	"strings"
	"time"

	"github.com/defenseunicorns/zarf/src/config"
	"github.com/defenseunicorns/zarf/src/internal/packager/git"
	"github.com/defenseunicorns/zarf/src/internal/packager/helm"
	"github.com/defenseunicorns/zarf/src/internal/packager/images"
	"github.com/defenseunicorns/zarf/src/internal/packager/kustomize"
	"github.com/defenseunicorns/zarf/src/internal/packager/sbom"
	"github.com/defenseunicorns/zarf/src/internal/packager/validate"
	"github.com/defenseunicorns/zarf/src/pkg/message"
	"github.com/defenseunicorns/zarf/src/pkg/utils"
	"github.com/defenseunicorns/zarf/src/types"
	"github.com/google/go-containerregistry/pkg/crane"
	"github.com/google/go-containerregistry/pkg/name"
	v1 "github.com/google/go-containerregistry/pkg/v1"
	"github.com/mholt/archiver/v3"
)

// Create generates a Zarf package tarball for a given PackageConfig and optional base directory.
func (p *Packager) Create(baseDir string) error {
	var originalDir string

	// Change the working directory if this run has an alternate base dir
	if baseDir != "" {
		originalDir, _ = os.Getwd()
		if err := os.Chdir(baseDir); err != nil {
			return fmt.Errorf("unable to access directory '%s': %w", baseDir, err)
		}
		message.Note(fmt.Sprintf("Using build directory %s", baseDir))
	}

	if err := p.readYaml(config.ZarfYAML, false); err != nil {
		return fmt.Errorf("unable to read the zarf.yaml file: %w", err)
	}

	if p.cfg.Pkg.Kind == "ZarfInitConfig" {
		p.cfg.IsInitConfig = true
	}

	if err := p.composeComponents(); err != nil {
		return err
	}

	// After components are composed, template the active package
	if err := p.fillActiveTemplate(); err != nil {
		return fmt.Errorf("unable to fill variables in template: %s", err.Error())
	}

	// Save the transformed config
	if err := p.writeYaml(); err != nil {
		return fmt.Errorf("unable to write zarf.yaml: %w", err)
	}

	// Perform early package validation
	if err := validate.Run(p.cfg.Pkg); err != nil {
		return fmt.Errorf("unable to validate package: %w", err)
	}

	if !p.confirmAction("Create", nil) {
		return fmt.Errorf("package creation canceled")
	}

	if p.cfg.IsInitConfig {
		// Load seed images into their own happy little tarball for ease of import on init
		seedImage := fmt.Sprintf("%s:%s", config.ZarfSeedImage, config.ZarfSeedTag)
		pulledImages, err := p.pullImages([]string{seedImage}, p.tmp.SeedImage)
		if err != nil {
			return fmt.Errorf("unable to pull the seed image after 3 attempts: %w", err)
		}
		ociPath := path.Join(p.tmp.Base, "seed-image")
		for _, image := range pulledImages {
			if err := crane.SaveOCI(image, ociPath); err != nil {
				return fmt.Errorf("unable to save image %s as OCI: %w", image, err)
			}
		}

		if err := images.FormatCraneOCILayout(ociPath); err != nil {
			return fmt.Errorf("unable to format OCI layout: %w", err)
		}
	}

	var combinedImageList []string
	componentSBOMs := map[string]*types.ComponentSBOM{}
	for _, component := range p.cfg.Pkg.Components {
		componentSBOM, err := p.addComponent(component)
		onCreate := component.Actions.OnCreate
		onFailure := func() {
			if err := p.runActions(onCreate.Defaults, onCreate.OnFailure, nil); err != nil {
				message.Debugf("unable to run component failure action: %s", err.Error())
			}
		}

		if err != nil {
			onFailure()
			return fmt.Errorf("unable to add component: %w", err)
		}

		if err := p.runActions(onCreate.Defaults, onCreate.OnSuccess, nil); err != nil {
			onFailure()
			return fmt.Errorf("unable to run component success action: %w", err)
		}

		if componentSBOM != nil && len(componentSBOM.Files) > 0 {
			componentSBOMs[component.Name] = componentSBOM
		}

		// Combine all component images into a single entry for efficient layer reuse
		combinedImageList = append(combinedImageList, component.Images...)
	}

	pulledImages := map[name.Tag]v1.Image{}
	// Images are handled separately from other component assets
	if len(combinedImageList) > 0 {
		uniqueList := utils.Unique(combinedImageList)

		var err error
		if pulledImages, err = p.pullImages(uniqueList, p.tmp.Images); err != nil {
			return fmt.Errorf("unable to pull images after 3 attempts: %w", err)
		}
	}

	// Ignore SBOM creation if there the flag is set
	if p.cfg.CreateOpts.SkipSBOM {
		message.Debug("Skipping image SBOM processing per --skip-sbom flag")
	} else {
		sbom.Catalog(componentSBOMs, pulledImages, p.tmp.Images, p.tmp.Sboms)
	}

	// In case the directory was changed, reset to prevent breaking relative target paths
	if originalDir != "" {
		_ = os.Chdir(originalDir)
	}

	// Use the output path if the user specified it.
	packageName := filepath.Join(p.cfg.CreateOpts.OutputDirectory, p.GetPackageName())

	// Try to remove the package if it already exists.
	_ = os.RemoveAll(packageName)

	// Make the archive
	archiveSrc := []string{p.tmp.Base + string(os.PathSeparator)}
	if err := archiver.Archive(archiveSrc, packageName); err != nil {
		return fmt.Errorf("unable to create package: %w", err)
	}

	f, err := os.Stat(packageName)
	if err != nil {
		return fmt.Errorf("unable to read the package archive: %w", err)
	}

	// Convert Megabytes to bytes
	chunkSize := p.cfg.CreateOpts.MaxPackageSizeMB * 1000 * 1000

	// If a chunk size was specified and the package is larger than the chunk size, split it into chunks
	if p.cfg.CreateOpts.MaxPackageSizeMB > 0 && f.Size() > int64(chunkSize) {
		chunks, sha256sum, err := utils.SplitFile(packageName, chunkSize)
		if err != nil {
			return fmt.Errorf("unable to split the package archive into multiple files: %w", err)
		}
		if len(chunks) > 999 {
			return fmt.Errorf("unable to split the package archive into multiple files: must be less than 1,000 files")
		}

		message.Infof("Package split into %d files, original sha256sum is %s", len(chunks)+1, sha256sum)
		_ = os.RemoveAll(packageName)

		// Marshal the data into a json file
		jsonData, err := json.Marshal(types.ZarfPartialPackageData{
			Count:     len(chunks),
			Bytes:     f.Size(),
			Sha256Sum: sha256sum,
		})
		if err != nil {
			return fmt.Errorf("unable to marshal the partial package data: %w", err)
		}

		// Prepend the json data to the first chunk
		chunks = append([][]byte{jsonData}, chunks...)

		for idx, chunk := range chunks {
			path := fmt.Sprintf("%s.part%03d", packageName, idx)
			if err := os.WriteFile(path, chunk, 0644); err != nil {
				return fmt.Errorf("unable to write the file %s: %w", path, err)
			}
		}
	}

	// Output the SBOM files into a directory if specified
	if p.cfg.CreateOpts.SBOMOutputDir != "" {
		if err := sbom.OutputSBOMFiles(p.tmp, p.cfg.CreateOpts.SBOMOutputDir, p.cfg.Pkg.Metadata.Name); err != nil {
			return err
		}
	}

	// Open a browser to view the SBOM if specified
	if p.cfg.CreateOpts.ViewSBOM {
		sbom.ViewSBOMFiles(p.tmp)
	}

	return nil
}

func (p *Packager) pullImages(imgList []string, path string) (map[name.Tag]v1.Image, error) {
	var pulledImages map[name.Tag]v1.Image
	var err error

	return pulledImages, utils.Retry(func() error {
		imgConfig := images.ImgConfig{
			TarballPath:   path,
			ImgList:       imgList,
<<<<<<< HEAD
			Insecure:      config.CommonOptions.Insecure,
=======
			Insecure:      p.cfg.CreateOpts.Insecure,
>>>>>>> d0b3df7f
			NoLocalImages: p.cfg.CreateOpts.NoLocalImages,
		}

		pulledImages, err = imgConfig.PullAll()

		return err
	}, 3, 5*time.Second)
}

func (p *Packager) addComponent(component types.ZarfComponent) (*types.ComponentSBOM, error) {
	message.HeaderInfof("📦 %s COMPONENT", strings.ToUpper(component.Name))

	// Create the component directory.
	componentPath, err := p.createComponentPaths(component)
	if err != nil {
		return nil, fmt.Errorf("unable to create component paths: %w", err)
	}

	// Create an struct to hold the SBOM information for this component
	componentSBOM := types.ComponentSBOM{
		Files:         []string{},
		ComponentPath: componentPath,
	}

	onCreate := component.Actions.OnCreate

	if err := p.runActions(onCreate.Defaults, onCreate.Before, nil); err != nil {
		return nil, fmt.Errorf("unable to run component before action: %w", err)
	}

	// If any helm charts are defined, process them.
	if len(component.Charts) > 0 {
		_ = utils.CreateDirectory(componentPath.Charts, 0700)
		_ = utils.CreateDirectory(componentPath.Values, 0700)
		re := regexp.MustCompile(`\.git$`)

		for _, chart := range component.Charts {
			isGitURL := re.MatchString(chart.URL)
			helmCfg := helm.Helm{
				Chart: chart,
				Cfg:   p.cfg,
			}

			if isGitURL {
				_ = helmCfg.DownloadChartFromGit(componentPath.Charts)
			} else if len(chart.URL) > 0 {
				helmCfg.DownloadPublishedChart(componentPath.Charts)
			} else {
				path := helmCfg.CreateChartFromLocalFiles(componentPath.Charts)
				zarfFilename := fmt.Sprintf("%s-%s.tgz", chart.Name, chart.Version)
				if !strings.HasSuffix(path, zarfFilename) {
					return nil, fmt.Errorf("error creating chart archive, user provided chart name and/or version does not match given chart")
				}
			}

			for idx, path := range chart.ValuesFiles {
				chartValueName := helm.StandardName(componentPath.Values, chart) + "-" + strconv.Itoa(idx)
				if err := utils.CreatePathAndCopy(path, chartValueName); err != nil {
					return nil, fmt.Errorf("unable to copy chart values file %s: %w", path, err)
				}
			}
		}
	}

	if len(component.Files) > 0 {
		_ = utils.CreateDirectory(componentPath.Files, 0700)

		for index, file := range component.Files {
			message.Debugf("Loading %#v", file)
			destinationFile := filepath.Join(componentPath.Files, strconv.Itoa(index))

			if utils.IsURL(file.Source) {
				utils.DownloadToFile(file.Source, destinationFile, component.CosignKeyPath)
			} else {
				if err := utils.CreatePathAndCopy(file.Source, destinationFile); err != nil {
					return nil, fmt.Errorf("unable to copy file %s: %w", file.Source, err)
				}
			}

			// Abort packaging on invalid shasum (if one is specified)
			if file.Shasum != "" {
				if actualShasum, _ := utils.GetCryptoHash(destinationFile, crypto.SHA256); actualShasum != file.Shasum {
					return nil, fmt.Errorf("shasum mismatch for file %s: expected %s, got %s", file.Source, file.Shasum, actualShasum)
				}
			}

			info, _ := os.Stat(destinationFile)

			if file.Executable || info.IsDir() {
				_ = os.Chmod(destinationFile, 0700)
			} else {
				_ = os.Chmod(destinationFile, 0600)
			}

			componentSBOM.Files = append(componentSBOM.Files, destinationFile)
		}
	}

	if len(component.DataInjections) > 0 {
		spinner := message.NewProgressSpinner("Loading data injections")
		defer spinner.Success()

		for _, data := range component.DataInjections {
			spinner.Updatef("Copying data injection %s for %s", data.Target.Path, data.Target.Selector)
			destination := filepath.Join(componentPath.DataInjections, filepath.Base(data.Target.Path))
			if err := utils.CreatePathAndCopy(data.Source, destination); err != nil {
				return nil, fmt.Errorf("unable to copy data injection %s: %w", data.Source, err)
			}

			// Unwrap the dataInjection dir into individual files
			pattern := regexp.MustCompile(`(?mi).+$`)
			files, _ := utils.RecursiveFileList(destination, pattern)
			componentSBOM.Files = append(componentSBOM.Files, files...)
		}
	}

	if len(component.Manifests) > 0 {
		// Get the proper count of total manifests to add
		manifestCount := 0

		for _, manifest := range component.Manifests {
			manifestCount += len(manifest.Files)
			manifestCount += len(manifest.Kustomizations)
		}

		spinner := message.NewProgressSpinner("Loading %d K8s manifests", manifestCount)
		defer spinner.Success()

		if err := utils.CreateDirectory(componentPath.Manifests, 0700); err != nil {
			return nil, fmt.Errorf("unable to create manifest directory %s: %w", componentPath.Manifests, err)
		}

		// Iterate over all manifests
		for _, manifest := range component.Manifests {
			for _, f := range manifest.Files {
				// Copy manifests without any processing
				spinner.Updatef("Copying manifest %s", f)
				destination := fmt.Sprintf("%s/%s", componentPath.Manifests, f)
				if err := utils.CreatePathAndCopy(f, destination); err != nil {
					return nil, fmt.Errorf("unable to copy manifest %s: %w", f, err)
				}
			}

			for idx, k := range manifest.Kustomizations {
				// Generate manifests from kustomizations and place in the package
				spinner.Updatef("Building kustomization for %s", k)
				destination := fmt.Sprintf("%s/kustomization-%s-%d.yaml", componentPath.Manifests, manifest.Name, idx)
				if err := kustomize.BuildKustomization(k, destination, manifest.KustomizeAllowAnyDirectory); err != nil {
					return nil, fmt.Errorf("unable to build kustomization %s: %w", k, err)
				}
			}
		}
	}

	// Load all specified git repos
	if len(component.Repos) > 0 {
		spinner := message.NewProgressSpinner("Loading %d git repos", len(component.Repos))
		defer spinner.Success()

		for _, url := range component.Repos {
			// Pull all the references if there is no `@` in the string
			gitCfg := git.NewWithSpinner(p.cfg.State.GitServer, spinner)
			if _, err := gitCfg.Pull(url, componentPath.Repos); err != nil {
				return nil, fmt.Errorf("unable to pull git repo %s: %w", url, err)
			}
		}
	}

	if err := p.runActions(onCreate.Defaults, onCreate.After, nil); err != nil {
		return nil, fmt.Errorf("unable to run component after action: %w", err)
	}

	return &componentSBOM, nil
}<|MERGE_RESOLUTION|>--- conflicted
+++ resolved
@@ -224,11 +224,7 @@
 		imgConfig := images.ImgConfig{
 			TarballPath:   path,
 			ImgList:       imgList,
-<<<<<<< HEAD
 			Insecure:      config.CommonOptions.Insecure,
-=======
-			Insecure:      p.cfg.CreateOpts.Insecure,
->>>>>>> d0b3df7f
 			NoLocalImages: p.cfg.CreateOpts.NoLocalImages,
 		}
 
