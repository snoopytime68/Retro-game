// SPDX-License-Identifier: Apache-2.0
// SPDX-FileCopyrightText: 2021-Present The Zarf Authors

// Package packager contains functions for interacting with, managing and deploying zarf packages
package packager

import (
	"encoding/json"
	"fmt"
	"os"
	"path"
	"path/filepath"
	"regexp"
	"strconv"
	"strings"
	"time"

	"github.com/defenseunicorns/zarf/src/config"
	"github.com/defenseunicorns/zarf/src/internal/packager/git"
	"github.com/defenseunicorns/zarf/src/internal/packager/helm"
	"github.com/defenseunicorns/zarf/src/internal/packager/images"
	"github.com/defenseunicorns/zarf/src/internal/packager/kustomize"
	"github.com/defenseunicorns/zarf/src/internal/packager/sbom"
	"github.com/defenseunicorns/zarf/src/internal/packager/validate"
	"github.com/defenseunicorns/zarf/src/pkg/message"
	"github.com/defenseunicorns/zarf/src/pkg/utils"
	"github.com/defenseunicorns/zarf/src/types"
	"github.com/google/go-containerregistry/pkg/crane"
	"github.com/google/go-containerregistry/pkg/name"
	v1 "github.com/google/go-containerregistry/pkg/v1"
	"github.com/mholt/archiver/v3"
)

// Create generates a zarf package tarball for a given PackageConfg and optional base directory.
func (p *Packager) Create(baseDir string) error {
	var originalDir string

	// Change the working directory if this run has an alternate base dir
	if baseDir != "" {
		originalDir, _ = os.Getwd()
		if err := os.Chdir(baseDir); err != nil {
			return fmt.Errorf("unable to access directory '%s': %w", baseDir, err)
		}
		message.Note(fmt.Sprintf("Using build directory %s", baseDir))
	}

	if err := p.readYaml(config.ZarfYAML, false); err != nil {
		return fmt.Errorf("unable to read the zarf.yaml file: %w", err)
	}

	if p.cfg.Pkg.Kind == "ZarfInitConfig" {
		p.cfg.IsInitConfig = true
	}

	if err := p.composeComponents(); err != nil {
		return err
	}

	// After components are composed, template the active package
	if err := p.fillActiveTemplate(); err != nil {
		return fmt.Errorf("unable to fill variables in template: %s", err.Error())
	}

	// Save the transformed config
	if err := p.writeYaml(); err != nil {
		return fmt.Errorf("unable to write zarf.yaml: %w", err)
	}

	// Perform early package validation
	validate.Run(p.cfg.Pkg)

	if !p.confirmAction("Create", nil) {
		return fmt.Errorf("package creation canceled")
	}

	if p.cfg.IsInitConfig {
		// Load seed images into their own happy little tarball for ease of import on init
		seedImage := fmt.Sprintf("%s:%s", config.ZarfSeedImage, config.ZarfSeedTag)
		pulledImages, err := p.pullImages([]string{seedImage}, p.tmp.SeedImage)
		if err != nil {
			return fmt.Errorf("unable to pull the seed image after 3 attempts: %w", err)
		}
		ociPath := path.Join(p.tmp.Base, "seed-image")
		for _, image := range pulledImages {
			if err := crane.SaveOCI(image, ociPath); err != nil {
				return fmt.Errorf("unable to save image %s as OCI: %w", image, err)
			}
		}

		if err := images.FormatCraneOCILayout(ociPath); err != nil {
			return fmt.Errorf("unable to format OCI layout: %w", err)
		}
	}

	var combinedImageList []string
	for _, component := range p.cfg.Pkg.Components {
		if err := p.addComponent(component); err != nil {
			return fmt.Errorf("unable to add component: %w", err)
		}

		// Combine all component images into a single entry for efficient layer reuse
		combinedImageList = append(combinedImageList, component.Images...)
	}

	// Images are handled separately from other component assets
	if len(combinedImageList) > 0 {
		uniqueList := utils.Unique(combinedImageList)
		if _, err := p.pullImages(uniqueList, p.tmp.Images); err != nil {
			return fmt.Errorf("unable to pull images after 3 attempts: %w", err)
		}
	}

	// In case the directory was changed, reset to prevent breaking relative target paths
	if originalDir != "" {
		_ = os.Chdir(originalDir)
	}

	// Use the output path if the user specified it.
	packageName := filepath.Join(p.cfg.CreateOpts.OutputDirectory, p.GetPackageName())

	// Try to remove the package if it already exists.
	_ = os.RemoveAll(packageName)

	// Make the archive
	archiveSrc := []string{p.tmp.Base + string(os.PathSeparator)}
	if err := archiver.Archive(archiveSrc, packageName); err != nil {
		return fmt.Errorf("unable to create package: %w", err)
	}

<<<<<<< HEAD
	f, err := os.Stat(packageName)
	if err != nil {
		return fmt.Errorf("unable to read the package archive: %w", err)
	}

	// Convert Megabytes to bytes
	chunkSize := p.cfg.CreateOpts.MaxPackageSize * 1024 * 1024

	// If a chunk size was specified and the package is larger than the chunk size, split it into chunks
	if p.cfg.CreateOpts.MaxPackageSize > 0 && f.Size() > int64(chunkSize) {
		chunks, sha256sum, err := utils.SplitFile(packageName, chunkSize)
		if err != nil {
			return fmt.Errorf("unable to split the package archive into multiple files: %w", err)
		}

		message.Infof("Package split into %d files, original sha256sum is %s", len(chunks) + 1, sha256sum)
		_ = os.RemoveAll(packageName)

		// Marshal the data into a json file
		jsonData, err := json.Marshal(types.ZarfPartialPackageData{
			Count:     len(chunks),
			Bytes:     f.Size(),
			Sha256Sum: sha256sum,
		})
		if err != nil {
			return fmt.Errorf("unable to marshal the partial package data: %w", err)
		}

		// Prepend the json data to the first chunk
		chunks = append([][]byte{jsonData}, chunks...)

		for idx, chunk := range chunks {
			path := fmt.Sprintf("%s.part%03d", packageName, idx)
			if err := os.WriteFile(path, chunk, 0644); err != nil {
				return fmt.Errorf("unable to write the file %s: %w", path, err)
			}
		}
=======
	// Output the SBOM files into a directory if specified
	if p.cfg.CreateOpts.SBOMOutputDir != "" {
		if err := sbom.OutputSBOMFiles(p.tmp, p.cfg.CreateOpts.SBOMOutputDir, p.cfg.Pkg.Metadata.Name); err != nil {
			return err
		}
	}

	// Open a browser to view the SBOM if specified
	if p.cfg.CreateOpts.ViewSBOM {
		sbom.ViewSBOMFiles(p.tmp)
>>>>>>> 54bbeb16
	}

	return nil
}

func (p *Packager) pullImages(imgList []string, path string) (map[name.Tag]v1.Image, error) {
	var pulledImages map[name.Tag]v1.Image
	var err error

	return pulledImages, utils.Retry(func() error {
		imgConfig := images.ImgConfig{
			TarballPath: path,
			ImgList:     imgList,
			Insecure:    p.cfg.CreateOpts.Insecure,
		}

		pulledImages, err = imgConfig.PullAll()

		if err == nil {
			// Ignore SBOM creation if there the flag is set
			if p.cfg.CreateOpts.SkipSBOM {
				message.Debug("Skipping SBOM processing per --skip-sbom flag")
			} else {
				sbom.CatalogImages(pulledImages, p.tmp.Sboms, path)
			}
		}

		return err
	}, 3, 5*time.Second)
}

func (p *Packager) addComponent(component types.ZarfComponent) error {
	message.HeaderInfof("📦 %s COMPONENT", strings.ToUpper(component.Name))

	// Create the component directory.
	componentPath, err := p.createComponentPaths(component)
	if err != nil {
		return fmt.Errorf("unable to create component paths: %w", err)
	}

	// Loop through each component prepare script and execute it.
	for _, script := range component.Scripts.Prepare {
		p.loopScriptUntilSuccess(script, component.Scripts)
	}

	// If any helm charts are defined, process them.
	if len(component.Charts) > 0 {
		_ = utils.CreateDirectory(componentPath.Charts, 0700)
		_ = utils.CreateDirectory(componentPath.Values, 0700)
		re := regexp.MustCompile(`\.git$`)

		for _, chart := range component.Charts {
			isGitURL := re.MatchString(chart.Url)
			helmCfg := helm.Helm{
				Chart: chart,
				Cfg:   p.cfg,
			}

			if isGitURL {
				_ = helmCfg.DownloadChartFromGit(componentPath.Charts)
			} else if len(chart.Url) > 0 {
				helmCfg.DownloadPublishedChart(componentPath.Charts)
			} else {
				path := helmCfg.CreateChartFromLocalFiles(componentPath.Charts)
				zarfFilename := fmt.Sprintf("%s-%s.tgz", chart.Name, chart.Version)
				if !strings.HasSuffix(path, zarfFilename) {
					return fmt.Errorf("error creating chart archive, user provided chart name and/or version does not match given chart")
				}
			}

			for idx, path := range chart.ValuesFiles {
				chartValueName := helm.StandardName(componentPath.Values, chart) + "-" + strconv.Itoa(idx)
				if err := utils.CreatePathAndCopy(path, chartValueName); err != nil {
					return fmt.Errorf("unable to copy chart values file %s: %w", path, err)
				}
			}
		}
	}

	if len(component.Files) > 0 {
		_ = utils.CreateDirectory(componentPath.Files, 0700)

		for index, file := range component.Files {
			message.Debugf("Loading %#v", file)
			destinationFile := filepath.Join(componentPath.Files, strconv.Itoa(index))

			if utils.IsUrl(file.Source) {
				utils.DownloadToFile(file.Source, destinationFile, component.CosignKeyPath)
			} else {
				if err := utils.CreatePathAndCopy(file.Source, destinationFile); err != nil {
					return fmt.Errorf("unable to copy file %s: %w", file.Source, err)
				}
			}

			// Abort packaging on invalid shasum (if one is specified)
			if file.Shasum != "" {
				if actualShasum, _ := utils.GetSha256Sum(destinationFile); actualShasum != file.Shasum {
					return fmt.Errorf("shasum mismatch for file %s: expected %s, got %s", file.Source, file.Shasum, actualShasum)
				}
			}

			info, _ := os.Stat(destinationFile)

			if file.Executable || info.IsDir() {
				_ = os.Chmod(destinationFile, 0700)
			} else {
				_ = os.Chmod(destinationFile, 0600)
			}
		}
	}

	if len(component.DataInjections) > 0 {
		spinner := message.NewProgressSpinner("Loading data injections")
		defer spinner.Success()

		for _, data := range component.DataInjections {
			spinner.Updatef("Copying data injection %s for %s", data.Target.Path, data.Target.Selector)
			destinationFile := filepath.Join(componentPath.DataInjections, filepath.Base(data.Target.Path))
			if err := utils.CreatePathAndCopy(data.Source, destinationFile); err != nil {
				return fmt.Errorf("unable to copy data injection %s: %w", data.Source, err)
			}
		}
	}

	if len(component.Manifests) > 0 {
		// Get the proper count of total manifests to add
		manifestCount := 0

		for _, manifest := range component.Manifests {
			manifestCount += len(manifest.Files)
			manifestCount += len(manifest.Kustomizations)
		}

		spinner := message.NewProgressSpinner("Loading %d K8s manifests", manifestCount)
		defer spinner.Success()

		if err := utils.CreateDirectory(componentPath.Manifests, 0700); err != nil {
			return fmt.Errorf("unable to create manifest directory %s: %w", componentPath.Manifests, err)
		}

		// Iterate over all manifests
		for _, manifest := range component.Manifests {
			for _, f := range manifest.Files {
				// Copy manifests without any processing
				spinner.Updatef("Copying manifest %s", f)
				destination := fmt.Sprintf("%s/%s", componentPath.Manifests, f)
				if err := utils.CreatePathAndCopy(f, destination); err != nil {
					return fmt.Errorf("unable to copy manifest %s: %w", f, err)
				}
			}

			for idx, k := range manifest.Kustomizations {
				// Generate manifests from kustomizations and place in the package
				spinner.Updatef("Building kustomization for %s", k)
				destination := fmt.Sprintf("%s/kustomization-%s-%d.yaml", componentPath.Manifests, manifest.Name, idx)
				if err := kustomize.BuildKustomization(k, destination, manifest.KustomizeAllowAnyDirectory); err != nil {
					return fmt.Errorf("unable to build kustomization %s: %w", k, err)
				}
			}
		}
	}

	// Load all specified git repos
	if len(component.Repos) > 0 {
		spinner := message.NewProgressSpinner("Loading %d git repos", len(component.Repos))
		defer spinner.Success()

		for _, url := range component.Repos {
			// Pull all the references if there is no `@` in the string
			gitCfg := git.NewWithSpinner(p.cfg.State.GitServer, spinner)
			if _, err := gitCfg.Pull(url, componentPath.Repos); err != nil {
				return fmt.Errorf("unable to pull git repo %s: %w", url, err)
			}
		}
	}

	return nil
}<|MERGE_RESOLUTION|>--- conflicted
+++ resolved
@@ -127,7 +127,7 @@
 		return fmt.Errorf("unable to create package: %w", err)
 	}
 
-<<<<<<< HEAD
+
 	f, err := os.Stat(packageName)
 	if err != nil {
 		return fmt.Errorf("unable to read the package archive: %w", err)
@@ -165,8 +165,9 @@
 				return fmt.Errorf("unable to write the file %s: %w", path, err)
 			}
 		}
-=======
-	// Output the SBOM files into a directory if specified
+	}
+  
+  // Output the SBOM files into a directory if specified
 	if p.cfg.CreateOpts.SBOMOutputDir != "" {
 		if err := sbom.OutputSBOMFiles(p.tmp, p.cfg.CreateOpts.SBOMOutputDir, p.cfg.Pkg.Metadata.Name); err != nil {
 			return err
@@ -176,7 +177,6 @@
 	// Open a browser to view the SBOM if specified
 	if p.cfg.CreateOpts.ViewSBOM {
 		sbom.ViewSBOMFiles(p.tmp)
->>>>>>> 54bbeb16
 	}
 
 	return nil
