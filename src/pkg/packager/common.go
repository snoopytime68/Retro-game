// SPDX-License-Identifier: Apache-2.0
// SPDX-FileCopyrightText: 2021-Present The Zarf Authors

// Package packager contains functions for interacting with, managing and deploying Zarf packages.
package packager

import (
	"bufio"
	"crypto"
	"encoding/json"
	"fmt"
	"io"
	"os"
	"path/filepath"
	"sort"
	"strings"

	"github.com/AlecAivazis/survey/v2"
	"github.com/defenseunicorns/zarf/src/config/lang"
	"github.com/defenseunicorns/zarf/src/internal/cluster"
	"github.com/defenseunicorns/zarf/src/internal/packager/sbom"
	"github.com/defenseunicorns/zarf/src/types"
	"github.com/mholt/archiver/v3"

	"github.com/defenseunicorns/zarf/src/config"
	"github.com/defenseunicorns/zarf/src/pkg/message"
	"github.com/defenseunicorns/zarf/src/pkg/packager/deprecated"
	"github.com/defenseunicorns/zarf/src/pkg/utils"
)

// Packager is the main struct for managing packages.
type Packager struct {
	cfg      *types.PackagerConfig
	cluster  *cluster.Cluster
	tmp      types.TempPaths
	arch     string
	warnings []string
}

/*
New creates a new package instance with the provided config.

Note: This function creates a tmp directory that should be cleaned up with p.ClearTempPaths().
*/
func New(cfg *types.PackagerConfig) (*Packager, error) {
	message.Debugf("packager.New(%s)", message.JSONValue(cfg))

	if cfg == nil {
		return nil, fmt.Errorf("no config provided")
	}

	if cfg.SetVariableMap == nil {
		cfg.SetVariableMap = make(map[string]*types.ZarfSetVariable)
	}

	if cfg.Pkg.Build.OCIImportedComponents == nil {
		cfg.Pkg.Build.OCIImportedComponents = make(map[string]string)
	}

	var (
		err       error
		pkgConfig = &Packager{
			cfg: cfg,
		}
	)

	// Create a temp directory for the package
	if pkgConfig.tmp, err = createPaths(); err != nil {
		return nil, fmt.Errorf("unable to create package temp paths: %w", err)
	}

	return pkgConfig, nil
}

/*
NewOrDie creates a new package instance with the provided config or throws a fatal error.

Note: This function creates a tmp directory that should be cleaned up with p.ClearTempPaths().
*/
func NewOrDie(config *types.PackagerConfig) *Packager {
	var (
		err       error
		pkgConfig *Packager
	)

	if pkgConfig, err = New(config); err != nil {
		message.Fatalf(err, "Unable to setup the package config: %s", err.Error())
	}

	return pkgConfig
}

// GetInitPackageName returns the formatted name of the init package.
func GetInitPackageName(arch string) string {
	message.Debug("packager.GetInitPackageName()")
	if arch == "" {
		// No package has been loaded yet so lookup GetArch() with no package info
		arch = config.GetArch()
	}
	return fmt.Sprintf("zarf-init-%s-%s.tar.zst", arch, config.CLIVersion)
}

// GetPackageName returns the formatted name of the package.
func (p *Packager) GetPackageName() string {
	message.Debugf("packager.GetPackageName(%s)", message.JSONValue(p))

	if p.cfg.IsInitConfig {
		return GetInitPackageName(p.arch)
	}

	packageName := p.cfg.Pkg.Metadata.Name
	suffix := "tar.zst"
	if p.cfg.Pkg.Metadata.Uncompressed {
		suffix = "tar"
	}

	packageFileName := fmt.Sprintf("%s%s-%s", config.ZarfPackagePrefix, packageName, p.arch)
	if p.cfg.Pkg.Build.Differential {
		packageFileName = fmt.Sprintf("%s-%s-differential-%s", packageFileName, p.cfg.CreateOpts.DifferentialData.DifferentialPackageVersion, p.cfg.Pkg.Metadata.Version)
	} else if p.cfg.Pkg.Metadata.Version != "" {
		packageFileName = fmt.Sprintf("%s-%s", packageFileName, p.cfg.Pkg.Metadata.Version)
	}

	return fmt.Sprintf("%s.%s", packageFileName, suffix)
}

// GetInitPackageRemote returns the URL for a remote init package for the given architecture
func GetInitPackageRemote(arch string) string {
	return fmt.Sprintf("https://github.com/%s/releases/download/%s/%s", config.GithubProject, config.CLIVersion, GetInitPackageName(arch))
}

// ClearTempPaths removes the temp directory and any files within it.
func (p *Packager) ClearTempPaths() {
	// Remove the temp directory, but don't throw an error if it fails
	_ = os.RemoveAll(p.tmp.Base)
	_ = os.RemoveAll(config.ZarfSBOMDir)
}

func (p *Packager) createOrGetComponentPaths(component types.ZarfComponent) (paths types.ComponentPaths, err error) {
	message.Debugf("packager.createOrGetComponentPaths(%s)", message.JSONValue(component))

	base := filepath.Join(p.tmp.Components, component.Name)

	err = utils.CreateDirectory(base, 0700)
	if err != nil {
		return paths, err
	}

	paths = types.ComponentPaths{
<<<<<<< HEAD
		Base:           basePath,
		Temp:           filepath.Join(basePath, "temp"),
		Files:          filepath.Join(basePath, "files"),
		Charts:         filepath.Join(basePath, "charts"),
		Repos:          filepath.Join(basePath, "repos"),
		Manifests:      filepath.Join(basePath, "manifests"),
		DataInjections: filepath.Join(basePath, "data"),
		Values:         filepath.Join(basePath, "values"),
		Reports:        filepath.Join(basePath, "reports"),
=======
		Base:           base,
		Temp:           filepath.Join(base, types.TempFolder),
		Files:          filepath.Join(base, types.FilesFolder),
		Charts:         filepath.Join(base, types.ChartsFolder),
		Repos:          filepath.Join(base, types.ReposFolder),
		Manifests:      filepath.Join(base, types.ManifestsFolder),
		DataInjections: filepath.Join(base, types.DataInjectionsFolder),
		Values:         filepath.Join(base, types.ValuesFolder),
	}

	if len(component.Files) > 0 {
		err = utils.CreateDirectory(paths.Files, 0700)
		if err != nil {
			return paths, err
		}
	}

	if len(component.Charts) > 0 {
		err = utils.CreateDirectory(paths.Charts, 0700)
		if err != nil {
			return paths, err
		}
		for _, chart := range component.Charts {
			if len(chart.ValuesFiles) > 0 {
				err = utils.CreateDirectory(paths.Values, 0700)
				if err != nil {
					return paths, err
				}
				break
			}
		}
	}

	if len(component.Repos) > 0 {
		err = utils.CreateDirectory(paths.Repos, 0700)
		if err != nil {
			return paths, err
		}
	}

	if len(component.Manifests) > 0 {
		err = utils.CreateDirectory(paths.Manifests, 0700)
		if err != nil {
			return paths, err
		}
	}

	if len(component.DataInjections) > 0 {
		err = utils.CreateDirectory(paths.DataInjections, 0700)
		if err != nil {
			return paths, err
		}
>>>>>>> df6d7140
	}

	return paths, err
}

func isValidFileExtension(filename string) bool {
	for _, extension := range config.GetValidPackageExtensions() {
		if strings.HasSuffix(filename, extension) {
			return true
		}
	}

	return false
}

func createPaths() (paths types.TempPaths, err error) {
	message.Debug("packager.createPaths()")

	basePath, err := utils.MakeTempDir(config.CommonOptions.TempDirectory)
	paths = types.TempPaths{
		Base: basePath,

		InjectBinary: filepath.Join(basePath, "zarf-injector"),
		SeedImages:   filepath.Join(basePath, "seed-images"),
		Images:       filepath.Join(basePath, "images"),
		Components:   filepath.Join(basePath, "components"),
		SbomTar:      filepath.Join(basePath, config.ZarfSBOMTar),
		Sboms:        filepath.Join(basePath, "sboms"),
		Checksums:    filepath.Join(basePath, config.ZarfChecksumsTxt),
		ZarfYaml:     filepath.Join(basePath, config.ZarfYAML),
		ZarfSig:      filepath.Join(basePath, config.ZarfYAMLSignature),
	}

	return paths, err
}

func getRequestedComponentList(requestedComponents string) []string {
	if requestedComponents != "" {
		return strings.Split(requestedComponents, ",")
	}

	return []string{}
}

func (p *Packager) loadZarfPkg() error {

	if err := p.handlePackagePath(); err != nil {
		return fmt.Errorf("unable to handle the provided package path: %w", err)
	}

	spinner := message.NewProgressSpinner("Loading Zarf Package %s", p.cfg.DeployOpts.PackagePath)
	defer spinner.Stop()

	// Make sure the user gave us a package we can work with
	if utils.InvalidPath(p.cfg.DeployOpts.PackagePath) {
		return fmt.Errorf("unable to find the package at %s", p.cfg.DeployOpts.PackagePath)
	}

	// If packagePath has partial in the name, we need to combine the partials into a single package
	if err := p.handleIfPartialPkg(); err != nil {
		return fmt.Errorf("unable to process partial package: %w", err)
	}

	// If the package was pulled from OCI, there is no need to extract it since it is unpacked already
	if p.cfg.DeployOpts.PackagePath != p.tmp.Base {
		// Extract the archive
		spinner.Updatef("Extracting the package, this may take a few moments")
		if err := archiver.Unarchive(p.cfg.DeployOpts.PackagePath, p.tmp.Base); err != nil {
			return fmt.Errorf("unable to extract the package: %w", err)
		}
	}

	// Load the config from the extracted archive zarf.yaml
	spinner.Updatef("Loading the zarf package config")
	configPath := p.tmp.ZarfYaml
	if err := p.readYaml(configPath); err != nil {
		return fmt.Errorf("unable to read the zarf.yaml in %s: %w", p.tmp.Base, err)
	}

	// Validate the checksums of all the things!!!
	if p.cfg.Pkg.Metadata.AggregateChecksum != "" {
		if err := p.validatePackageChecksums(); err != nil {
			return fmt.Errorf("unable to validate the package checksums: %w", err)
		}
	}

	// Get a list of paths for the components of the package
	components, err := os.ReadDir(p.tmp.Components)
	if err != nil {
		return fmt.Errorf("unable to get a list of components... %w", err)
	}
	for _, path := range components {
		// If the components are tarballs, extract them!
		componentPath := filepath.Join(p.tmp.Components, path.Name())
		if !path.IsDir() && strings.HasSuffix(path.Name(), ".tar") {
			if err := archiver.Unarchive(componentPath, p.tmp.Components); err != nil {
				return fmt.Errorf("unable to extract the component: %w", err)
			}

			// After extracting the component, remove the compressed tarball to release disk space
			_ = os.Remove(filepath.Join(p.tmp.Components, path.Name()))
		}
	}

	// If a SBOM tar file exist, temporarily place them in the deploy directory
	_, tarErr := os.Stat(p.tmp.SbomTar)
	if tarErr == nil {
		if err = archiver.Unarchive(p.tmp.SbomTar, p.tmp.Sboms); err != nil {
			return fmt.Errorf("unable to extract the sbom data from the component: %w", err)
		}
	}

	p.cfg.SBOMViewFiles, _ = filepath.Glob(filepath.Join(p.tmp.Sboms, "sbom-viewer-*"))
	if err := sbom.OutputSBOMFiles(p.tmp, config.ZarfSBOMDir, ""); err != nil {
		// Don't stop the deployment, let the user decide if they want to continue the deployment
		spinner.Errorf(err, "Unable to process the SBOM files for this package")
	}

	// Handle component configuration deprecations
	for idx, component := range p.cfg.Pkg.Components {
		var warnings []string
		p.cfg.Pkg.Components[idx], warnings = deprecated.MigrateComponent(p.cfg.Pkg.Build, component)
		p.warnings = append(p.warnings, warnings...)
	}

	spinner.Success()
	return nil
}

func (p *Packager) handleIfPartialPkg() error {
	message.Debugf("Checking for partial package: %s", p.cfg.DeployOpts.PackagePath)

	// If packagePath has partial in the name, we need to combine the partials into a single package
	if !strings.Contains(p.cfg.DeployOpts.PackagePath, ".part000") {
		message.Debug("No partial package detected")
		return nil
	}

	message.Debug("Partial package detected")

	// Replace part 000 with *
	pattern := strings.Replace(p.cfg.DeployOpts.PackagePath, ".part000", ".part*", 1)
	fileList, err := filepath.Glob(pattern)
	if err != nil {
		return fmt.Errorf("unable to find partial package files: %s", err)
	}

	// Ensure the files are in order so they are appended in the correct order
	sort.Strings(fileList)

	// Create the new package
	destination := strings.Replace(p.cfg.DeployOpts.PackagePath, ".part000", "", 1)
	pkgFile, err := os.Create(destination)
	if err != nil {
		return fmt.Errorf("unable to create new package file: %s", err)
	}
	defer pkgFile.Close()

	// Remove the new package if there is an error
	defer func() {
		// If there is an error, remove the new package
		if p.cfg.DeployOpts.PackagePath != destination {
			os.Remove(destination)
		}
	}()

	var pgkData types.ZarfPartialPackageData

	// Loop through the partial packages and append them to the new package
	for idx, file := range fileList {
		// The first file contains metadata about the package
		if idx == 0 {
			var bytes []byte

			if bytes, err = os.ReadFile(file); err != nil {
				return fmt.Errorf("unable to read file %s: %w", file, err)
			}

			if err := json.Unmarshal(bytes, &pgkData); err != nil {
				return fmt.Errorf("unable to unmarshal file %s: %w", file, err)
			}

			count := len(fileList) - 1
			if count != pgkData.Count {
				return fmt.Errorf("package is missing parts, expected %d, found %d", pgkData.Count, count)
			}

			continue
		}

		// Open the file
		f, err := os.Open(file)
		if err != nil {
			return fmt.Errorf("unable to open file %s: %w", file, err)
		}
		defer f.Close()

		// Add the file contents to the package
		if _, err = io.Copy(pkgFile, f); err != nil {
			return fmt.Errorf("unable to copy file %s: %w", file, err)
		}
	}

	var shasum string
	if shasum, err = utils.GetCryptoHash(destination, crypto.SHA256); err != nil {
		return fmt.Errorf("unable to get sha256sum of package: %w", err)
	}

	if shasum != pgkData.Sha256Sum {
		return fmt.Errorf("package sha256sum does not match, expected %s, found %s", pgkData.Sha256Sum, shasum)
	}

	// Remove the partial packages to reduce disk space before extracting
	for _, file := range fileList {
		_ = os.Remove(file)
	}

	// Success, update the package path
	p.cfg.DeployOpts.PackagePath = destination
	return nil
}

func (p *Packager) validatePackageChecksums() error {

	// Run pre-checks to make sure we have what we need to validate the checksums
	_, err := os.Stat(p.tmp.Checksums)
	if err != nil {
		return fmt.Errorf("unable to validate checksums as we are unable to find checksums.txt file within the package")
	}
	if p.cfg.Pkg.Metadata.AggregateChecksum == "" {
		return fmt.Errorf("unable to validate checksums because of missing metadata checksum signature")
	}

	// Create a map of all the files in the package so we can track which files we have processed
	filepathMap := make(map[string]bool)
	err = filepath.Walk(p.tmp.Base, func(path string, info os.FileInfo, err error) error {
		if !info.IsDir() {
			filepathMap[path] = false
		}
		return nil
	})
	if err != nil {
		return err
	}

	// Verify the that checksums.txt file matches the aggregated checksum provided
	actualAggregateChecksum, err := utils.GetSHA256OfFile(p.tmp.Checksums)
	if err != nil {
		return fmt.Errorf("unable to get the checksum of the checksums.txt file: %w", err)
	}
	if actualAggregateChecksum != p.cfg.Pkg.Metadata.AggregateChecksum {
		return fmt.Errorf("mismatch on the checksum of the checksums.txt file, the checksums.txt file might have been tampered with")
	}

	// Check off all the files that we can trust given the checksum and signing checks
	filepathMap[p.tmp.Checksums] = true
	filepathMap[p.tmp.ZarfYaml] = true
	filepathMap[p.tmp.ZarfSig] = true

	// Load the contents of the checksums file
	checksumsFile, err := os.Open(filepath.Join(p.tmp.Base, config.ZarfChecksumsTxt))
	if err != nil {
		return err
	}
	defer checksumsFile.Close()

	/* Process every line in the checksums file */
	scanner := bufio.NewScanner(checksumsFile)
	scanner.Split(bufio.ScanLines)
	for scanner.Scan() {
		// Separate the checksum from the file path
		strs := strings.Split(scanner.Text(), " ")
		itemPath := strs[1]
		expectedShasum := strs[0]

		actualShasum, err := utils.GetSHA256OfFile(filepath.Join(p.tmp.Base, itemPath))
		if err != nil {
			return err
		}

		if expectedShasum != actualShasum {
			return fmt.Errorf("mismatch on the checksum of the %s file (expected: %s, actual: %s)", itemPath, expectedShasum, actualShasum)
		}

		filepathMap[filepath.Join(p.tmp.Base, itemPath)] = true
	}

	for path, processed := range filepathMap {
		if !processed {
			return fmt.Errorf("the file %s was present in the Zarf package but not specified in the checksums.txt, the package might have been tampered with", path)
		}
	}

	message.Successf("All of the checksums matched!")
	return nil
}

// validatePackageArchitecture validates that the package architecture matches the target cluster architecture.
func (p *Packager) validatePackageArchitecture() error {
	// Ignore this check if the architecture is explicitly "multi"
	if p.arch != "multi" {
		// Attempt to connect to a cluster to get the architecture.
		if cluster, err := cluster.NewCluster(); err == nil {
			clusterArch, err := cluster.Kube.GetArchitecture()
			if err != nil {
				return lang.ErrUnableToCheckArch
			}

			// Check if the package architecture and the cluster architecture are the same.
			if p.arch != clusterArch {
				return fmt.Errorf(lang.CmdPackageDeployValidateArchitectureErr, p.arch, clusterArch)
			}
		}
	}

	return nil
}

func (p *Packager) validatePackageSignature(publicKeyPath string) error {

	// If the insecure flag was provided, ignore the signature validation
	if config.CommonOptions.Insecure {
		return nil
	}

	// Handle situations where there is no signature within the package
	_, sigCheckErr := os.Stat(p.tmp.ZarfSig)
	if sigCheckErr != nil {
		// Nobody was expecting a signature, so we can just return
		if publicKeyPath == "" {
			return nil
		}

		// We were expecting a signature, but there wasn't one..
		return fmt.Errorf("package is not signed but a key was provided")
	}

	// Validate the signature of the package
	if publicKeyPath == "" {
		return fmt.Errorf("package is signed but no key was provided - add a key with the --key flag or use the --insecure flag and run the command again")
	}

	// Validate the signature with the key we were provided
	if err := utils.CosignVerifyBlob(p.tmp.ZarfYaml, p.tmp.ZarfSig, publicKeyPath); err != nil {
		return fmt.Errorf("package signature did not match the provided key: %w", err)
	}

	return nil
}

func (p *Packager) getSigCreatePassword(_ bool) ([]byte, error) {
	// CLI flags take priority (also loads from viper configs)
	if p.cfg.CreateOpts.SigningKeyPassword != "" {
		return []byte(p.cfg.CreateOpts.SigningKeyPassword), nil
	}

	return promptForSigPassword()
}

func (p *Packager) getSigPublishPassword(_ bool) ([]byte, error) {
	// CLI flags take priority (also loads from viper configs)
	if p.cfg.CreateOpts.SigningKeyPassword != "" {
		return []byte(p.cfg.CreateOpts.SigningKeyPassword), nil
	}

	return promptForSigPassword()
}

func promptForSigPassword() ([]byte, error) {
	var password string

	// If we're in interactive mode, prompt the user for the password to their private key
	if !config.CommonOptions.Confirm {
		prompt := &survey.Password{
			Message: "Private key password (empty for no password): ",
		}
		if err := survey.AskOne(prompt, &password); err != nil {
			return nil, fmt.Errorf("unable to get password for private key: %w", err)
		}
		return []byte(password), nil
	}

	// We are returning a nil error here because purposefully avoiding a password input is a valid use condition
	return nil, nil
}

func (p *Packager) archiveComponent(component types.ZarfComponent) error {
	componentPath := filepath.Join(p.tmp.Components, component.Name)
	size, err := utils.GetDirSize(componentPath)
	if err != nil {
		return err
	}
	if size > 0 {
		tar := fmt.Sprintf("%s.tar", componentPath)
		message.Debugf("Archiving %s to '%s'", component.Name, tar)
		err := archiver.Archive([]string{componentPath}, tar)
		if err != nil {
			return err
		}
	} else {
		message.Debugf("Component %s is empty, skipping archiving", component.Name)
	}
	return os.RemoveAll(componentPath)
}<|MERGE_RESOLUTION|>--- conflicted
+++ resolved
@@ -147,17 +147,6 @@
 	}
 
 	paths = types.ComponentPaths{
-<<<<<<< HEAD
-		Base:           basePath,
-		Temp:           filepath.Join(basePath, "temp"),
-		Files:          filepath.Join(basePath, "files"),
-		Charts:         filepath.Join(basePath, "charts"),
-		Repos:          filepath.Join(basePath, "repos"),
-		Manifests:      filepath.Join(basePath, "manifests"),
-		DataInjections: filepath.Join(basePath, "data"),
-		Values:         filepath.Join(basePath, "values"),
-		Reports:        filepath.Join(basePath, "reports"),
-=======
 		Base:           base,
 		Temp:           filepath.Join(base, types.TempFolder),
 		Files:          filepath.Join(base, types.FilesFolder),
@@ -166,6 +155,7 @@
 		Manifests:      filepath.Join(base, types.ManifestsFolder),
 		DataInjections: filepath.Join(base, types.DataInjectionsFolder),
 		Values:         filepath.Join(base, types.ValuesFolder),
+		Reports:        filepath.Join(base, types.ReportsFolder),
 	}
 
 	if len(component.Files) > 0 {
@@ -210,7 +200,6 @@
 		if err != nil {
 			return paths, err
 		}
->>>>>>> df6d7140
 	}
 
 	return paths, err
