--- conflicted
+++ resolved
@@ -33,10 +33,7 @@
 type Packager struct {
 	cfg      *types.PackagerConfig
 	cluster  *cluster.Cluster
-<<<<<<< HEAD
-=======
 	remote   *oci.OrasRemote
->>>>>>> 1aeae1b5
 	tmp      types.TempPaths
 	arch     string
 	warnings []string
