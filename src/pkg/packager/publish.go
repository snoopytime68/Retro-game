--- conflicted
+++ resolved
@@ -11,13 +11,11 @@
 	"strings"
 
 	"github.com/defenseunicorns/zarf/src/config"
+	"github.com/defenseunicorns/zarf/src/pkg/layout"
 	"github.com/defenseunicorns/zarf/src/pkg/message"
 	"github.com/defenseunicorns/zarf/src/pkg/oci"
-<<<<<<< HEAD
+	"github.com/defenseunicorns/zarf/src/pkg/packager/creator"
 	"github.com/defenseunicorns/zarf/src/pkg/packager/filters"
-=======
-	"github.com/defenseunicorns/zarf/src/pkg/packager/creator"
->>>>>>> 1ec88490
 	"github.com/defenseunicorns/zarf/src/pkg/packager/sources"
 	"github.com/defenseunicorns/zarf/src/pkg/utils"
 	"github.com/defenseunicorns/zarf/src/pkg/utils/helpers"
@@ -57,6 +55,10 @@
 
 		sc := creator.NewSkeletonCreator(p.cfg.CreateOpts, p.cfg.PublishOpts)
 
+		if err := utils.CreatePathAndCopy(layout.ZarfYAML, p.layout.ZarfYAML); err != nil {
+			return err
+		}
+
 		p.cfg.Pkg, p.warnings, err = sc.LoadPackageDefinition(p.layout)
 		if err != nil {
 			return err
@@ -70,20 +72,12 @@
 			return err
 		}
 	} else {
-<<<<<<< HEAD
 		filter := filters.Empty()
 		if err = p.source.LoadPackage(p.layout, filter, false); err != nil {
 			return fmt.Errorf("unable to load the package: %w", err)
 		}
 		var err error
 		p.cfg.Pkg, p.warnings, err = p.layout.ReadZarfYAML()
-=======
-		if err := p.source.LoadPackage(p.layout, false); err != nil {
-			return fmt.Errorf("unable to load the package: %w", err)
-		}
-
-		p.cfg.Pkg, p.warnings, err = p.layout.ReadZarfYAML(p.layout.ZarfYAML)
->>>>>>> 1ec88490
 		if err != nil {
 			return err
 		}
