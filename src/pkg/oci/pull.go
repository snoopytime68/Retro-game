--- conflicted
+++ resolved
@@ -200,13 +200,8 @@
 	doneSaving := make(chan int)
 	var wg sync.WaitGroup
 	wg.Add(1)
-<<<<<<< HEAD
 	go utils.RenderProgressBarForLocalDirWrite(destinationDir, estimatedBytes, &wg, doneSaving, "Pulling")
-	_, err = oras.Copy(o.Context, o.Repository, ref.String(), dst, ref.String(), copyOpts)
-=======
-	go utils.RenderProgressBarForLocalDirWrite(destinationDir, estimatedBytes, &wg, doneSaving, "Pulling Zarf package data")
 	_, err = oras.Copy(o.ctx, o.repo, ref.String(), dst, ref.String(), copyOpts)
->>>>>>> 8039eb86
 	if err != nil {
 		return partialPaths, err
 	}
