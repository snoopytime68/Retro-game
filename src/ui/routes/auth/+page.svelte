<!-- 
// SPDX-License-Identifier: Apache-2.0
// SPDX-FileCopyrightText: 2021-Present The Zarf Authors
 -->
<script lang="ts">
	import { goto } from '$app/navigation';
	import { page } from '$app/stores';
	import { Auth } from '$lib/api';
	import { Hero } from '$lib/components';
<<<<<<< HEAD
=======
	import { Typography } from '@ui';
>>>>>>> d0b3df7f
	import sadDay from '@images/sadness.png';

	let authFailure = false;

	page.subscribe(async ({ url }) => {
		let token = url.searchParams.get('token') || '';
		let next = url.searchParams.get('next');

		if (await Auth.connect(token)) {
			goto(next || '/');
		} else {
			authFailure = true;
		}
	});
</script>

{#if authFailure}
	<Hero>
		<img src={sadDay} alt="Sadness" id="sadness" width="40%" />

		<Typography variant="h5">Could not authenticate!</Typography>
		<Typography variant="body2">
			Please make sure you are using the complete link to connect provided by Zarf.
		</Typography>
	</Hero>
{/if}<|MERGE_RESOLUTION|>--- conflicted
+++ resolved
@@ -7,10 +7,7 @@
 	import { page } from '$app/stores';
 	import { Auth } from '$lib/api';
 	import { Hero } from '$lib/components';
-<<<<<<< HEAD
-=======
 	import { Typography } from '@ui';
->>>>>>> d0b3df7f
 	import sadDay from '@images/sadness.png';
 
 	let authFailure = false;
