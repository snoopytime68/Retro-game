// SPDX-License-Identifier: Apache-2.0
// SPDX-FileCopyrightText: 2021-Present The Zarf Authors

// Package helm contains operations for working with helm charts.
package helm

import (
	"errors"
	"fmt"
	"time"

	"github.com/defenseunicorns/zarf/src/pkg/utils/helpers"

	"github.com/Masterminds/semver/v3"
	"github.com/defenseunicorns/zarf/src/config"
	"github.com/defenseunicorns/zarf/src/types"
	"k8s.io/apimachinery/pkg/apis/meta/v1/unstructured"
	"sigs.k8s.io/yaml"

	"github.com/defenseunicorns/zarf/src/pkg/message"
	"helm.sh/helm/v3/pkg/action"
	"helm.sh/helm/v3/pkg/chartutil"
	"helm.sh/helm/v3/pkg/releaseutil"

	"helm.sh/helm/v3/pkg/chart"
	"helm.sh/helm/v3/pkg/release"
	"helm.sh/helm/v3/pkg/storage/driver"
)

// InstallOrUpgradeChart performs a helm install of the given chart.
func (h *Helm) InstallOrUpgradeChart() (types.ConnectStrings, string, error) {
	fromMessage := h.chart.URL
	if fromMessage == "" {
		fromMessage = "Zarf-generated helm chart"
	}
	spinner := message.NewProgressSpinner("Processing helm chart %s:%s from %s",
		h.chart.Name,
		h.chart.Version,
		fromMessage)
	defer spinner.Stop()

	// If no release name is specified, use the chart name.
	if h.chart.ReleaseName == "" {
		h.chart.ReleaseName = h.chart.Name
	}

	// Setup K8s connection.
	err := h.createActionConfig(h.chart.Namespace, spinner)
	if err != nil {
		return nil, "", fmt.Errorf("unable to initialize the K8s client: %w", err)
	}

	postRender, err := h.newRenderer()
	if err != nil {
		return nil, "", fmt.Errorf("unable to create helm renderer: %w", err)
	}

	histClient := action.NewHistory(h.actionConfig)
	tryHelm := func() error {
		var err error
		var output *release.Release

		releases, histErr := histClient.Run(h.chart.ReleaseName)

		spinner.Updatef("Checking for existing helm deployment")

		if errors.Is(histErr, driver.ErrReleaseNotFound) {
			// No prior release, try to install it.
			spinner.Updatef("Attempting chart installation")

			output, err = h.installChart(postRender)
		} else if histErr == nil && len(releases) > 0 {
			// Otherwise, there is a prior release so upgrade it.
			spinner.Updatef("Attempting chart upgrade")

			lastRelease := releases[len(releases)-1]

			output, err = h.upgradeChart(lastRelease, postRender)
		} else {
			// 😭 things aren't working
			return fmt.Errorf("unable to verify the chart installation status: %w", histErr)
		}

		if err != nil {
			return fmt.Errorf("unable to complete the helm chart install/upgrade: %w", err)
		}

		message.Debug(output.Info.Description)
		spinner.Success()
		return nil
	}

	err = helpers.Retry(tryHelm, h.retries, 5*time.Second, message.Warnf)
	if err != nil {
		// Try to rollback any deployed releases
		releases, _ := histClient.Run(h.chart.ReleaseName)
		previouslyDeployedVersion := 0

		// Check for previous releases that successfully deployed
		for _, release := range releases {
			if release.Info.Status == "deployed" {
				previouslyDeployedVersion = release.Version
			}
		}

		// On total failure try to rollback (if there was a previously deployed version) or uninstall.
		if previouslyDeployedVersion > 0 {
			spinner.Updatef("Performing chart rollback")

			err = h.rollbackChart(h.chart.ReleaseName, previouslyDeployedVersion)
			if err != nil {
				return nil, "", fmt.Errorf("unable to upgrade chart after %d attempts and unable to rollback: %w", h.retries, err)
			}

			return nil, "", fmt.Errorf("unable to upgrade chart after %d attempts", h.retries)
		}

		spinner.Updatef("Performing chart uninstall")
		_, err = h.uninstallChart(h.chart.ReleaseName)
		if err != nil {
			return nil, "", fmt.Errorf("unable to install chart after %d attempts and unable to uninstall: %w", h.retries, err)
		}

		return nil, "", fmt.Errorf("unable to install chart after %d attempts", h.retries)
	}

	// return any collected connect strings for zarf connect.
	return postRender.connectStrings, h.chart.ReleaseName, nil
}

// TemplateChart generates a helm template from a given chart.
func (h *Helm) TemplateChart() (manifest string, chartValues chartutil.Values, err error) {
	message.Debugf("helm.TemplateChart()")
	spinner := message.NewProgressSpinner("Templating helm chart %s", h.chart.Name)
	defer spinner.Stop()

	err = h.createActionConfig(h.chart.Namespace, spinner)

	// Setup K8s connection.
	if err != nil {
		return "", nil, fmt.Errorf("unable to initialize the K8s client: %w", err)
	}

	// Bind the helm action.
	client := action.NewInstall(h.actionConfig)

	client.DryRun = true
	client.Replace = true // Skip the name check.
	client.ClientOnly = true
	client.IncludeCRDs = true
	// TODO: Further research this with regular/OCI charts
	client.Verify = false
	client.InsecureSkipTLSverify = config.CommonOptions.Insecure
	if h.kubeVersion != "" {
		parsedKubeVersion, err := chartutil.ParseKubeVersion(h.kubeVersion)
		if err != nil {
			return "", nil, fmt.Errorf("invalid kube version '%s': %s", h.kubeVersion, err)
		}
		client.KubeVersion = parsedKubeVersion
	}
	client.ReleaseName = h.chart.ReleaseName

	// If no release name is specified, use the chart name.
	if client.ReleaseName == "" {
		client.ReleaseName = h.chart.Name
	}

	// Namespace must be specified.
	client.Namespace = h.chart.Namespace

	loadedChart, chartValues, err := h.loadChartData()
	if err != nil {
		return "", nil, fmt.Errorf("unable to load chart data: %w", err)
	}

	client.PostRenderer, err = h.newRenderer()
	if err != nil {
		return "", nil, fmt.Errorf("unable to create helm renderer: %w", err)
	}

	// Perform the loadedChart installation.
	templatedChart, err := client.Run(loadedChart, chartValues)
	if err != nil {
		return "", nil, fmt.Errorf("error generating helm chart template: %w", err)
	}

	manifest = templatedChart.Manifest

	for _, hook := range templatedChart.Hooks {
		manifest += fmt.Sprintf("\n---\n%s", hook.Manifest)
	}

	spinner.Success()

	return manifest, chartValues, nil
}

// RemoveChart removes a chart from the cluster.
func (h *Helm) RemoveChart(namespace string, name string, spinner *message.Spinner) error {
	// Establish a new actionConfig for the namespace.
	_ = h.createActionConfig(namespace, spinner)
	// Perform the uninstall.
	response, err := h.uninstallChart(name)
	message.Debug(response)
	return err
}

// UpdateReleaseValues updates values for a given chart release
// (note: this only works on single-deep charts, charts with dependencies (like loki-stack) will not work)
func (h *Helm) UpdateReleaseValues(updatedValues map[string]interface{}) error {
	spinner := message.NewProgressSpinner("Updating values for helm release %s", h.chart.ReleaseName)
	defer spinner.Stop()

	err := h.createActionConfig(h.chart.Namespace, spinner)
	if err != nil {
		return fmt.Errorf("unable to initialize the K8s client: %w", err)
	}

	postRender, err := h.newRenderer()
	if err != nil {
		return fmt.Errorf("unable to create helm renderer: %w", err)
	}

	histClient := action.NewHistory(h.actionConfig)
	histClient.Max = 1
	releases, histErr := histClient.Run(h.chart.ReleaseName)
	if histErr == nil && len(releases) > 0 {
		lastRelease := releases[len(releases)-1]

		// Setup a new upgrade action
		client := action.NewUpgrade(h.actionConfig)

		// Let each chart run for the default timeout.
		client.Timeout = h.timeout

		client.SkipCRDs = true

		// Namespace must be specified.
		client.Namespace = h.chart.Namespace

		// Post-processing our manifests to apply vars and run zarf helm logic in cluster
		client.PostRenderer = postRender

		// Set reuse values to only override the values we are explicitly given
		client.ReuseValues = true

		// Wait for the update operation to successfully complete
		client.Wait = true

		// Perform the loadedChart upgrade.
		_, err = client.Run(h.chart.ReleaseName, lastRelease.Chart, updatedValues)
		if err != nil {
			return err
		}

		spinner.Success()

		return nil
	}

	return fmt.Errorf("unable to find the %s helm release", h.chart.ReleaseName)
}

func (h *Helm) installChart(postRender *renderer) (*release.Release, error) {
	// Bind the helm action.
	client := action.NewInstall(h.actionConfig)

	// Let each chart run for the default timeout.
	client.Timeout = h.timeout

	// Default helm behavior for Zarf is to wait for the resources to deploy, NoWait overrides that for special cases (such as data-injection).
	client.Wait = !h.chart.NoWait

	// We need to include CRDs or operator installations will fail spectacularly.
	client.SkipCRDs = false

	// Must be unique per-namespace and < 53 characters. @todo: restrict helm loadedChart name to this.
	client.ReleaseName = h.chart.ReleaseName

	// Namespace must be specified.
	client.Namespace = h.chart.Namespace

	// Post-processing our manifests to apply vars and run zarf helm logic in cluster
	client.PostRenderer = postRender

	loadedChart, chartValues, err := h.loadChartData()
	if err != nil {
		return nil, fmt.Errorf("unable to load chart data: %w", err)
	}

	// Perform the loadedChart installation.
	return client.Run(loadedChart, chartValues)
}

func (h *Helm) upgradeChart(lastRelease *release.Release, postRender *renderer) (*release.Release, error) {
<<<<<<< HEAD
	// Print the postRender object piece by piece to not print the htpasswd
	message.Debugf("helm.upgradeChart(%#v, %#v, %#v, %#v)", postRender.actionConfig, postRender.connectStrings,
		postRender.namespaces, postRender.Helm)

=======
>>>>>>> 26b45fce
	// Migrate any deprecated APIs (if applicable)
	err := h.migrateDeprecatedAPIs(lastRelease)
	if err != nil {
		return nil, fmt.Errorf("unable to check for API deprecations: %w", err)
	}

	// Setup a new upgrade action
	client := action.NewUpgrade(h.actionConfig)

	// Let each chart run for the default timeout.
	client.Timeout = h.timeout

	// Default helm behavior for Zarf is to wait for the resources to deploy, NoWait overrides that for special cases (such as data-injection).
	client.Wait = !h.chart.NoWait

	client.SkipCRDs = true

	// Namespace must be specified.
	client.Namespace = h.chart.Namespace

	// Post-processing our manifests to apply vars and run zarf helm logic in cluster
	client.PostRenderer = postRender

	loadedChart, chartValues, err := h.loadChartData()
	if err != nil {
		return nil, fmt.Errorf("unable to load chart data: %w", err)
	}

	// Perform the loadedChart upgrade.
	return client.Run(h.chart.ReleaseName, loadedChart, chartValues)
}

func (h *Helm) rollbackChart(name string, version int) error {
	message.Debugf("helm.rollbackChart(%s)", name)
	client := action.NewRollback(h.actionConfig)
	client.CleanupOnFail = true
	client.Force = true
	client.Wait = true
	client.Timeout = h.timeout
	client.Version = version
	return client.Run(name)
}

func (h *Helm) uninstallChart(name string) (*release.UninstallReleaseResponse, error) {
	message.Debugf("helm.uninstallChart(%s)", name)
	client := action.NewUninstall(h.actionConfig)
	client.KeepHistory = false
	client.Wait = true
	client.Timeout = h.timeout
	return client.Run(name)
}

func (h *Helm) loadChartData() (*chart.Chart, chartutil.Values, error) {
	message.Debugf("helm.loadChartData()")
	var (
		loadedChart *chart.Chart
		chartValues chartutil.Values
		err         error
	)

	if h.chartOverride == nil {
		// If there is no override, get the chart and values info.
		loadedChart, err = h.loadChartFromTarball()
		if err != nil {
			return nil, nil, fmt.Errorf("unable to load chart tarball: %w", err)
		}

		chartValues, err = h.parseChartValues()
		if err != nil {
			return loadedChart, nil, fmt.Errorf("unable to parse chart values: %w", err)
		}
	} else {
		// Otherwise, use the overrides instead.
		loadedChart = h.chartOverride
		chartValues = h.valuesOverrides
	}

	return loadedChart, chartValues, nil
}

func (h *Helm) migrateDeprecatedAPIs(latestRelease *release.Release) error {
	// Get the Kubernetes version from the current cluster
	kubeVersion, err := h.cluster.GetServerVersion()
	if err != nil {
		return err
	}

	kubeGitVersion, err := semver.NewVersion(kubeVersion)
	if err != nil {
		return err
	}

	// Use helm to re-split the manifest bytes (same call used by helm to pass this data to postRender)
	_, resources, err := releaseutil.SortManifests(map[string]string{"manifest": latestRelease.Manifest}, nil, releaseutil.InstallOrder)

	if err != nil {
		return fmt.Errorf("error re-rendering helm output: %w", err)
	}

	modifiedManifest := ""
	modified := false

	// Loop over the resources from the lastRelease manifest to check for deprecations
	for _, resource := range resources {
		// parse to unstructured to have access to more data than just the name
		rawData := &unstructured.Unstructured{}
		if err := yaml.Unmarshal([]byte(resource.Content), rawData); err != nil {
			return fmt.Errorf("failed to unmarshal manifest: %#v", err)
		}

		rawData, manifestModified, _ := h.cluster.HandleDeprecations(rawData, *kubeGitVersion)
		manifestContent, err := yaml.Marshal(rawData)
		if err != nil {
			return fmt.Errorf("failed to marshal raw manifest after deprecation check: %#v", err)
		}

		// If this is not a bad object, place it back into the manifest
		modifiedManifest += fmt.Sprintf("---\n# Source: %s\n%s\n", resource.Name, manifestContent)

		if manifestModified {
			modified = true
		}
	}

	// If the release was modified in the above loop, save it back to the cluster
	if modified {
		message.Warnf("Zarf detected deprecated APIs for the '%s' helm release.  Attempting automatic upgrade.", latestRelease.Name)

		// Update current release version to be superseded (same as the helm mapkubeapis plugin)
		latestRelease.Info.Status = release.StatusSuperseded
		if err := h.actionConfig.Releases.Update(latestRelease); err != nil {
			return err
		}

		// Use a shallow copy of current release version to update the object with the modification
		// and then store this new version (same as the helm mapkubeapis plugin)
		var newRelease = latestRelease
		newRelease.Manifest = modifiedManifest
		newRelease.Info.Description = "Kubernetes deprecated API upgrade - DO NOT rollback from this version"
		newRelease.Info.LastDeployed = h.actionConfig.Now()
		newRelease.Version = latestRelease.Version + 1
		newRelease.Info.Status = release.StatusDeployed
		if err := h.actionConfig.Releases.Create(newRelease); err != nil {
			return err
		}
	}

	return nil
}<|MERGE_RESOLUTION|>--- conflicted
+++ resolved
@@ -293,13 +293,6 @@
 }
 
 func (h *Helm) upgradeChart(lastRelease *release.Release, postRender *renderer) (*release.Release, error) {
-<<<<<<< HEAD
-	// Print the postRender object piece by piece to not print the htpasswd
-	message.Debugf("helm.upgradeChart(%#v, %#v, %#v, %#v)", postRender.actionConfig, postRender.connectStrings,
-		postRender.namespaces, postRender.Helm)
-
-=======
->>>>>>> 26b45fce
 	// Migrate any deprecated APIs (if applicable)
 	err := h.migrateDeprecatedAPIs(lastRelease)
 	if err != nil {
