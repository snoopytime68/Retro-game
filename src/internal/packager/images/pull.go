// SPDX-License-Identifier: Apache-2.0
// SPDX-FileCopyrightText: 2021-Present The Zarf Authors

// Package images provides functions for building and pushing images.
package images

import (
	"context"
	"encoding/json"
	"fmt"
	"path/filepath"
	"strings"
	"sync"
	"time"

	"github.com/defenseunicorns/pkg/helpers"
	"github.com/defenseunicorns/zarf/src/config"
	"github.com/defenseunicorns/zarf/src/config/lang"
	"github.com/defenseunicorns/zarf/src/pkg/layout"
	"github.com/defenseunicorns/zarf/src/pkg/message"
	"github.com/defenseunicorns/zarf/src/pkg/transform"
	"github.com/defenseunicorns/zarf/src/pkg/utils"
	"github.com/docker/docker/errdefs"
	"github.com/google/go-containerregistry/pkg/crane"
	"github.com/google/go-containerregistry/pkg/logs"
	"github.com/google/go-containerregistry/pkg/name"
	v1 "github.com/google/go-containerregistry/pkg/v1"
	"github.com/google/go-containerregistry/pkg/v1/cache"
	"github.com/google/go-containerregistry/pkg/v1/daemon"
	"github.com/google/go-containerregistry/pkg/v1/empty"
	clayout "github.com/google/go-containerregistry/pkg/v1/layout"
	"github.com/google/go-containerregistry/pkg/v1/partial"
	ctypes "github.com/google/go-containerregistry/pkg/v1/types"
	"github.com/moby/moby/client"
	ocispec "github.com/opencontainers/image-spec/specs-go/v1"
	"golang.org/x/sync/errgroup"
)

// ImgInfo wraps references/information about an image
type ImgInfo struct {
	RefInfo transform.Image
	Img     v1.Image
}

// PullAll pulls all of the images in the provided tag map.
func (i *ImageConfig) PullAll(ctx context.Context, cancel context.CancelFunc, dst layout.Images) (list []ImgInfo, err error) {

	var longer string
	imageCount := len(i.ImageList)
	// Give some additional user feedback on larger image sets
	if imageCount > 15 {
		longer = "This step may take a couple of minutes to complete."
	} else if imageCount > 5 {
		longer = "This step may take several seconds to complete."
	}

	if err := helpers.CreateDirectory(dst.Base, helpers.ReadExecuteAllWriteUser); err != nil {
		return nil, fmt.Errorf("failed to create image path %s: %w", dst.Base, err)
	}

	cranePath, err := clayout.FromPath(dst.Base)
	if err != nil {
		cranePath, err = clayout.Write(dst.Base, empty.Index)
		if err != nil {
			return nil, err
		}
	}

	spinner := message.NewProgressSpinner("Fetching info for %d images. %s", imageCount, longer)
	defer spinner.Stop()

	logs.Warn.SetOutput(&message.DebugWriter{})
	logs.Progress.SetOutput(&message.DebugWriter{})

	eg, _ := errgroup.WithContext(ctx)
	eg.SetLimit(10)

	var mu sync.Mutex
	totalBytes := int64(0)
	shas := make(map[string]bool)
	opts := append(config.GetCraneOptions(i.Insecure, i.Architectures...), crane.WithContext(ctx))

	// retry := func(cb func() error) func() error {
	// 	return func() error {
	// 		return helpers.Retry(cb, 3, 5*time.Second, message.Warnf)
	// 	}
	// }

	for idx, refInfo := range i.ImageList {
		refInfo, idx := refInfo, idx
		eg.Go(func() error {
			spinner.Updatef("Fetching image info (%d of %d)", idx+1, len(i.ImageList))

			ref := refInfo.Reference
			for k, v := range i.RegistryOverrides {
				if strings.HasPrefix(refInfo.Reference, k) {
					ref = strings.Replace(refInfo.Reference, k, v, 1)
				}
			}

			var img v1.Image

			// load from local fs if it's a tarball
			if strings.HasSuffix(ref, ".tar") || strings.HasSuffix(ref, ".tar.gz") || strings.HasSuffix(ref, ".tgz") {
				img, err = crane.Load(ref, opts...)
				if err != nil {
					return fmt.Errorf("unable to load %s: %w", refInfo.Reference, err)
				}
			} else {
				reference, err := name.ParseReference(ref)
				if err != nil {
					return fmt.Errorf("failed to parse reference: %w", err)
				}
				_, err = crane.Head(ref, opts...)
				if err != nil {
					if strings.Contains(err.Error(), "unexpected status code 429 Too Many Requests") {
						cancel()
						return fmt.Errorf("rate limited by registry: %w", err)
					}

					message.Notef("Falling back to local 'docker', failed to find the manifest on a remote: %s", err.Error())

					// Attempt to connect to the local docker daemon.
					cli, err := client.NewClientWithOpts(client.FromEnv)
					if err != nil {
						return fmt.Errorf("docker not available: %w", err)
					}
					cli.NegotiateAPIVersion(ctx)

					// Inspect the image to get the size.
					rawImg, _, err := cli.ImageInspectWithRaw(ctx, ref)
					if err != nil {
						if errdefs.IsNotFound(err) {
							cancel()
						}

						return fmt.Errorf("failed to inspect via docker: %w", err)
					}

					// Warn the user if the image is large.
					if rawImg.Size > 750*1000*1000 {
						message.Warnf("%s is %s and may take a very long time to load via docker. "+
							"See https://docs.zarf.dev/faq for suggestions on how to improve large local image loading operations.",
							ref, utils.ByteFormat(float64(rawImg.Size), 2))
					}

					// Use unbuffered opener to avoid OOM Kill issues https://github.com/defenseunicorns/zarf/issues/1214.
					// This will also take forever to load large images.
					img, err = daemon.Image(reference, daemon.WithUnbufferedOpener(), daemon.WithContext(ctx))
					if err != nil {
						return fmt.Errorf("failed to load from docker daemon: %w", err)
					}
				} else {
					img, err = crane.Pull(ref, opts...)
					if err != nil {
						return fmt.Errorf("unable to pull image %s: %w", refInfo.Reference, err)
					}
				}
			}

			img = cache.Image(img, cache.NewFilesystemCache(filepath.Join(config.GetAbsCachePath(), layout.ImagesDir)))

			manifest, err := img.Manifest()
			if err != nil {
				return fmt.Errorf("unable to get manifest for %s: %w", refInfo.Reference, err)
			}
			totalBytes += manifest.Config.Size

			layers, err := img.Layers()
			if err != nil {
				return fmt.Errorf("unable to get layers for %s: %w", refInfo.Reference, err)
			}

			for _, layer := range layers {
				digest, err := layer.Digest()
				if err != nil {
					return fmt.Errorf("unable to get digest for image layer: %w", err)
				}

				if _, ok := shas[digest.Hex]; !ok {
					mu.Lock()
					shas[digest.Hex] = true
					mu.Unlock()
					size, err := layer.Size()
					if err != nil {
						return fmt.Errorf("unable to get size for image layer: %w", err)
					}
					totalBytes += size
				}
			}

			list = append(list, ImgInfo{RefInfo: refInfo, Img: img})
			return nil
		})
	}

	if err := eg.Wait(); err != nil {
		return nil, err
	}

	clear(shas)

	spinner.Successf("Fetched info for %d images", imageCount)

	doneSaving := make(chan error)
	updateText := fmt.Sprintf("Pulling %d images", imageCount)
	go utils.RenderProgressBarForLocalDirWrite(dst.Base, totalBytes, doneSaving, updateText, updateText)

	toSave := map[string]v1.Image{}
	for _, info := range list {
		toSave[info.RefInfo.Reference] = info.Img
	}

	sc := func() error {
		saved, err := SaveConcurrent(ctx, cranePath, toSave)
		if err != nil {
			return err
		}
		for k := range saved {
			delete(toSave, k)
		}
		return nil
	}

	ss := func() error {
		saved, err := SaveSequential(cranePath, toSave)
		if err != nil {
			return err
		}
		for k := range saved {
			delete(toSave, k)
		}
		return nil
	}

	if err := helpers.Retry(sc, 2, 5*time.Second, message.Warnf); err != nil {
		message.Warnf("Failed to save images in parallel, falling back to sequential save: %s", err.Error())

		if err := helpers.Retry(ss, 2, 5*time.Second, message.Warnf); err != nil {
			return nil, err
		}
	}

	// Send a signal to the progress bar that we're done and wait for the thread to finish
	doneSaving <- nil
	<-doneSaving

	return list, nil
}

// SaveSequential saves images sequentially.
func SaveSequential(cl clayout.Path, m map[string]v1.Image) (map[string]v1.Image, error) {
	saved := map[string]v1.Image{}
	for name, img := range m {
		name, img := name, img
		annotations := map[string]string{
			ocispec.AnnotationBaseImageName: name,
		}
<<<<<<< HEAD
		if err := cl.AppendImage(img, clayout.WithAnnotations(annotations)); err != nil {
			return saved, fmt.Errorf("error when trying to save %s: %w", name, err)
=======
	} else if desc, err := crane.Get(src, config.GetCraneOptions(i.Insecure)...); err != nil {
		// If crane is unable to pull the image, try to load it from the local docker daemon.
		message.Notef("Falling back to local 'docker' images, failed to find the manifest on a remote: %s", err.Error())

		// Parse the image reference to get the image name.
		reference, err := name.ParseReference(src)
		if err != nil {
			return nil, false, fmt.Errorf("failed to parse image reference: %w", err)
>>>>>>> e5ab989c
		}
		saved[name] = img
	}
	return saved, nil
}

// SaveConcurrent saves images in a concurrent, bounded manner.
func SaveConcurrent(ctx context.Context, cl clayout.Path, m map[string]v1.Image) (map[string]v1.Image, error) {
	saved := map[string]v1.Image{}

	for name, img := range m {
		name, img := name, img
		desc, err := partial.Descriptor(img)
		if err != nil {
			return saved, err
		}
		annotations := map[string]string{
			ocispec.AnnotationBaseImageName: name,
		}
		desc.Annotations = annotations
		if err := cl.AppendDescriptor(*desc); err != nil {
			return saved, err
		}
<<<<<<< HEAD
=======
	} else {
		refInfo, err := transform.ParseImageRef(src)
		if err != nil {
			return nil, false, err
		}
		// Check if we have an image index or manifest list and if so error out
		if refInfo.Digest != "" && (desc.MediaType == ctypes.OCIImageIndex || desc.MediaType == ctypes.DockerManifestList) {
			var idx v1.IndexManifest
			if err := json.Unmarshal(desc.Manifest, &idx); err != nil {
				return nil, false, fmt.Errorf("%w: %w", lang.ErrUnsupportedImageType, err)
			}
			imageOptions := "please select one of the images below based on your platform to use instead"
			imageBaseName := refInfo.Name
			if refInfo.Tag != "" {
				imageBaseName = fmt.Sprintf("%s:%s", imageBaseName, refInfo.Tag)
			}
			for _, manifest := range idx.Manifests {
				imageOptions = fmt.Sprintf("%s\n %s@%s for platform %s", imageOptions, imageBaseName, manifest.Digest, manifest.Platform)
			}
			return nil, false, fmt.Errorf("%w: %s", lang.ErrUnsupportedImageType, imageOptions)
		}

		// Manifest was found, so use crane to pull the image.
		if img, err = crane.Pull(src, config.GetCraneOptions(i.Insecure, i.Architectures...)...); err != nil {
			return nil, false, fmt.Errorf("failed to pull image: %w", err)
		}
		cacheImage = true
>>>>>>> e5ab989c
	}

	eg, _ := errgroup.WithContext(ctx)
	eg.SetLimit(10)

	for name, img := range m {
		name, img := name, img
		eg.Go(func() error {
			if err := cl.WriteImage(img); err != nil {
				return err
			}
			saved[name] = img
			return nil
		})
	}

	return saved, eg.Wait()
}<|MERGE_RESOLUTION|>--- conflicted
+++ resolved
@@ -15,7 +15,6 @@
 
 	"github.com/defenseunicorns/pkg/helpers"
 	"github.com/defenseunicorns/zarf/src/config"
-	"github.com/defenseunicorns/zarf/src/config/lang"
 	"github.com/defenseunicorns/zarf/src/pkg/layout"
 	"github.com/defenseunicorns/zarf/src/pkg/message"
 	"github.com/defenseunicorns/zarf/src/pkg/transform"
@@ -30,7 +29,6 @@
 	"github.com/google/go-containerregistry/pkg/v1/empty"
 	clayout "github.com/google/go-containerregistry/pkg/v1/layout"
 	"github.com/google/go-containerregistry/pkg/v1/partial"
-	ctypes "github.com/google/go-containerregistry/pkg/v1/types"
 	"github.com/moby/moby/client"
 	ocispec "github.com/opencontainers/image-spec/specs-go/v1"
 	"golang.org/x/sync/errgroup"
@@ -166,6 +164,30 @@
 			}
 			totalBytes += manifest.Config.Size
 
+			mt, err := img.MediaType()
+			if err != nil {
+				return fmt.Errorf("unable to get media type for %s: %w", refInfo.Reference, err)
+			}
+
+			if refInfo.Digest != "" && mt.IsIndex() {
+				message.Warn("Zarf does not currently support direct consumption of OCI image indexes or Docker manifest lists")
+
+				var idx v1.IndexManifest
+				b, err := img.RawManifest()
+				if err != nil {
+					return fmt.Errorf("unable to get raw manifest for %s: %w", refInfo.Reference, err)
+				}
+				if err := json.Unmarshal(b, &idx); err != nil {
+					return fmt.Errorf("unable to unmarshal index manifest: %w", err)
+				}
+				message.Warn("The following images are available in the index:")
+				for _, desc := range idx.Manifests {
+					message.Warnf("%s%s for platform %s", refInfo.Name, refInfo.TagOrDigest, desc.Platform)
+				}
+				cancel()
+				return fmt.Errorf("%s resolved to an index, please select a specific platform to use", refInfo.Reference)
+			}
+
 			layers, err := img.Layers()
 			if err != nil {
 				return fmt.Errorf("unable to get layers for %s: %w", refInfo.Reference, err)
@@ -256,19 +278,8 @@
 		annotations := map[string]string{
 			ocispec.AnnotationBaseImageName: name,
 		}
-<<<<<<< HEAD
 		if err := cl.AppendImage(img, clayout.WithAnnotations(annotations)); err != nil {
 			return saved, fmt.Errorf("error when trying to save %s: %w", name, err)
-=======
-	} else if desc, err := crane.Get(src, config.GetCraneOptions(i.Insecure)...); err != nil {
-		// If crane is unable to pull the image, try to load it from the local docker daemon.
-		message.Notef("Falling back to local 'docker' images, failed to find the manifest on a remote: %s", err.Error())
-
-		// Parse the image reference to get the image name.
-		reference, err := name.ParseReference(src)
-		if err != nil {
-			return nil, false, fmt.Errorf("failed to parse image reference: %w", err)
->>>>>>> e5ab989c
 		}
 		saved[name] = img
 	}
@@ -292,36 +303,6 @@
 		if err := cl.AppendDescriptor(*desc); err != nil {
 			return saved, err
 		}
-<<<<<<< HEAD
-=======
-	} else {
-		refInfo, err := transform.ParseImageRef(src)
-		if err != nil {
-			return nil, false, err
-		}
-		// Check if we have an image index or manifest list and if so error out
-		if refInfo.Digest != "" && (desc.MediaType == ctypes.OCIImageIndex || desc.MediaType == ctypes.DockerManifestList) {
-			var idx v1.IndexManifest
-			if err := json.Unmarshal(desc.Manifest, &idx); err != nil {
-				return nil, false, fmt.Errorf("%w: %w", lang.ErrUnsupportedImageType, err)
-			}
-			imageOptions := "please select one of the images below based on your platform to use instead"
-			imageBaseName := refInfo.Name
-			if refInfo.Tag != "" {
-				imageBaseName = fmt.Sprintf("%s:%s", imageBaseName, refInfo.Tag)
-			}
-			for _, manifest := range idx.Manifests {
-				imageOptions = fmt.Sprintf("%s\n %s@%s for platform %s", imageOptions, imageBaseName, manifest.Digest, manifest.Platform)
-			}
-			return nil, false, fmt.Errorf("%w: %s", lang.ErrUnsupportedImageType, imageOptions)
-		}
-
-		// Manifest was found, so use crane to pull the image.
-		if img, err = crane.Pull(src, config.GetCraneOptions(i.Insecure, i.Architectures...)...); err != nil {
-			return nil, false, fmt.Errorf("failed to pull image: %w", err)
-		}
-		cacheImage = true
->>>>>>> e5ab989c
 	}
 
 	eg, _ := errgroup.WithContext(ctx)
