// SPDX-License-Identifier: Apache-2.0
// SPDX-FileCopyrightText: 2021-Present The Zarf Authors

// Package sbom contains tools for generating SBOMs.
package sbom

import (
	"embed"
	"fmt"
	"os"
	"path/filepath"
	"regexp"

	"github.com/anchore/stereoscope/pkg/file"
	"github.com/anchore/stereoscope/pkg/image"
	"github.com/anchore/syft/syft"
	"github.com/anchore/syft/syft/artifact"
	"github.com/anchore/syft/syft/linux"
	"github.com/anchore/syft/syft/pkg"
	"github.com/anchore/syft/syft/pkg/cataloger"
	"github.com/anchore/syft/syft/sbom"
	"github.com/anchore/syft/syft/source"
	"github.com/defenseunicorns/zarf/src/config"
	"github.com/defenseunicorns/zarf/src/pkg/layout"
	"github.com/defenseunicorns/zarf/src/pkg/message"
	"github.com/defenseunicorns/zarf/src/pkg/transform"
	"github.com/defenseunicorns/zarf/src/pkg/utils"
<<<<<<< HEAD
	"github.com/google/go-containerregistry/pkg/name"
=======
	"github.com/defenseunicorns/zarf/src/types"
>>>>>>> c04131fa
	v1 "github.com/google/go-containerregistry/pkg/v1"
)

// Builder is the main struct used to build SBOM artifacts.
type Builder struct {
	spinner    *message.Spinner
	cachePath  string
	imagesPath string
	outputDir  string
	jsonList   []byte
}

//go:embed viewer/*
var viewerAssets embed.FS
var transformRegex = regexp.MustCompile(`(?m)[^a-zA-Z0-9\.\-]`)

var componentPrefix = "zarf-component-"

// Catalog catalogs the given components and images to create an SBOM.
<<<<<<< HEAD
func Catalog(componentSBOMs map[string]*layout.ComponentSBOM, imgList []string, paths *layout.PackagePaths) error {
	imageCount := len(imgList)
=======
func Catalog(componentSBOMs map[string]*types.ComponentSBOM, imageList []transform.Image, tmpPaths types.TempPaths) error {
	imageCount := len(imageList)
>>>>>>> c04131fa
	componentCount := len(componentSBOMs)
	builder := Builder{
		spinner:    message.NewProgressSpinner("Creating SBOMs for %d images and %d components with files.", imageCount, componentCount),
		cachePath:  config.GetAbsCachePath(),
		imagesPath: paths.Images.Base,
		outputDir:  paths.SBOMs.Path,
	}
	defer builder.spinner.Stop()

	// Ensure the sbom directory exists
	_ = utils.CreateDirectory(builder.outputDir, 0700)

	// Generate a list of images and files for the sbom viewer
	json, err := builder.generateJSONList(componentSBOMs, imageList)
	if err != nil {
		builder.spinner.Errorf(err, "Unable to generate the SBOM image list")
		return err
	}
	builder.jsonList = json

	// Generate SBOM for each image
	currImage := 1
	for _, refInfo := range imageList {
		builder.spinner.Updatef("Creating image SBOMs (%d of %d): %s", currImage, imageCount, refInfo.Reference)

		// Get the image that we are creating an SBOM for
<<<<<<< HEAD
		img, err := utils.LoadOCIImage(paths.Images.Base, tag)
=======
		img, err := utils.LoadOCIImage(tmpPaths.Images, refInfo)
>>>>>>> c04131fa
		if err != nil {
			builder.spinner.Errorf(err, "Unable to load the image to generate an SBOM")
			return err
		}

		jsonData, err := builder.createImageSBOM(img, refInfo.Reference)
		if err != nil {
			builder.spinner.Errorf(err, "Unable to create SBOM for image %s", refInfo.Reference)
			return err
		}

		if err = builder.createSBOMViewerAsset(refInfo.Reference, jsonData); err != nil {
			builder.spinner.Errorf(err, "Unable to create SBOM viewer for image %s", refInfo.Reference)
			return err
		}

		currImage++
	}

	currComponent := 1

	// Generate SBOM for each component
	for component := range componentSBOMs {
		builder.spinner.Updatef("Creating component file SBOMs (%d of %d): %s", currComponent, componentCount, component)

		if componentSBOMs[component] == nil {
			message.Debugf("Component %s has invalid SBOM, skipping", component)
			continue
		}

		jsonData, err := builder.createFileSBOM(*componentSBOMs[component], component)
		if err != nil {
			builder.spinner.Errorf(err, "Unable to create SBOM for component %s", component)
			return err
		}

		if err = builder.createSBOMViewerAsset(fmt.Sprintf("%s%s", componentPrefix, component), jsonData); err != nil {
			builder.spinner.Errorf(err, "Unable to create SBOM viewer for component %s", component)
			return err
		}

		currComponent++
	}

	// Include the compare tool if there are any image SBOMs OR component SBOMs
	if len(componentSBOMs) > 0 || len(imageList) > 0 {
		if err := builder.createSBOMCompareAsset(); err != nil {
			builder.spinner.Errorf(err, "Unable to create SBOM compare tool")
			return err
		}
	}

	if err := paths.SBOMs.Archive(); err != nil {
		builder.spinner.Errorf(err, "Unable to archive SBOMs")
		return err
	}

	builder.spinner.Success()

	return nil
}

// createImageSBOM uses syft to generate SBOM for an image,
// some code/structure migrated from https://github.com/testifysec/go-witness/blob/v0.1.12/attestation/syft/syft.go.
func (b *Builder) createImageSBOM(img v1.Image, src string) ([]byte, error) {
	// Get the image reference.
	refInfo, err := transform.ParseImageRef(src)
	if err != nil {
		return nil, fmt.Errorf("failed to create ref for image %s: %w", src, err)
	}

	// Create the sbom.
	imageCachePath := filepath.Join(b.cachePath, layout.ImagesDir)

	// Ensure the image cache directory exists.
	if err := utils.CreateDirectory(imageCachePath, 0700); err != nil {
		return nil, err
	}

	syftImage := image.NewImage(img, file.NewTempDirGenerator("zarf"), imageCachePath, image.WithTags(refInfo.Reference))
	if err := syftImage.Read(); err != nil {
		return nil, err
	}

	syftSource, err := source.NewFromImage(syftImage, "")
	if err != nil {
		return nil, err
	}

	catalog, relationships, distro, err := syft.CatalogPackages(&syftSource, cataloger.DefaultConfig())
	if err != nil {
		return nil, err
	}

	artifact := sbom.SBOM{
		Descriptor: sbom.Descriptor{
			Name: "zarf",
		},
		Source: syftSource.Metadata,
		Artifacts: sbom.Artifacts{
			Packages:          catalog,
			LinuxDistribution: distro,
		},
		Relationships: relationships,
	}

	jsonData, err := syft.Encode(artifact, syft.FormatByID(syft.JSONFormatID))
	if err != nil {
		return nil, err
	}

	// Write the sbom to disk using the image ref as the filename
	filename := fmt.Sprintf("%s.json", refInfo.Reference)
	sbomFile, err := b.createSBOMFile(filename)
	if err != nil {
		return nil, err
	}
	defer sbomFile.Close()

	if _, err = sbomFile.Write(jsonData); err != nil {
		return nil, err
	}

	// Return the json data
	return jsonData, nil
}

// createPathSBOM uses syft to generate SBOM for a filepath.
func (b *Builder) createFileSBOM(componentSBOM layout.ComponentSBOM, component string) ([]byte, error) {
	catalog := pkg.NewCatalog()
	relationships := []artifact.Relationship{}
	parentSource, err := source.NewFromDirectory(componentSBOM.Component.Base)
	if err != nil {
		return nil, err
	}

	for _, file := range componentSBOM.Files {
		// Create the sbom source
		fileSource, clean := source.NewFromFile(file)
		defer clean()

		// Dogsled distro since this is not a linux image we are scanning
		cat, rel, _, err := syft.CatalogPackages(&fileSource, cataloger.DefaultConfig())
		if err != nil {
			return nil, err
		}

		for pkg := range cat.Enumerate() {
			containsSource := false

			// See if the source locations for this package contain the file Zarf indexed
			for _, location := range pkg.Locations.ToSlice() {
				if location.RealPath == fileSource.Metadata.Path {
					containsSource = true
				}
			}

			// If the locations do not contain the source file (i.e. the package was inside a tarball), add the file source
			if !containsSource {
				sourceLocation := source.NewLocation(fileSource.Metadata.Path)
				pkg.Locations.Add(sourceLocation)
			}

			catalog.Add(pkg)
		}

		for _, r := range rel {
			relationships = append(relationships, artifact.Relationship{
				From: &parentSource,
				To:   r.To,
				Type: r.Type,
				Data: r.Data,
			})
		}
	}

	artifact := sbom.SBOM{
		Descriptor: sbom.Descriptor{
			Name: "zarf",
		},
		Source: parentSource.Metadata,
		Artifacts: sbom.Artifacts{
			Packages:          catalog,
			LinuxDistribution: &linux.Release{},
		},
		Relationships: relationships,
	}

	jsonData, err := syft.Encode(artifact, syft.FormatByID(syft.JSONFormatID))
	if err != nil {
		return nil, err
	}

	// Write the sbom to disk using the component prefix and name as the filename
	filename := fmt.Sprintf("%s%s.json", componentPrefix, component)
	sbomFile, err := b.createSBOMFile(filename)
	if err != nil {
		return nil, err
	}
	defer sbomFile.Close()

	if _, err = sbomFile.Write(jsonData); err != nil {
		return nil, err
	}

	// Return the json data
	return jsonData, nil
}

func (b *Builder) getNormalizedFileName(identifier string) string {
	return transformRegex.ReplaceAllString(identifier, "_")
}

func (b *Builder) createSBOMFile(filename string) (*os.File, error) {
	path := filepath.Join(b.outputDir, b.getNormalizedFileName(filename))
	return os.Create(path)
}<|MERGE_RESOLUTION|>--- conflicted
+++ resolved
@@ -25,11 +25,6 @@
 	"github.com/defenseunicorns/zarf/src/pkg/message"
 	"github.com/defenseunicorns/zarf/src/pkg/transform"
 	"github.com/defenseunicorns/zarf/src/pkg/utils"
-<<<<<<< HEAD
-	"github.com/google/go-containerregistry/pkg/name"
-=======
-	"github.com/defenseunicorns/zarf/src/types"
->>>>>>> c04131fa
 	v1 "github.com/google/go-containerregistry/pkg/v1"
 )
 
@@ -49,13 +44,8 @@
 var componentPrefix = "zarf-component-"
 
 // Catalog catalogs the given components and images to create an SBOM.
-<<<<<<< HEAD
-func Catalog(componentSBOMs map[string]*layout.ComponentSBOM, imgList []string, paths *layout.PackagePaths) error {
-	imageCount := len(imgList)
-=======
-func Catalog(componentSBOMs map[string]*types.ComponentSBOM, imageList []transform.Image, tmpPaths types.TempPaths) error {
+func Catalog(componentSBOMs map[string]*layout.ComponentSBOM, imageList []transform.Image, paths *layout.PackagePaths) error {
 	imageCount := len(imageList)
->>>>>>> c04131fa
 	componentCount := len(componentSBOMs)
 	builder := Builder{
 		spinner:    message.NewProgressSpinner("Creating SBOMs for %d images and %d components with files.", imageCount, componentCount),
@@ -82,11 +72,7 @@
 		builder.spinner.Updatef("Creating image SBOMs (%d of %d): %s", currImage, imageCount, refInfo.Reference)
 
 		// Get the image that we are creating an SBOM for
-<<<<<<< HEAD
-		img, err := utils.LoadOCIImage(paths.Images.Base, tag)
-=======
-		img, err := utils.LoadOCIImage(tmpPaths.Images, refInfo)
->>>>>>> c04131fa
+		img, err := utils.LoadOCIImage(paths.Images.Base, refInfo)
 		if err != nil {
 			builder.spinner.Errorf(err, "Unable to load the image to generate an SBOM")
 			return err
