// SPDX-License-Identifier: Apache-2.0
// SPDX-FileCopyrightText: 2021-Present The Zarf Authors

// Package git contains functions for interacting with git repositories.
package git

import (
	"fmt"
	"os"
	"path"
	"path/filepath"
	"strings"

	"github.com/defenseunicorns/zarf/src/config"
	"github.com/defenseunicorns/zarf/src/pkg/transform"
	"github.com/defenseunicorns/zarf/src/pkg/utils"
	"github.com/go-git/go-git/v5/plumbing"
)

// DownloadRepoToTemp clones or updates a repo into a temp folder to perform ephemeral actions (i.e. process chart repos).
func (g *Git) DownloadRepoToTemp(gitURL string) error {
	g.Spinner.Updatef("g.DownloadRepoToTemp(%s)", gitURL)

	path, err := utils.MakeTempDir(config.CommonOptions.TempDirectory)
	if err != nil {
		return fmt.Errorf("unable to create tmpdir: %w", err)
	}

	// If downloading to temp, grab all tags since the repo isn't being
	// packaged anyway, and it saves us from having to fetch the tags
	// later if we need them.
	if err = g.Pull(gitURL, path); err != nil {
		return fmt.Errorf("unable to pull the git repo at %s: %w", gitURL, err)
	}

	return nil
}

// Pull clones or updates a git repository into the target folder.
func (g *Git) Pull(gitURL, targetFolder string) error {
	g.Spinner.Updatef("Processing git repo %s", gitURL)

	// Split the remote url and the zarf reference
	gitURLNoRef, refPlain, err := transform.GitTransformURLSplitRef(gitURL)
	if err != nil {
		return err
	}

	var ref plumbing.ReferenceName

	// Parse the ref from the git URL.
	if refPlain != emptyRef {
		ref = g.parseRef(refPlain)
	}

	// Construct a path unique to this git repo
	repoFolder, err := transform.GitTransformURLtoFolderName(gitURL)
	if err != nil {
		return err
	}

<<<<<<< HEAD
	hostPath := get("hostPath")

	if get("proto") == "file://" && !strings.HasPrefix(hostPath, "/") {
		// If the git URL is a local file path, we need to convert it to an absolute path.
		// This is because go-git does not support relative paths.
		//
		// Example: file://~/dev/podinfo
		// and
		// Example: file://../dev/podinfo
		// Becomes: file:///home/0x1337/dev/podinfo
		if strings.HasPrefix(hostPath, "~") {
			// If the path starts with a tilde, we need to expand it to the user's home directory.
			home, err := os.UserHomeDir()
			if err != nil {
				return fmt.Errorf("unable to get user's home directory: %w", err)
			}
			hostPath = filepath.Join(home, strings.TrimPrefix(hostPath, "~"))
			if err != nil {
				return fmt.Errorf("unable to convert relative path to absolute path: %w", err)
			}
		} else {
			// The path is relative to the current working directory.
			hostPath, err = filepath.Abs(hostPath)
			if err != nil {
				return fmt.Errorf("unable to convert relative path to absolute path: %w", err)
			}
		}
	}

	// Construct the remote URL without the reference
	gitURLNoRef := fmt.Sprintf("%s%s/%s%s", get("proto"), hostPath, get("repo"), get("git"))
=======
	g.GitPath = path.Join(targetFolder, repoFolder)
>>>>>>> e687494d

	// Clone the git repository.
	err = g.clone(gitURLNoRef, ref)
	if err != nil {
		return fmt.Errorf("not a valid git repo or unable to clone (%s): %w", gitURL, err)
	}

	if ref != emptyRef && !ref.IsBranch() {
		// Remove the "refs/tags/" prefix from the ref.
		stripped := strings.TrimPrefix(refPlain, "refs/tags/")

		// Use the plain ref as part of the branch name so it is unique and doesn't conflict with other refs.
		alias := fmt.Sprintf("zarf-ref-%s", stripped)
		trunkBranchName := plumbing.NewBranchReferenceName(alias)

		// Checkout the ref as a branch.
		return g.checkoutRefAsBranch(stripped, trunkBranchName)
	}

	return nil
}<|MERGE_RESOLUTION|>--- conflicted
+++ resolved
@@ -6,9 +6,7 @@
 
 import (
 	"fmt"
-	"os"
 	"path"
-	"path/filepath"
 	"strings"
 
 	"github.com/defenseunicorns/zarf/src/config"
@@ -59,41 +57,7 @@
 		return err
 	}
 
-<<<<<<< HEAD
-	hostPath := get("hostPath")
-
-	if get("proto") == "file://" && !strings.HasPrefix(hostPath, "/") {
-		// If the git URL is a local file path, we need to convert it to an absolute path.
-		// This is because go-git does not support relative paths.
-		//
-		// Example: file://~/dev/podinfo
-		// and
-		// Example: file://../dev/podinfo
-		// Becomes: file:///home/0x1337/dev/podinfo
-		if strings.HasPrefix(hostPath, "~") {
-			// If the path starts with a tilde, we need to expand it to the user's home directory.
-			home, err := os.UserHomeDir()
-			if err != nil {
-				return fmt.Errorf("unable to get user's home directory: %w", err)
-			}
-			hostPath = filepath.Join(home, strings.TrimPrefix(hostPath, "~"))
-			if err != nil {
-				return fmt.Errorf("unable to convert relative path to absolute path: %w", err)
-			}
-		} else {
-			// The path is relative to the current working directory.
-			hostPath, err = filepath.Abs(hostPath)
-			if err != nil {
-				return fmt.Errorf("unable to convert relative path to absolute path: %w", err)
-			}
-		}
-	}
-
-	// Construct the remote URL without the reference
-	gitURLNoRef := fmt.Sprintf("%s%s/%s%s", get("proto"), hostPath, get("repo"), get("git"))
-=======
 	g.GitPath = path.Join(targetFolder, repoFolder)
->>>>>>> e687494d
 
 	// Clone the git repository.
 	err = g.clone(gitURLNoRef, ref)
