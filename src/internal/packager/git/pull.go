// SPDX-License-Identifier: Apache-2.0
// SPDX-FileCopyrightText: 2021-Present The Zarf Authors

// Package git contains functions for interacting with git repositories.
package git

import (
	"errors"
	"fmt"

	"path/filepath"

	"github.com/defenseunicorns/zarf/src/config"
	"github.com/defenseunicorns/zarf/src/pkg/message"
	"github.com/defenseunicorns/zarf/src/pkg/utils"
	"github.com/go-git/go-git/v5"
	"github.com/go-git/go-git/v5/plumbing"
)

// DownloadRepoToTemp clones or updates a repo into a temp folder to perform ephemeral actions (i.e. process chart repos).
func (g *Git) DownloadRepoToTemp(gitURL string) (path string, err error) {
	g.updateMessage("g.DownloadRepoToTemp(%s)", gitURL)
	if path, err = utils.MakeTempDir(config.CommonOptions.TempDirectory); err != nil {
		return "", fmt.Errorf("unable to create tmpdir: %w", err)
	}

	// If downloading to temp, grab all tags since the repo isn't being
	// packaged anyway, and it saves us from having to fetch the tags
	// later if we need them
	if err = g.pull(gitURL, path, ""); err != nil {
		return "", fmt.Errorf("unable to pull the git repo at %s: %w", gitURL, err)
	}

	return path, nil
}

// Pull clones or updates a git repository into the target folder.
func (g *Git) Pull(gitURL, targetFolder string) (path string, err error) {
	g.updateMessage("g.Pull(%s)", gitURL)
	repoName, err := g.TransformURLtoRepoName(gitURL)
	if err != nil {
		message.Errorf(err, "unable to pull the git repo at %s", gitURL)
		return "", err
	}

	path = targetFolder + "/" + repoName
	g.GitPath = path
	err = g.pull(gitURL, path, repoName)
	return path, err
}

// internal pull function that will clone/pull the latest changes from the git repo
func (g *Git) pull(gitURL, targetFolder string, repoName string) error {
	g.updateMessage("Processing git repo %s", gitURL)

	gitCachePath := targetFolder
	if repoName != "" {
		gitCachePath = filepath.Join(config.GetAbsCachePath(), filepath.Join(config.ZarfGitCacheDir, repoName))
	}

	matches := gitURLRegex.FindStringSubmatch(gitURL)
	idx := gitURLRegex.SubexpIndex

	if len(matches) == 0 {
		// Unable to find a substring match for the regex
		return fmt.Errorf("unable to get extract the repoName from the url %s", gitURL)
	}

	onlyFetchRef := matches[idx("atRef")] != ""
	gitURLNoRef := fmt.Sprintf("%s%s/%s%s", matches[idx("proto")], matches[idx("hostPath")], matches[idx("repo")], matches[idx("git")])
	repo, err := g.clone(gitCachePath, gitURLNoRef, onlyFetchRef)
	if err == git.ErrRepositoryAlreadyExists {
		// Pull the latest changes from the online repo.
		message.Debug("Repo already cloned, pulling any upstream changes...")
		gitCred := utils.FindAuthForHost(gitURL)
		pullOptions := &git.PullOptions{
			RemoteName: onlineRemoteName,
		}
<<<<<<< HEAD
		if gitCred.Auth.Username != "" {
=======

		// If we have credentials for this host, use them.
		if gitCred != nil {
>>>>>>> 9385ef3b
			pullOptions.Auth = &gitCred.Auth
		}

		worktree, err := repo.Worktree()
		if err != nil {
			return fmt.Errorf("unable to get the worktree for the repo (%s): %w", gitURL, err)
		}
		err = worktree.Pull(pullOptions)
		if errors.Is(err, git.NoErrAlreadyUpToDate) {
			message.Debug("Repo already up to date")
		} else if err != nil {
			return fmt.Errorf("not a valid git repo or unable to pull (%s): %w", gitURL, err)
		}

		// NOTE: Since pull doesn't pull any new tags, we need to fetch them.
		fetchOptions := git.FetchOptions{RemoteName: onlineRemoteName, Tags: git.AllTags}
		if err := g.fetch(gitCachePath, &fetchOptions); err != nil {
			return err
		}

	} else if err != nil {
		return fmt.Errorf("not a valid git repo or unable to clone (%s): %w", gitURL, err)
	}

	if gitCachePath != targetFolder {
		err = utils.CreatePathAndCopy(gitCachePath, targetFolder)
		if err != nil {
			return fmt.Errorf("unable to copy %s into %s: %#v", gitCachePath, targetFolder, err.Error())
		}
	}

	if onlyFetchRef {
		ref := matches[idx("ref")]

		// Identify the remote trunk branch name.
		trunkBranchName := plumbing.NewBranchReferenceName("master")
		head, err := repo.Head()

		// No repo head available.
		if err != nil {
			g.errorMessage(err, "Failed to identify repo head. Ref will be pushed to 'master'.")
		} else if head.Name().IsBranch() {
			// Valid repo head and it is a branch.
			trunkBranchName = head.Name()
		} else {
			// Valid repo head but not a branch.
			g.errorMessage(nil, "No branch found for this repo head. Ref will be pushed to 'master'.")
		}

		_, err = g.removeLocalTagRefs()
		if err != nil {
			return fmt.Errorf("unable to remove unneeded local tag refs: %w", err)
		}
		_, _ = g.removeLocalBranchRefs()
		_, _ = g.removeOnlineRemoteRefs()

		err = g.fetchRef(ref)
		if err != nil {
			return fmt.Errorf("not a valid reference or unable to fetch (%s): %#v", ref, err)
		}

		err = g.checkoutRefAsBranch(ref, trunkBranchName)
		return err
	}

	return nil
}

// updateMessage updates the spinner if set, otherwise sends to debug logs
func (g *Git) updateMessage(format string, args any) {
	if g.Spinner != nil {
		g.Spinner.Updatef(format, args)
	} else {
		message.Debugf(format, args)
	}
}

// errorMessage updates the spinner if set, otherwise sends to error logs
func (g *Git) errorMessage(err error, format string, args ...any) {
	if g.Spinner != nil {
		g.Spinner.Errorf(err, format, args)
	} else {
		message.Errorf(err, format, args)
	}
}<|MERGE_RESOLUTION|>--- conflicted
+++ resolved
@@ -76,13 +76,9 @@
 		pullOptions := &git.PullOptions{
 			RemoteName: onlineRemoteName,
 		}
-<<<<<<< HEAD
-		if gitCred.Auth.Username != "" {
-=======
 
 		// If we have credentials for this host, use them.
 		if gitCred != nil {
->>>>>>> 9385ef3b
 			pullOptions.Auth = &gitCred.Auth
 		}
 
