--- conflicted
+++ resolved
@@ -35,14 +35,9 @@
 		cloneOptions.ReferenceName = ref
 	}
 
-<<<<<<< HEAD
-	// Gracefully handle no git creds on the system (like our CI/CD)
-	if gitCred != nil {
-=======
 	// Setup git credentials if we have them, ignore if we don't.
 	gitCred := utils.FindAuthForHost(gitURL)
 	if gitCred.Auth.Username != "" {
->>>>>>> 1588a986
 		cloneOptions.Auth = &gitCred.Auth
 	}
 
