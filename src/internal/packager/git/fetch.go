--- conflicted
+++ resolved
@@ -16,28 +16,18 @@
 	goConfig "github.com/go-git/go-git/v5/config"
 )
 
-<<<<<<< HEAD
-// fetchTag performs a `git fetch` of _only_ the provided tag.
-func (g *Git) fetchTag(tag string) error {
-	message.Debugf("git.fetchTag(%s)", tag)
-
-	refspec := goConfig.RefSpec("refs/tags/" + tag + ":refs/tags/" + tag)
-=======
 // fetchRef performs a `git fetch` of _only_ the provided git reference (tag or hash).
 func (g *Git) fetchRef(ref string) error {
 	if isHash(ref) {
 		return g.fetchHash(ref)
 	}
->>>>>>> 42250fda
 
-	return g.fetchTag(ref)
-}
+	err := g.fetchTag(ref)
+	if err == nil {
+		return nil
+	}
 
-<<<<<<< HEAD
-	if err != nil {
-		message.Errorf(err, "Not a valid tag or unable to fetch")
-	}
-	return err
+	return g.fetchBranch(ref)
 }
 
 // fetchBranch performs a `git fetch` of _only_ the provided branch.
@@ -45,14 +35,19 @@
 	message.Debugf("git.fetchBranch(%s)", branch)
 
 	refspec := goConfig.RefSpec("refs/heads/" + branch + ":refs/remotes/" + onlineRemoteName + "/" + branch)
-
-	err := g.fetch(g.GitPath, refspec)
+	fetchOptions := &git.FetchOptions{
+		RemoteName: onlineRemoteName,
+		RefSpecs:   []goConfig.RefSpec{refspec},
+		Tags:       git.NoTags,
+	}
+	err := g.fetch(g.GitPath, fetchOptions)
 
 	if err != nil {
 		message.Errorf(err, "Not a valid branch or unable to fetch")
 	}
 	return err
-=======
+}
+
 // fetchTag performs a `git fetch` of _only_ the provided tag.
 func (g *Git) fetchTag(tag string) error {
 	refSpec := goConfig.RefSpec(fmt.Sprintf("refs/tags/%s:refs/tags/%s", tag, tag))
@@ -63,7 +58,6 @@
 	}
 
 	return g.fetch(g.GitPath, fetchOptions)
->>>>>>> 42250fda
 }
 
 // fetchHash performs a `git fetch` of _only_ the provided commit hash.
