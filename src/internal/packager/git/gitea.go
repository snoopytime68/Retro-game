// SPDX-License-Identifier: Apache-2.0
// SPDX-FileCopyrightText: 2021-Present The Zarf Authors

// Package git contains functions for interacting with git repositories.
package git

import (
	"bytes"
	"encoding/json"
	"fmt"
	"io"
	"os"
	"time"

	netHttp "net/http"

	"github.com/defenseunicorns/zarf/src/config"
	"github.com/defenseunicorns/zarf/src/pkg/cluster"
	"github.com/defenseunicorns/zarf/src/pkg/k8s"
	"github.com/defenseunicorns/zarf/src/pkg/message"
	"github.com/defenseunicorns/zarf/src/types"
	"k8s.io/apimachinery/pkg/runtime/schema"
)

// CreateTokenResponse is the response given from creating a token in Gitea
type CreateTokenResponse struct {
	ID             int64  `json:"id"`
	Name           string `json:"name"`
	Sha1           string `json:"sha1"`
	TokenLastEight string `json:"token_last_eight"`
}

// CreateReadOnlyUser uses the Gitea API to create a non-admin Zarf user.
func (g *Git) CreateReadOnlyUser() error {
	message.Debugf("git.CreateReadOnlyUser()")

	c, err := cluster.NewCluster()
	if err != nil {
		return err
	}

	// Establish a git tunnel to send the repo
	tunnel, err := c.NewTunnel(cluster.ZarfNamespaceName, k8s.SvcResource, cluster.ZarfGitServerName, "", 0, cluster.ZarfGitServerPort)
	if err != nil {
		return err
	}
	_, err = tunnel.Connect()
	if err != nil {
		return err
	}
	defer tunnel.Close()

	tunnelURL := tunnel.HTTPEndpoint()

<<<<<<< HEAD
=======
	var out []byte

	// Determine if the read only user already exists
	getUserEndpoint := fmt.Sprintf("%s/api/v1/admin/users", tunnelURL)
	getUserRequest, _ := netHttp.NewRequest("GET", getUserEndpoint, nil)
	err = tunnel.Wrap(func() error {
		out, err = g.DoHTTPThings(getUserRequest, g.Server.PushUsername, g.Server.PushPassword)
		return err
	})
	message.Debugf("GET %s:\n%s", getUserEndpoint, string(out))
	if err != nil {
		return err
	}

	hasReadOnlyUser := false
	var users []map[string]interface{}
	err = json.Unmarshal(out, &users)
	if err != nil {
		return err
	}

	for _, user := range users {
		if user["login"] == g.Server.PullUsername {
			hasReadOnlyUser = true
		}
	}

	if hasReadOnlyUser {
		// Update the existing user's password
		updateUserBody := map[string]interface{}{
			"login_name": g.Server.PullUsername,
			"password":   g.Server.PullPassword,
		}
		updateUserData, _ := json.Marshal(updateUserBody)
		updateUserEndpoint := fmt.Sprintf("%s/api/v1/admin/users/%s", tunnelURL, g.Server.PullUsername)
		updateUserRequest, _ := netHttp.NewRequest("PATCH", updateUserEndpoint, bytes.NewBuffer(updateUserData))
		err = tunnel.Wrap(func() error {
			out, err = g.DoHTTPThings(updateUserRequest, g.Server.PushUsername, g.Server.PushPassword)
			return err
		})
		message.Debugf("PATCH %s:\n%s", updateUserEndpoint, string(out))
		return err
	}

>>>>>>> 83c5ba4a
	// Create json representation of the create-user request body
	createUserBody := map[string]interface{}{
		"username":             g.Server.PullUsername,
		"password":             g.Server.PullPassword,
		"email":                "zarf-reader@localhost.local",
		"must_change_password": false,
	}
	createUserData, err := json.Marshal(createUserBody)
	if err != nil {
		return err
	}

	// Send API request to create the user
	createUserEndpoint := fmt.Sprintf("%s/api/v1/admin/users", tunnelURL)
	createUserRequest, _ := netHttp.NewRequest("POST", createUserEndpoint, bytes.NewBuffer(createUserData))
<<<<<<< HEAD
	out, err := g.DoHTTPThings(createUserRequest, g.Server.PushUsername, g.Server.PushPassword)
=======
	err = tunnel.Wrap(func() error {
		out, err = g.DoHTTPThings(createUserRequest, g.Server.PushUsername, g.Server.PushPassword)
		return err
	})
>>>>>>> 83c5ba4a
	message.Debugf("POST %s:\n%s", createUserEndpoint, string(out))
	if err != nil {
		return err
	}

	// Make sure the user can't create their own repos or orgs
	updateUserBody := map[string]interface{}{
		"login_name":                g.Server.PullUsername,
		"max_repo_creation":         0,
		"allow_create_organization": false,
	}
	updateUserData, _ := json.Marshal(updateUserBody)
	updateUserEndpoint := fmt.Sprintf("%s/api/v1/admin/users/%s", tunnelURL, g.Server.PullUsername)
	updateUserRequest, _ := netHttp.NewRequest("PATCH", updateUserEndpoint, bytes.NewBuffer(updateUserData))
	err = tunnel.Wrap(func() error {
		out, err = g.DoHTTPThings(updateUserRequest, g.Server.PushUsername, g.Server.PushPassword)
		return err
	})
	message.Debugf("PATCH %s:\n%s", updateUserEndpoint, string(out))
	return err
}

// UpdateZarfGiteaUsers updates Zarf gitea users
func (g *Git) UpdateZarfGiteaUsers(oldState *types.ZarfState) error {

	//Update git read only user password
	err := g.UpdateGitUser(oldState.GitServer.PushPassword, g.Server.PullUsername, g.Server.PullPassword)
	if err != nil {
		return fmt.Errorf("unable to update gitea read only user password: %w", err)
	}

	// Update Git admin password
	err = g.UpdateGitUser(oldState.GitServer.PushPassword, g.Server.PushUsername, g.Server.PushPassword)
	if err != nil {
		return fmt.Errorf("unable to update gitea admin user password: %w", err)
	}
	return nil
}

// UpdateGitUser updates Zarf git server users
func (g *Git) UpdateGitUser(oldAdminPass string, username string, userpass string) error {
	message.Debugf("git.UpdateGitUser()")

	c, err := cluster.NewCluster()
	if err != nil {
		return err
	}
	// Establish a git tunnel to send the repo
	tunnel, err := c.NewTunnel(cluster.ZarfNamespaceName, k8s.SvcResource, cluster.ZarfGitServerName, "", 0, cluster.ZarfGitServerPort)
	if err != nil {
		return err
	}
	_, err = tunnel.Connect()
	if err != nil {
		return err
	}
	defer tunnel.Close()
	tunnelURL := tunnel.HTTPEndpoint()

	// Update the existing user's password
	updateUserBody := map[string]interface{}{
		"login_name": username,
		"password":   userpass,
	}
	updateUserData, _ := json.Marshal(updateUserBody)
	updateUserEndpoint := fmt.Sprintf("%s/api/v1/admin/users/%s", tunnelURL, username)
	updateUserRequest, _ := netHttp.NewRequest("PATCH", updateUserEndpoint, bytes.NewBuffer(updateUserData))
	out, err := g.DoHTTPThings(updateUserRequest, g.Server.PushUsername, oldAdminPass)
	message.Debugf("PATCH %s:\n%s", updateUserEndpoint, string(out))
	return err
}

// CreatePackageRegistryToken uses the Gitea API to create a package registry token.
func (g *Git) CreatePackageRegistryToken() (CreateTokenResponse, error) {
	message.Debugf("git.CreatePackageRegistryToken()")

	c, err := cluster.NewCluster()
	if err != nil {
		return CreateTokenResponse{}, err
	}

	// Establish a git tunnel to send the repo
	tunnel, err := c.NewTunnel(cluster.ZarfNamespaceName, k8s.SvcResource, cluster.ZarfGitServerName, "", 0, cluster.ZarfGitServerPort)
	if err != nil {
		return CreateTokenResponse{}, err
	}
	_, err = tunnel.Connect()
	if err != nil {
		return CreateTokenResponse{}, err
	}
	defer tunnel.Close()

	tunnelURL := tunnel.Endpoint()

	var out []byte

	// Determine if the package token already exists
	getTokensEndpoint := fmt.Sprintf("http://%s/api/v1/users/%s/tokens", tunnelURL, g.Server.PushUsername)
	getTokensRequest, _ := netHttp.NewRequest("GET", getTokensEndpoint, nil)
	err = tunnel.Wrap(func() error {
		out, err = g.DoHTTPThings(getTokensRequest, g.Server.PushUsername, g.Server.PushPassword)
		return err
	})
	message.Debugf("GET %s:\n%s", getTokensEndpoint, string(out))
	if err != nil {
		return CreateTokenResponse{}, err
	}

	hasPackageToken := false
	var tokens []map[string]interface{}
	err = json.Unmarshal(out, &tokens)
	if err != nil {
		return CreateTokenResponse{}, err
	}

	for _, token := range tokens {
		if token["name"] == config.ZarfArtifactTokenName {
			hasPackageToken = true
		}
	}

	if hasPackageToken {
		// Delete the existing token to be replaced
		deleteTokensEndpoint := fmt.Sprintf("http://%s/api/v1/users/%s/tokens/%s", tunnelURL, g.Server.PushUsername, config.ZarfArtifactTokenName)
		deleteTokensRequest, _ := netHttp.NewRequest("DELETE", deleteTokensEndpoint, nil)
		err = tunnel.Wrap(func() error {
			out, err = g.DoHTTPThings(deleteTokensRequest, g.Server.PushUsername, g.Server.PushPassword)
			return err
		})
		message.Debugf("DELETE %s:\n%s", deleteTokensEndpoint, string(out))
		if err != nil {
			return CreateTokenResponse{}, err
		}
	}

	createTokensEndpoint := fmt.Sprintf("http://%s/api/v1/users/%s/tokens", tunnelURL, g.Server.PushUsername)
	createTokensBody := map[string]interface{}{
		"name":   config.ZarfArtifactTokenName,
		"scopes": []string{"read:user", "read:package", "write:package"},
	}
	createTokensData, _ := json.Marshal(createTokensBody)
	createTokensRequest, _ := netHttp.NewRequest("POST", createTokensEndpoint, bytes.NewBuffer(createTokensData))
	err = tunnel.Wrap(func() error {
		out, err = g.DoHTTPThings(createTokensRequest, g.Server.PushUsername, g.Server.PushPassword)
		return err
	})
	message.Debugf("POST %s:\n%s", createTokensEndpoint, string(out))
	if err != nil {
		return CreateTokenResponse{}, err
	}

	createTokenResponse := CreateTokenResponse{}
	err = json.Unmarshal(out, &createTokenResponse)
	if err != nil {
		return CreateTokenResponse{}, err
	}

	return createTokenResponse, nil
}

// UpdateGiteaPVC updates the existing Gitea persistent volume claim and tells Gitea whether to create or not.
func (g *Git) UpdateGiteaPVC(shouldRollBack bool) (string, error) {
	c, err := cluster.NewCluster()
	if err != nil {
		return "false", err
	}

	pvcName := os.Getenv("ZARF_VAR_GIT_SERVER_EXISTING_PVC")
	groupKind := schema.GroupKind{
		Group: "",
		Kind:  "PersistentVolumeClaim",
	}
	labels := map[string]string{"app.kubernetes.io/managed-by": "Helm"}
	annotations := map[string]string{"meta.helm.sh/release-name": "zarf-gitea", "meta.helm.sh/release-namespace": "zarf"}

	if shouldRollBack {
		err = c.K8s.RemoveLabelsAndAnnotations("zarf", pvcName, groupKind, labels, annotations)
		return "false", err
	} else {
		if pvcName == "data-zarf-gitea-0" {
			err = c.K8s.AddLabelsAndAnnotations("zarf", pvcName, groupKind, labels, annotations)
			return "true", err
		} else {
			return "false", err
		}
	}

}

// DoHTTPThings adds http request boilerplate and perform the request, checking for a successful response.
func (g *Git) DoHTTPThings(request *netHttp.Request, username, secret string) ([]byte, error) {
	message.Debugf("git.DoHttpThings()")

	// Prep the request with boilerplate
	client := &netHttp.Client{Timeout: time.Second * 20}
	request.SetBasicAuth(username, secret)
	request.Header.Add("accept", "application/json")
	request.Header.Add("Content-Type", "application/json")

	// Perform the request and get the response
	response, err := client.Do(request)
	if err != nil {
		return []byte{}, err
	}
	responseBody, _ := io.ReadAll(response.Body)

	// If we get a 'bad' status code we will have no error, create a useful one to return
	if response.StatusCode < 200 || response.StatusCode >= 300 {
		err = fmt.Errorf("got status code of %d during http request with body of: %s", response.StatusCode, string(responseBody))
		return []byte{}, err
	}

	return responseBody, nil
}

func (g *Git) addReadOnlyUserToRepo(tunnelURL, repo string) error {
	message.Debugf("git.addReadOnlyUserToRepo()")

	// Add the readonly user to the repo
	addColabBody := map[string]string{
		"permission": "read",
	}
	addColabData, err := json.Marshal(addColabBody)
	if err != nil {
		return err
	}

	// Send API request to add a user as a read-only collaborator to a repo
	addColabEndpoint := fmt.Sprintf("%s/api/v1/repos/%s/%s/collaborators/%s", tunnelURL, g.Server.PushUsername, repo, g.Server.PullUsername)
	addColabRequest, _ := netHttp.NewRequest("PUT", addColabEndpoint, bytes.NewBuffer(addColabData))
	out, err := g.DoHTTPThings(addColabRequest, g.Server.PushUsername, g.Server.PushPassword)
	message.Debugf("PUT %s:\n%s", addColabEndpoint, string(out))
	return err
}<|MERGE_RESOLUTION|>--- conflicted
+++ resolved
@@ -52,53 +52,6 @@
 
 	tunnelURL := tunnel.HTTPEndpoint()
 
-<<<<<<< HEAD
-=======
-	var out []byte
-
-	// Determine if the read only user already exists
-	getUserEndpoint := fmt.Sprintf("%s/api/v1/admin/users", tunnelURL)
-	getUserRequest, _ := netHttp.NewRequest("GET", getUserEndpoint, nil)
-	err = tunnel.Wrap(func() error {
-		out, err = g.DoHTTPThings(getUserRequest, g.Server.PushUsername, g.Server.PushPassword)
-		return err
-	})
-	message.Debugf("GET %s:\n%s", getUserEndpoint, string(out))
-	if err != nil {
-		return err
-	}
-
-	hasReadOnlyUser := false
-	var users []map[string]interface{}
-	err = json.Unmarshal(out, &users)
-	if err != nil {
-		return err
-	}
-
-	for _, user := range users {
-		if user["login"] == g.Server.PullUsername {
-			hasReadOnlyUser = true
-		}
-	}
-
-	if hasReadOnlyUser {
-		// Update the existing user's password
-		updateUserBody := map[string]interface{}{
-			"login_name": g.Server.PullUsername,
-			"password":   g.Server.PullPassword,
-		}
-		updateUserData, _ := json.Marshal(updateUserBody)
-		updateUserEndpoint := fmt.Sprintf("%s/api/v1/admin/users/%s", tunnelURL, g.Server.PullUsername)
-		updateUserRequest, _ := netHttp.NewRequest("PATCH", updateUserEndpoint, bytes.NewBuffer(updateUserData))
-		err = tunnel.Wrap(func() error {
-			out, err = g.DoHTTPThings(updateUserRequest, g.Server.PushUsername, g.Server.PushPassword)
-			return err
-		})
-		message.Debugf("PATCH %s:\n%s", updateUserEndpoint, string(out))
-		return err
-	}
-
->>>>>>> 83c5ba4a
 	// Create json representation of the create-user request body
 	createUserBody := map[string]interface{}{
 		"username":             g.Server.PullUsername,
@@ -111,17 +64,15 @@
 		return err
 	}
 
+	var out []byte
+
 	// Send API request to create the user
 	createUserEndpoint := fmt.Sprintf("%s/api/v1/admin/users", tunnelURL)
 	createUserRequest, _ := netHttp.NewRequest("POST", createUserEndpoint, bytes.NewBuffer(createUserData))
-<<<<<<< HEAD
-	out, err := g.DoHTTPThings(createUserRequest, g.Server.PushUsername, g.Server.PushPassword)
-=======
 	err = tunnel.Wrap(func() error {
 		out, err = g.DoHTTPThings(createUserRequest, g.Server.PushUsername, g.Server.PushPassword)
 		return err
 	})
->>>>>>> 83c5ba4a
 	message.Debugf("POST %s:\n%s", createUserEndpoint, string(out))
 	if err != nil {
 		return err
@@ -181,6 +132,8 @@
 	defer tunnel.Close()
 	tunnelURL := tunnel.HTTPEndpoint()
 
+	var out []byte
+
 	// Update the existing user's password
 	updateUserBody := map[string]interface{}{
 		"login_name": username,
@@ -189,7 +142,10 @@
 	updateUserData, _ := json.Marshal(updateUserBody)
 	updateUserEndpoint := fmt.Sprintf("%s/api/v1/admin/users/%s", tunnelURL, username)
 	updateUserRequest, _ := netHttp.NewRequest("PATCH", updateUserEndpoint, bytes.NewBuffer(updateUserData))
-	out, err := g.DoHTTPThings(updateUserRequest, g.Server.PushUsername, oldAdminPass)
+	err = tunnel.Wrap(func() error {
+		out, err = g.DoHTTPThings(updateUserRequest, g.Server.PushUsername, oldAdminPass)
+		return err
+	})
 	message.Debugf("PATCH %s:\n%s", updateUserEndpoint, string(out))
 	return err
 }
