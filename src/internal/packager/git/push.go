// SPDX-License-Identifier: Apache-2.0
// SPDX-FileCopyrightText: 2021-Present The Zarf Authors

// Package git contains functions for interacting with git repositories.
package git

import (
	"errors"
	"fmt"
	"path/filepath"

	"github.com/defenseunicorns/zarf/src/pkg/message"
	"github.com/go-git/go-git/v5"
	goConfig "github.com/go-git/go-git/v5/config"
	"github.com/go-git/go-git/v5/plumbing/transport"
	"github.com/go-git/go-git/v5/plumbing/transport/http"
)

// PushRepo pushes a git repository from the local path to the configured git server.
func (g *Git) PushRepo(localPath string) error {
	spinner := message.NewProgressSpinner("Processing git repo at %s", localPath)
	defer spinner.Stop()

	g.GitPath = localPath
	basename := filepath.Base(localPath)
	spinner.Updatef("Pushing git repo %s", basename)

	repo, err := g.prepRepoForPush()
	if err != nil {
		message.Warnf("error when prepping the repo for push.. %v", err)
		return err
	}

	if err := g.push(repo, spinner); err != nil {
		spinner.Warnf("Unable to push the git repo %s", basename)
		return err
	}

	// Add the read-only user to this repo
	if g.Server.InternalServer {
		// Get the upstream URL
		remote, err := repo.Remote(onlineRemoteName)
		if err != nil {
			message.Warn("unable to get the information needed to add the read-only user to the repo")
			return err
		}
		remoteURL := remote.Config().URLs[0]
		repoName, err := g.TransformURLtoRepoName(remoteURL)
		if err != nil {
			message.Warnf("Unable to add the read-only user to the repo: %s\n", repoName)
			return err
		}

		err = g.addReadOnlyUserToRepo(g.Server.Address, repoName)
		if err != nil {
			message.Warnf("Unable to add the read-only user to the repo: %s\n", repoName)
			return err
		}
	}

	spinner.Success()
	return nil
}

func (g *Git) prepRepoForPush() (*git.Repository, error) {
	// Open the given repo
	repo, err := git.PlainOpen(g.GitPath)
	if err != nil {
		return nil, fmt.Errorf("not a valid git repo or unable to open: %w", err)
	}

	// Get the upstream URL
	remote, err := repo.Remote(onlineRemoteName)
	if err != nil {
		return nil, fmt.Errorf("unable to find the git remote: %w", err)
	}

	remoteURL := remote.Config().URLs[0]
<<<<<<< HEAD
	targetURL, err := g.TransformURL(remoteURL)
=======
	targetURL, err := g.transformURL(remoteURL)
>>>>>>> bea1cfd0
	if err != nil {
		return nil, fmt.Errorf("unable to transform the git url: %w", err)
	}

	// Remove any preexisting offlineRemotes (happens when a retry is triggered)
	_ = repo.DeleteRemote(offlineRemoteName)

	_, err = repo.CreateRemote(&goConfig.RemoteConfig{
		Name: offlineRemoteName,
		URLs: []string{targetURL},
	})
	if err != nil {
		return nil, fmt.Errorf("failed to create offline remote: %w", err)
	}

	return repo, nil
}

func (g *Git) push(repo *git.Repository, spinner *message.Spinner) error {
	gitCred := http.BasicAuth{
		Username: g.Server.PushUsername,
		Password: g.Server.PushPassword,
	}

	// Since we are pushing HEAD:refs/heads/master on deployment, leaving
	// duplicates of the HEAD ref (ex. refs/heads/master,
	// refs/remotes/online-upstream/master, will cause the push to fail)
	removedRefs, err := g.removeHeadCopies()
	if err != nil {
		return fmt.Errorf("unable to remove unused git refs from the repo: %w", err)
	}

	// Fetch remote offline refs in case of old update or if multiple refs are specified in one package
	fetchOptions := &git.FetchOptions{
		RemoteName: offlineRemoteName,
		Auth:       &gitCred,
		RefSpecs: []goConfig.RefSpec{
			"refs/heads/*:refs/heads/*",
			onlineRemoteRefPrefix + "*:refs/heads/*",
			"refs/tags/*:refs/tags/*",
		},
	}

	// Attempt the fetch, if it fails, log a warning and continue trying to push (might as well try..)
	err = repo.Fetch(fetchOptions)
	if errors.Is(err, transport.ErrRepositoryNotFound) {
		message.Debugf("Repo not yet available offline, skipping fetch...")
	} else if errors.Is(err, git.ErrForceNeeded) {
		message.Debugf("Repo fetch requires force, skipping fetch...")
	} else if errors.Is(err, git.NoErrAlreadyUpToDate) {
		message.Debugf("Repo already up-to-date, skipping fetch...")
	} else if err != nil {
		return fmt.Errorf("unable to fetch the git repo prior to push: %w", err)
	}

	// Push all heads and tags to the offline remote
	err = repo.Push(&git.PushOptions{
		RemoteName: offlineRemoteName,
		Auth:       &gitCred,
		Progress:   spinner,
		// If a provided refspec doesn't push anything, it is just ignored
		RefSpecs: []goConfig.RefSpec{
			"refs/heads/*:refs/heads/*",
			onlineRemoteRefPrefix + "*:refs/heads/*",
			"refs/tags/*:refs/tags/*",
		},
	})

	if errors.Is(err, git.NoErrAlreadyUpToDate) {
		message.Debug("Repo already up-to-date")
	} else if err != nil {
		return fmt.Errorf("unable to push repo to the gitops service: %w", err)
	}

	// Add back the refs we removed just incase this push isn't the last thing
	// being run and a later task needs to reference them.
	g.addRefs(removedRefs)

	return nil
}<|MERGE_RESOLUTION|>--- conflicted
+++ resolved
@@ -76,11 +76,7 @@
 	}
 
 	remoteURL := remote.Config().URLs[0]
-<<<<<<< HEAD
 	targetURL, err := g.TransformURL(remoteURL)
-=======
-	targetURL, err := g.transformURL(remoteURL)
->>>>>>> bea1cfd0
 	if err != nil {
 		return nil, fmt.Errorf("unable to transform the git url: %w", err)
 	}
