--- conflicted
+++ resolved
@@ -2,6 +2,7 @@
 
 import (
 	"errors"
+	"fmt"
 	"path/filepath"
 	"regexp"
 
@@ -22,34 +23,30 @@
 	// If downloading to temp, grab all tags since the repo isn't being
 	// packaged anyway, and it saves us from having to fetch the tags
 	// later if we need them
-	pull(gitURL, path, spinner)
+	pull(gitURL, path, spinner, "")
 	return path
 }
 
-<<<<<<< HEAD
 // Pull clones or updates a git repository into the target folder.
-func Pull(gitURL, targetFolder string, spinner *message.Spinner) string {
-	path := targetFolder + "/" + transformURLtoRepoName(gitURL)
-	pull(gitURL, path, spinner)
-	return path
-=======
-func Pull(gitUrl, targetFolder string, spinner *message.Spinner) (string, error) {
-	repoName, err := transformURLtoRepoName(gitUrl)
+func Pull(gitURL, targetFolder string, spinner *message.Spinner) (string, error) {
+	repoName, err := transformURLtoRepoName(gitURL)
 	if err != nil {
-		message.Errorf(err, "unable to pull the git repo at %s", gitUrl)
+		message.Errorf(err, "unable to pull the git repo at %s", gitURL)
 		return "", err
 	}
 
 	path := targetFolder + "/" + repoName
-	pull(gitUrl, path, spinner)
+	pull(gitURL, path, spinner, repoName)
 	return path, nil
->>>>>>> 3738e134
 }
 
-func pull(gitURL, targetFolder string, spinner *message.Spinner) {
+func pull(gitURL, targetFolder string, spinner *message.Spinner, repoName string) {
 	spinner.Updatef("Processing git repo %s", gitURL)
 
-	gitCachePath := filepath.Join(config.GetCachePath(), "repos/"+transformURLtoRepoName(gitURL))
+	gitCachePath := targetFolder
+	if repoName != "" {
+		gitCachePath = filepath.Join(config.GetCachePath(), fmt.Sprintf("repos/%s", repoName))
+	}
 
 	matches := strings.Split(gitURL, "@")
 	onlyFetchRef := len(matches) == 2
@@ -70,9 +67,11 @@
 		spinner.Fatalf(err, "Not a valid git repo or unable to clone")
 	}
 
-	err = utils.CreatePathAndCopy(gitCachePath, targetFolder)
-	if err != nil {
-		message.Errorf(err, "Unable to copy %s into %s", gitCachePath, targetFolder)
+	if gitCachePath != targetFolder {
+		err = utils.CreatePathAndCopy(gitCachePath, targetFolder)
+		if err != nil {
+			message.Errorf(err, "Unable to copy %s into %s", gitCachePath, targetFolder)
+		}
 	}
 
 	if onlyFetchRef {
