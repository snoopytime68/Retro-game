package git

import (
	"bufio"
	"bytes"
	"crypto/sha1"
	"encoding/hex"
	"encoding/json"
	"fmt"
	"io"
	netHttp "net/http"
	"net/url"
	"os"
	"regexp"
	"strings"
	"time"

	"github.com/defenseunicorns/zarf/src/config"
	"github.com/defenseunicorns/zarf/src/internal/k8s"
	"github.com/defenseunicorns/zarf/src/internal/message"
	"github.com/go-git/go-git/v5"
	"github.com/go-git/go-git/v5/plumbing"
	"github.com/go-git/go-git/v5/plumbing/transport/http"
)

type Credential struct {
	Path string
	Auth http.BasicAuth
}

<<<<<<< HEAD
var (
	// For further explanation: https://regex101.com/library/UfILls and https://regex101.com/rary/UfILls
	gitURLRegex = regexp.MustCompile(`^(.+)\/([\w\-\.]+?)(\.git)?(@([\w\-\.]+))?$`)
)

=======
>>>>>>> eb841eed
// MutateGitURlsInText Changes the giturl hostname to use the repository Zarf is configured to use
func MutateGitUrlsInText(host string, text string, gitUser string) string {
	extractPathRegex := regexp.MustCompilePOSIX(`https?://[^/]+/(.*\.git)`)
	output := extractPathRegex.ReplaceAllStringFunc(text, func(match string) string {
		output, err := transformURL(host, match, gitUser)
		if err != nil {
			message.Warnf("Unable to transform the git url, using the original url we have: %s", match)
			output = match
		}
		return output
	})
	return output
}

func transformURLtoRepoName(url string) (string, error) {
<<<<<<< HEAD
	substrings := gitURLRegex.FindStringSubmatch(url)
=======
	// For further explanation: https://regex101.com/library/UfILls and https://regex101.com/rary/UfILls
	findRegex := regexp.MustCompile(`\/([\w\-]+)(.git)?(@([\w\-\.]+))?$`)
	substrings := findRegex.FindStringSubmatch(url)
>>>>>>> eb841eed
	if len(substrings) == 0 {
		// the first element in the return substrings is
		return "", fmt.Errorf("unable to get extract the repoName from the url %s", url)
	}

<<<<<<< HEAD
	// NOTE: The second element in the returned substrings is the repo name....
	//       <full-input-url>, <base-url>, <repo-name>, <.git>, <@tag>, <tag>
	// We remove the .git so that https://example.com/repo.git and https://example.com/repo resolve to the same repository (as they would in real life)
	sanitizedURL := substrings[1] + "/" + substrings[2] + substrings[4]
	repoName := substrings[2]

	// Add sha1 hash of the repoName to the end of the repo
	hasher := sha1.New()
	_, _ = io.WriteString(hasher, sanitizedURL)
=======
	// NOTE: The first element in the returned substrings is the combination of all the rest of the substrings....
	//       So just skip the first element so we can get a hash without the version tag
	repoName := substrings[1]

	// Add sha1 hash of the repoName to the end of the repo
	hasher := sha1.New()
	_, _ = io.WriteString(hasher, url)
>>>>>>> eb841eed
	sha1Hash := hex.EncodeToString(hasher.Sum(nil))
	newRepoName := repoName + "-" + sha1Hash

	return newRepoName, nil
}

func transformURL(baseUrl string, url string, username string) (string, error) {
	replaced, err := transformURLtoRepoName(url)
	if err != nil {
		return "", err
	}
	output := baseUrl + "/" + username + "/" + replaced
	message.Debugf("Rewrite git URL: %s -> %s", url, output)
	return output, nil
}

func credentialFilePath() string {
	homePath, _ := os.UserHomeDir()
	return homePath + "/.git-credentials"
}

func credentialParser() []Credential {
	credentialsPath := credentialFilePath()
	var credentials []Credential

	credentialsFile, _ := os.Open(credentialsPath)
	defer func(credentialsFile *os.File) {
		err := credentialsFile.Close()
		if err != nil {
			message.Debugf("Unable to load an existing git credentials file: %w", err)
		}
	}(credentialsFile)

	scanner := bufio.NewScanner(credentialsFile)
	for scanner.Scan() {
		gitUrl, err := url.Parse(scanner.Text())
		if err != nil {
			continue
		}
		password, _ := gitUrl.User.Password()
		credential := Credential{
			Path: gitUrl.Host,
			Auth: http.BasicAuth{
				Username: gitUrl.User.Username(),
				Password: password,
			},
		}
		credentials = append(credentials, credential)
	}

	return credentials
}

func FindAuthForHost(baseUrl string) Credential {
	// Read the ~/.git-credentials file
	gitCreds := credentialParser()

	// Will be nil unless a match is found
	var matchedCred Credential

	// Look for a match for the given host path in the creds file
	for _, gitCred := range gitCreds {
		hasPath := strings.Contains(baseUrl, gitCred.Path)
		if hasPath {
			matchedCred = gitCred
			break
		}
	}

	return matchedCred
}

// removeLocalBranchRefs removes all refs that are local branches
// It returns a slice of references deleted
func removeLocalBranchRefs(gitDirectory string) ([]*plumbing.Reference, error) {
	return removeReferences(
		gitDirectory,
		func(ref *plumbing.Reference) bool {
			return ref.Name().IsBranch()
		},
	)
}

// removeOnlineRemoteRefs removes all refs pointing to the online-upstream
// It returns a slice of references deleted
func removeOnlineRemoteRefs(gitDirectory string) ([]*plumbing.Reference, error) {
	return removeReferences(
		gitDirectory,
		func(ref *plumbing.Reference) bool {
			return strings.HasPrefix(ref.Name().String(), onlineRemoteRefPrefix)
		},
	)
}

// removeHeadCopies removes any refs that aren't HEAD but have the same hash
// It returns a slice of references deleted
func removeHeadCopies(gitDirectory string) ([]*plumbing.Reference, error) {
	message.Debugf("Remove head copies for %s", gitDirectory)
	repo, err := git.PlainOpen(gitDirectory)
	if err != nil {
		return nil, fmt.Errorf("not a valid git repo or unable to open: %w", err)
	}

	head, err := repo.Head()
	if err != nil {
		return nil, fmt.Errorf("failed to identify references when getting the repo's head: %w", err)
	}

	headHash := head.Hash().String()
	return removeReferences(
		gitDirectory,
		func(ref *plumbing.Reference) bool {
			// Don't ever remove tags
			return !ref.Name().IsTag() && ref.Hash().String() == headHash
		},
	)
}

// removeReferences removes references based on a provided callback
// removeReferences does not allow you to delete HEAD
// It returns a slice of references deleted
func removeReferences(
	gitDirectory string,
	shouldRemove func(*plumbing.Reference) bool,
) ([]*plumbing.Reference, error) {
	message.Debugf("Remove git references %s", gitDirectory)
	repo, err := git.PlainOpen(gitDirectory)
	if err != nil {
		return nil, fmt.Errorf("not a valid git repo or unable to open: %w", err)
	}

	references, err := repo.References()
	if err != nil {
		return nil, fmt.Errorf("failed to identify references when getting the repo's references: %w", err)
	}

	head, err := repo.Head()
	if err != nil {
		return nil, fmt.Errorf("failed to identify head: %w", err)
	}

	var removedRefs []*plumbing.Reference
	err = references.ForEach(func(ref *plumbing.Reference) error {
		refIsNotHeadOrHeadTarget := ref.Name() != plumbing.HEAD && ref.Name() != head.Name()
		// Run shouldRemove inline here to take advantage of short circuit
		// evaluation as to not waste a cycle on HEAD
		if refIsNotHeadOrHeadTarget && shouldRemove(ref) {
			err = repo.Storer.RemoveReference(ref.Name())
			if err != nil {
				return err
			}
			removedRefs = append(removedRefs, ref)
		}
		return nil
	})

	if err != nil {
		return nil, fmt.Errorf("failed to remove references: %w", err)
	}

	return removedRefs, nil
}

// addRefs adds a provided arbitrary list of references to a repo
// It is intended to be used with references returned by a Remove function
func addRefs(gitDirectory string, refs []*plumbing.Reference) error {
	message.Debugf("Add git refs %s", gitDirectory)
	repo, err := git.PlainOpen(gitDirectory)
	if err != nil {
		return fmt.Errorf("not a valid git repo or unable to open: %w", err)
	}

	for _, ref := range refs {
		err = repo.Storer.SetReference(ref)
		if err != nil {
			return fmt.Errorf("failed to add references: %w", err)
		}
	}

	return nil
}

// deleteBranchIfExists ensures the provided branch name does not exist
func deleteBranchIfExists(gitDirectory string, branchName plumbing.ReferenceName) error {
	message.Debugf("Delete branch %s for %s if it exists", branchName.String(), gitDirectory)

	repo, err := git.PlainOpen(gitDirectory)
	if err != nil {
		return fmt.Errorf("not a valid git repo or unable to open: %w", err)
	}

	// Deletes the branch by name
	err = repo.DeleteBranch(branchName.Short())
	if err != nil && err != git.ErrBranchNotFound {
		return fmt.Errorf("failed to delete branch: %w", err)
	}

	// Delete reference too
	err = repo.Storer.RemoveReference(branchName)
	if err != nil && err != git.ErrInvalidReference {
		return fmt.Errorf("failed to delete branch reference: %w", err)
	}

	return nil
}

// CreateReadOnlyUser uses the Gitea API to create a non-admin zarf user
func CreateReadOnlyUser() error {
	// Establish a git tunnel to send the repo
	tunnel := k8s.NewZarfTunnel()
	tunnel.Connect(k8s.ZarfGit, false)
	defer tunnel.Close()

	tunnelUrl := tunnel.Endpoint()
	zarfState := config.GetState()

	// Create json representation of the create-user request body
	createUserBody := map[string]interface{}{
		"username":             zarfState.GitServer.PullUsername,
		"password":             zarfState.GitServer.PullPassword,
		"email":                "zarf-reader@localhost.local",
		"must_change_password": false,
	}
	createUserData, err := json.Marshal(createUserBody)
	if err != nil {
		return err
	}

	// Send API request to create the user
	createUserEndpoint := fmt.Sprintf("http://%s/api/v1/admin/users", tunnelUrl)
	createUserRequest, _ := netHttp.NewRequest("POST", createUserEndpoint, bytes.NewBuffer(createUserData))
	out, err := DoHttpThings(createUserRequest, zarfState.GitServer.PushUsername, zarfState.GitServer.PushPassword)
	message.Debugf("POST %s:\n%s", createUserEndpoint, string(out))
	if err != nil {
		return err
	}

	// Make sure the user can't create their own repos or orgs
	updateUserBody := map[string]interface{}{
		"login_name":                zarfState.GitServer.PushUsername,
		"max_repo_creation":         0,
		"allow_create_organization": false,
	}
	updateUserData, _ := json.Marshal(updateUserBody)
	updateUserEndpoint := fmt.Sprintf("http://%s/api/v1/admin/users/%s", tunnelUrl, zarfState.GitServer.PullUsername)
	updateUserRequest, _ := netHttp.NewRequest("PATCH", updateUserEndpoint, bytes.NewBuffer(updateUserData))
	out, err = DoHttpThings(updateUserRequest, zarfState.GitServer.PushUsername, zarfState.GitServer.PushPassword)
	message.Debugf("PATCH %s:\n%s", updateUserEndpoint, string(out))
	return err
}

func addReadOnlyUserToRepo(tunnelUrl, repo string) error {
	// Add the readonly user to the repo
	addColabBody := map[string]string{
		"permission": "read",
	}
	addColabData, err := json.Marshal(addColabBody)
	if err != nil {
		return err
	}

	// Send API request to add a user as a read-only collaborator to a repo
	addColabEndpoint := fmt.Sprintf("%s/api/v1/repos/%s/%s/collaborators/%s", tunnelUrl, config.GetState().GitServer.PushUsername, repo, config.GetState().GitServer.PullUsername)
	addColabRequest, _ := netHttp.NewRequest("PUT", addColabEndpoint, bytes.NewBuffer(addColabData))
	out, err := DoHttpThings(addColabRequest, config.GetState().GitServer.PushUsername, config.GetState().GitServer.PushPassword)
	message.Debugf("PUT %s:\n%s", addColabEndpoint, string(out))
	return err
}

// Add http request boilerplate and perform the request, checking for a successful response
func DoHttpThings(request *netHttp.Request, username, secret string) ([]byte, error) {
	message.Debugf("Performing %s http request to %#v", request.Method, request.URL)

	// Prep the request with boilerplate
	client := &netHttp.Client{Timeout: time.Second * 20}
	request.SetBasicAuth(username, secret)
	request.Header.Add("accept", "application/json")
	request.Header.Add("Content-Type", "application/json")

	// Perform the request and get the response
	response, err := client.Do(request)
	if err != nil {
		return []byte{}, err
	}
	responseBody, _ := io.ReadAll(response.Body)

	// If we get a 'bad' status code we will have no error, create a useful one to return
	if response.StatusCode < 200 || response.StatusCode >= 300 {
		err = fmt.Errorf("got status code of %d during http request with body of: %s", response.StatusCode, string(responseBody))
		return []byte{}, err
	}

	return responseBody, nil
}<|MERGE_RESOLUTION|>--- conflicted
+++ resolved
@@ -28,14 +28,11 @@
 	Auth http.BasicAuth
 }
 
-<<<<<<< HEAD
 var (
 	// For further explanation: https://regex101.com/library/UfILls and https://regex101.com/rary/UfILls
 	gitURLRegex = regexp.MustCompile(`^(.+)\/([\w\-\.]+?)(\.git)?(@([\w\-\.]+))?$`)
 )
 
-=======
->>>>>>> eb841eed
 // MutateGitURlsInText Changes the giturl hostname to use the repository Zarf is configured to use
 func MutateGitUrlsInText(host string, text string, gitUser string) string {
 	extractPathRegex := regexp.MustCompilePOSIX(`https?://[^/]+/(.*\.git)`)
@@ -51,19 +48,12 @@
 }
 
 func transformURLtoRepoName(url string) (string, error) {
-<<<<<<< HEAD
 	substrings := gitURLRegex.FindStringSubmatch(url)
-=======
-	// For further explanation: https://regex101.com/library/UfILls and https://regex101.com/rary/UfILls
-	findRegex := regexp.MustCompile(`\/([\w\-]+)(.git)?(@([\w\-\.]+))?$`)
-	substrings := findRegex.FindStringSubmatch(url)
->>>>>>> eb841eed
 	if len(substrings) == 0 {
 		// the first element in the return substrings is
 		return "", fmt.Errorf("unable to get extract the repoName from the url %s", url)
 	}
 
-<<<<<<< HEAD
 	// NOTE: The second element in the returned substrings is the repo name....
 	//       <full-input-url>, <base-url>, <repo-name>, <.git>, <@tag>, <tag>
 	// We remove the .git so that https://example.com/repo.git and https://example.com/repo resolve to the same repository (as they would in real life)
@@ -73,15 +63,7 @@
 	// Add sha1 hash of the repoName to the end of the repo
 	hasher := sha1.New()
 	_, _ = io.WriteString(hasher, sanitizedURL)
-=======
-	// NOTE: The first element in the returned substrings is the combination of all the rest of the substrings....
-	//       So just skip the first element so we can get a hash without the version tag
-	repoName := substrings[1]
-
-	// Add sha1 hash of the repoName to the end of the repo
-	hasher := sha1.New()
-	_, _ = io.WriteString(hasher, url)
->>>>>>> eb841eed
+
 	sha1Hash := hex.EncodeToString(hasher.Sum(nil))
 	newRepoName := repoName + "-" + sha1Hash
 
