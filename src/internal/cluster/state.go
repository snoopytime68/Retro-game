--- conflicted
+++ resolved
@@ -179,8 +179,6 @@
 	return state, nil
 }
 
-<<<<<<< HEAD
-=======
 func (c *Cluster) sanitizeZarfState(state *types.ZarfState) *types.ZarfState {
 	// Overwrite the AgentTLS information
 	state.AgentTLS.CA = []byte("**sanitized**")
@@ -215,7 +213,6 @@
 	message.Debugf("ZarfState - %s", message.JSONValue(sanitized))
 }
 
->>>>>>> 575cdefc
 // SaveZarfState takes a given state and persists it to the Zarf/zarf-state secret.
 func (c *Cluster) SaveZarfState(state *types.ZarfState) error {
 	c.debugPrintZarfState(state)
@@ -256,8 +253,8 @@
 }
 
 // MergeZarfState merges init options for provided services into the provided state to create a new state struct
-func (c *Cluster) MergeZarfState(oldState types.ZarfState, initOptions types.ZarfInitOptions, services []string) types.ZarfState {
-	newState := oldState
+func (c *Cluster) MergeZarfState(oldState *types.ZarfState, initOptions types.ZarfInitOptions, services []string) *types.ZarfState {
+	newState := *oldState
 
 	if helpers.SliceContains(services, message.RegistryKey) {
 		newState.RegistryInfo = helpers.MergeNonZero(newState.RegistryInfo, initOptions.RegistryInfo)
@@ -310,33 +307,7 @@
 		}
 	}
 
-	return newState
-}
-
-func (c *Cluster) sanitizeZarfState(state types.ZarfState) types.ZarfState {
-	sanitizedState := state
-
-	// Overwrite the AgentTLS information
-	sanitizedState.AgentTLS.CA = []byte("**sanitized**")
-	sanitizedState.AgentTLS.Cert = []byte("**sanitized**")
-	sanitizedState.AgentTLS.Key = []byte("**sanitized**")
-
-	// Overwrite the GitServer passwords
-	sanitizedState.GitServer.PushPassword = "**sanitized**"
-	sanitizedState.GitServer.PullPassword = "**sanitized**"
-
-	// Overwrite the RegistryInfo passwords
-	sanitizedState.RegistryInfo.PushPassword = "**sanitized**"
-	sanitizedState.RegistryInfo.PullPassword = "**sanitized**"
-	sanitizedState.RegistryInfo.Secret = "**sanitized**"
-
-	// Overwrite the ArtifactServer secret
-	sanitizedState.ArtifactServer.PushToken = "**sanitized**"
-
-	// Overwrite the Logging secret
-	sanitizedState.LoggingSecret = "**sanitized**"
-
-	return sanitizedState
+	return &newState
 }
 
 func (c *Cluster) fillInEmptyContainerRegistryValues(containerRegistry types.RegistryInfo) types.RegistryInfo {
