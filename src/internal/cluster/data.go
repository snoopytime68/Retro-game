// SPDX-License-Identifier: Apache-2.0
// SPDX-FileCopyrightText: 2021-Present The Zarf Authors

// Package cluster contains Zarf-specific cluster management functions.
package cluster

import (
	"fmt"
	"os"
	"path/filepath"
	"strings"
	"sync"

	"github.com/defenseunicorns/zarf/src/config"
	"github.com/defenseunicorns/zarf/src/pkg/k8s"
	"github.com/defenseunicorns/zarf/src/pkg/message"
	"github.com/defenseunicorns/zarf/src/pkg/utils"
	"github.com/defenseunicorns/zarf/src/pkg/utils/exec"
	"github.com/defenseunicorns/zarf/src/types"
	corev1 "k8s.io/api/core/v1"
)

// HandleDataInjection waits for the target pod(s) to come up and inject the data into them
// todo:  this currently requires kubectl but we should have enough k8s work to make this native now.
func (c *Cluster) HandleDataInjection(wg *sync.WaitGroup, data types.ZarfDataInjection, componentPath types.ComponentPaths) {
	message.Debugf("packager.handleDataInjections(%#v, %#v, %#v)", wg, data, componentPath)
	defer wg.Done()

	injectionCompletionMarker := filepath.Join(componentPath.DataInjections, config.GetDataInjectionMarker())
	if err := utils.WriteFile(injectionCompletionMarker, []byte("🦄")); err != nil {
		message.Errorf(err, "Unable to create the data injection completion marker")
		return
	}

	tarCompressFlag := ""
	if data.Compress {
		tarCompressFlag = "z"
	}

	// Pod filter to ensure we only use the current deployment's pods
	podFilterByInitContainer := func(pod corev1.Pod) bool {
		// Look everywhere in the pod for a matching data injection marker
		return strings.Contains(message.JSONValue(pod), config.GetDataInjectionMarker())
	}

iterator:
	// The eternal loop because some data injections can take a very long time
	for {
		message.Debugf("Attempting to inject data into %s", data.Target)
		source := filepath.Join(componentPath.DataInjections, filepath.Base(data.Target.Path))

		target := k8s.PodLookup{
			Namespace: data.Target.Namespace,
			Selector:  data.Target.Selector,
			Container: data.Target.Container,
		}

		// Wait until the pod we are injecting data into becomes available
		pods := c.Kube.WaitForPodsAndContainers(target, podFilterByInitContainer)
		if len(pods) < 1 {
			continue
		}

		// Inject into all the pods
		for _, pod := range pods {
			kubectlExec := fmt.Sprintf("kubectl exec -i -n %s %s -c %s ", data.Target.Namespace, pod, data.Target.Container)
			tarExec := fmt.Sprintf("tar c%s", tarCompressFlag)
			untarExec := fmt.Sprintf("tar x%svf - -C %s", tarCompressFlag, data.Target.Path)

			// Must create the target directory before trying to change to it for untar
			mkdirExec := fmt.Sprintf("%s -- mkdir -p %s", kubectlExec, data.Target.Path)
			if err := exec.CmdWithPrint("sh", "-c", mkdirExec); err != nil {
				message.Warnf("Unable to create the data injection target directory %s in pod %s", data.Target.Path, pod)
				continue iterator
			}

			cpPodExec := fmt.Sprintf("%s -C %s . | %s -- %s",
				tarExec,
				source,
				kubectlExec,
				untarExec,
			)

			// Do the actual data injection
			if err := exec.CmdWithPrint("sh", "-c", cpPodExec); err != nil {
				message.Warnf("Error copying data into the pod %#v: %#v\n", pod, err)
				continue iterator
<<<<<<< HEAD
			} else {
				// Leave a marker in the target container for pods to track the sync action
				cpPodExec := fmt.Sprintf("%s -C %s %s | %s -- %s",
					tarExec,
					componentPath.DataInjections,
					config.GetDataInjectionMarker(),
					kubectlExec,
					untarExec,
				)
				if err := exec.CmdWithPrint("sh", "-c", cpPodExec); err != nil {
					message.Warnf("Error saving the zarf sync completion file after injection into pod %#v\n", pod)
					continue iterator
				}
=======
			}
			// Leave a marker in the target container for pods to track the sync action
			cpPodExec = fmt.Sprintf("%s -C %s %s | %s -- %s",
				tarExec,
				componentPath.DataInjections,
				config.GetDataInjectionMarker(),
				kubectlExec,
				untarExec,
			)
			_, _, err = utils.ExecCommandWithContext(context.TODO(), true, "sh", "-c", cpPodExec)
			if err != nil {
				message.Warnf("Error saving the zarf sync completion file after injection into pod %#v\n", pod)
				continue iterator
>>>>>>> 3081747f
			}
		}

		// Do not look for a specific container after injection in case they are running an init container
		podOnlyTarget := k8s.PodLookup{
			Namespace: data.Target.Namespace,
			Selector:  data.Target.Selector,
		}

		// Block one final time to make sure at least one pod has come up and injected the data
		// Using only the pod as the final selector because we don't know what the container name will be
		// Still using the init container filter to make sure we have the right running pod
		_ = c.Kube.WaitForPodsAndContainers(podOnlyTarget, podFilterByInitContainer)

		// Cleanup now to reduce disk pressure
		_ = os.RemoveAll(source)

		// Return to stop the loop
		return
	}
}<|MERGE_RESOLUTION|>--- conflicted
+++ resolved
@@ -85,22 +85,8 @@
 			if err := exec.CmdWithPrint("sh", "-c", cpPodExec); err != nil {
 				message.Warnf("Error copying data into the pod %#v: %#v\n", pod, err)
 				continue iterator
-<<<<<<< HEAD
-			} else {
-				// Leave a marker in the target container for pods to track the sync action
-				cpPodExec := fmt.Sprintf("%s -C %s %s | %s -- %s",
-					tarExec,
-					componentPath.DataInjections,
-					config.GetDataInjectionMarker(),
-					kubectlExec,
-					untarExec,
-				)
-				if err := exec.CmdWithPrint("sh", "-c", cpPodExec); err != nil {
-					message.Warnf("Error saving the zarf sync completion file after injection into pod %#v\n", pod)
-					continue iterator
-				}
-=======
 			}
+
 			// Leave a marker in the target container for pods to track the sync action
 			cpPodExec = fmt.Sprintf("%s -C %s %s | %s -- %s",
 				tarExec,
@@ -109,11 +95,10 @@
 				kubectlExec,
 				untarExec,
 			)
-			_, _, err = utils.ExecCommandWithContext(context.TODO(), true, "sh", "-c", cpPodExec)
-			if err != nil {
+
+			if err := exec.CmdWithPrint("sh", "-c", cpPodExec); err != nil {
 				message.Warnf("Error saving the zarf sync completion file after injection into pod %#v\n", pod)
 				continue iterator
->>>>>>> 3081747f
 			}
 		}
 
