// SPDX-License-Identifier: Apache-2.0
// SPDX-FileCopyrightText: 2021-Present The Zarf Authors

// Package cluster contains Zarf-specific cluster management functions.
package cluster

import (
	"fmt"
	"strings"

	"github.com/defenseunicorns/zarf/src/types"

	"github.com/defenseunicorns/zarf/src/config"
	"github.com/defenseunicorns/zarf/src/pkg/k8s"
	"github.com/defenseunicorns/zarf/src/pkg/message"
	v1 "k8s.io/api/core/v1"
)

// Zarf specific connect strings
const (
	ZarfRegistry = "REGISTRY"
	ZarfLogging  = "LOGGING"
	ZarfGit      = "GIT"
	ZarfInjector = "INJECTOR"

	ZarfInjectorName  = "zarf-injector"
	ZarfInjectorPort  = 5000
	ZarfRegistryName  = "zarf-docker-registry"
	ZarfRegistryPort  = 5000
	ZarfGitServerName = "zarf-gitea-http"
	ZarfGitServerPort = 3000
)

// TunnelInfo is a struct that contains the necessary info to create a new k8s.Tunnel
type TunnelInfo struct {
	localPort    int
	remotePort   int
	namespace    string
	resourceType string
	resourceName string
	urlSuffix    string
}

// NewTunnelInfo returns a new TunnelInfo object for connecting to a cluster
func NewTunnelInfo(namespace, resourceType, resourceName, urlSuffix string, localPort, remotePort int) TunnelInfo {
	return TunnelInfo{
		namespace:    namespace,
		resourceType: resourceType,
		resourceName: resourceName,
		urlSuffix:    urlSuffix,
		localPort:    localPort,
		remotePort:   remotePort,
	}
}

// PrintConnectTable will print a table of all Zarf connect matches found in the cluster.
func (c *Cluster) PrintConnectTable() error {
	list, err := c.GetServicesByLabelExists(v1.NamespaceAll, config.ZarfConnectLabelName)
	if err != nil {
		return err
	}

	connections := make(types.ConnectStrings)

	for _, svc := range list.Items {
		name := svc.Labels[config.ZarfConnectLabelName]

		// Add the connectString for processing later in the deployment.
		connections[name] = types.ConnectString{
			Description: svc.Annotations[config.ZarfConnectAnnotationDescription],
			URL:         svc.Annotations[config.ZarfConnectAnnotationURL],
		}
	}

	message.PrintConnectStringTable(connections)

	return nil
}

<<<<<<< HEAD
// ServiceInfoFromNodePortURL takes a nodePortURL and parses it to find the service info for connecting to the cluster. The string is expected to follow the following format:
// Example nodePortURL: 127.0.0.1:{PORT}.
func ServiceInfoFromNodePortURL(nodePortURL string) (*ServiceInfo, error) {
	// Attempt to parse as normal, if this fails add a scheme to the URL (docker registries don't use schemes)
	parsedURL, err := url.Parse(nodePortURL)
	if err != nil {
		parsedURL, err = url.Parse("scheme://" + nodePortURL)
		if err != nil {
			return nil, err
		}
	}

	// Match hostname against localhost ip/hostnames
	hostname := parsedURL.Hostname()
	if hostname != config.IPV4Localhost && hostname != "localhost" {
		return nil, fmt.Errorf("node port services should be on localhost")
	}

	// Get the node port from the nodeportURL.
	nodePort, err := strconv.Atoi(parsedURL.Port())
	if err != nil {
		return nil, err
	}
	if nodePort < 30000 || nodePort > 32767 {
		return nil, fmt.Errorf("node port services should use the port range 30000-32767")
	}

	kube, err := k8s.New(message.Debugf, labels)
	if err != nil {
		return nil, err
	}

	services, err := kube.GetServices("")
	if err != nil {
		return nil, err
	}

	for _, svc := range services.Items {
		if svc.Spec.Type == "NodePort" {
			for _, port := range svc.Spec.Ports {
				if int(port.NodePort) == nodePort {
					return &ServiceInfo{
						Namespace: svc.Namespace,
						Name:      svc.Name,
						Port:      int(port.Port),
					}, nil
				}
			}
		}
	}

	return nil, fmt.Errorf("no matching node port services found")
}

// ServiceInfoFromServiceURL takes a serviceURL and parses it to find the service info for connecting to the cluster. The string is expected to follow the following format:
// Example serviceURL: http://{SERVICE_NAME}.{NAMESPACE}.svc.cluster.local:{PORT}.
func ServiceInfoFromServiceURL(serviceURL string) (*ServiceInfo, error) {
	parsedURL, err := url.Parse(serviceURL)
	if err != nil {
		return nil, err
	}

	// Get the remote port from the serviceURL.
	remotePort, err := strconv.Atoi(parsedURL.Port())
	if err != nil {
		return nil, err
	}

	// Match hostname against local cluster service format.
	pattern := regexp.MustCompile(serviceURLPattern)
	get, err := helpers.MatchRegex(pattern, parsedURL.Hostname())

	// If incomplete match, return an error.
	if err != nil {
		return nil, err
	}

	return &ServiceInfo{
		Namespace: get("namespace"),
		Name:      get("name"),
		Port:      remotePort,
	}, nil
}

// NewTunnel will create a new Tunnel struct.
// Note that if you use 0 for the local port, an open port on the host system
// will be selected automatically, and the Tunnel struct will be updated with the selected port.
func NewTunnel(namespace, resourceType, resourceName string, local, remote int) (*Tunnel, error) {
	message.Debugf("tunnel.NewTunnel(%s, %s, %s, %d, %d)", namespace, resourceType, resourceName, local, remote)

	kube, err := k8s.NewWithWait(message.Debugf, labels, DefaultTimeout)
	if err != nil {
		return &Tunnel{}, err
	}

	return &Tunnel{
		out:          io.Discard,
		localPort:    local,
		remotePort:   remote,
		namespace:    namespace,
		resourceType: resourceType,
		resourceName: resourceName,
		stopChan:     make(chan struct{}, 1),
		readyChan:    make(chan struct{}, 1),
		kube:         kube,
	}, nil
}

// NewZarfTunnel will create a new Tunnel struct for the Zarf namespace.
func NewZarfTunnel() (*Tunnel, error) {
	return NewTunnel(ZarfNamespaceName, SvcResource, "", 0, 0)
}

// EnableAutoOpen will automatically open the established tunnel in the default browser when it is ready.
func (tunnel *Tunnel) EnableAutoOpen() {
	tunnel.autoOpen = true
}

// AddSpinner will add a spinner to the tunnel to show progress.
func (tunnel *Tunnel) AddSpinner(spinner *message.Spinner) {
	tunnel.spinner = spinner
}

=======
>>>>>>> aa2f984f
// Connect will establish a tunnel to the specified target.
func (c *Cluster) Connect(target string) (*k8s.Tunnel, error) {
	var err error
	zt := TunnelInfo{
		namespace:    ZarfNamespaceName,
		resourceType: k8s.SvcResource,
	}

	switch strings.ToUpper(target) {
	case ZarfRegistry:
		zt.resourceName = ZarfRegistryName
		zt.remotePort = ZarfRegistryPort
		zt.urlSuffix = `/v2/_catalog`

	case ZarfLogging:
		zt.resourceName = "zarf-loki-stack-grafana"
		zt.remotePort = 3000
		// Start the logs with something useful.
		zt.urlSuffix = `/monitor/explore?orgId=1&left=%5B"now-12h","now","Loki",%7B"refId":"Zarf%20Logs","expr":"%7Bnamespace%3D%5C"zarf%5C"%7D"%7D%5D`

	case ZarfGit:
		zt.resourceName = ZarfGitServerName
		zt.remotePort = ZarfGitServerPort

	case ZarfInjector:
		zt.resourceName = ZarfInjectorName
		zt.remotePort = ZarfInjectorPort

	default:
		if target != "" {
			if zt, err = c.checkForZarfConnectLabel(target); err != nil {
				return nil, fmt.Errorf("problem looking for a zarf connect label in the cluster: %s", err.Error())
			}
		}

		if zt.resourceName == "" {
			return nil, fmt.Errorf("missing resource name")
		}
		if zt.remotePort < 1 {
			return nil, fmt.Errorf("missing remote port")
		}
	}

	return c.ConnectTunnelInfo(zt)
}

// ConnectTunnelInfo connects to the cluster with the provided TunnelInfo
func (c *Cluster) ConnectTunnelInfo(zt TunnelInfo) (*k8s.Tunnel, error) {
	tunnel, err := c.NewTunnel(zt.namespace, zt.resourceType, zt.resourceName, zt.urlSuffix, zt.localPort, zt.remotePort)
	if err != nil {
		return nil, err
	}

	_, err = tunnel.Connect()
	if err != nil {
		return nil, err
	}

	return tunnel, nil
}

// ConnectToZarfRegistryEndpoint determines if a registry endpoint is in cluster, and if so opens a tunnel to connect to it
func (c *Cluster) ConnectToZarfRegistryEndpoint(registryInfo types.RegistryInfo) (string, *k8s.Tunnel, error) {
	registryEndpoint := registryInfo.Address

	var err error
	var tunnel *k8s.Tunnel
	if registryInfo.InternalRegistry {
		// Establish a registry tunnel to send the images to the zarf registry
		if tunnel, err = c.NewTunnel(ZarfNamespaceName, k8s.SvcResource, ZarfRegistryName, "", 0, ZarfRegistryPort); err != nil {
			return "", tunnel, err
		}
	} else {
		svcInfo, err := c.ServiceInfoFromNodePortURL(registryInfo.Address)

		// If this is a service (no error getting svcInfo), create a port-forward tunnel to that resource
		if err == nil {
			if tunnel, err = c.NewTunnel(svcInfo.Namespace, k8s.SvcResource, svcInfo.Name, "", 0, svcInfo.Port); err != nil {
				return "", tunnel, err
			}
		}
	}

	if tunnel != nil {
		_, err = tunnel.Connect()
		if err != nil {
			return "", tunnel, err
		}
		registryEndpoint = tunnel.Endpoint()
	}

	return registryEndpoint, tunnel, nil
}

// checkForZarfConnectLabel looks in the cluster for a connect name that matches the target
func (c *Cluster) checkForZarfConnectLabel(name string) (TunnelInfo, error) {
	var err error
	var zt TunnelInfo

	message.Debugf("Looking for a Zarf Connect Label in the cluster")

	matches, err := c.GetServicesByLabel("", config.ZarfConnectLabelName, name)
	if err != nil {
		return zt, fmt.Errorf("unable to lookup the service: %w", err)
	}

	if len(matches.Items) > 0 {
		// If there is a match, use the first one as these are supposed to be unique.
		svc := matches.Items[0]

		// Reset based on the matched params.
		zt.resourceType = k8s.SvcResource
		zt.resourceName = svc.Name
		zt.namespace = svc.Namespace
		// Only support a service with a single port.
		zt.remotePort = svc.Spec.Ports[0].TargetPort.IntValue()
		// if targetPort == 0, look for Port (which is required)
		if zt.remotePort == 0 {
			zt.remotePort = c.findPodContainerPort(svc)
		}

		// Add the url suffix too.
		zt.urlSuffix = svc.Annotations[config.ZarfConnectAnnotationURL]

		message.Debugf("tunnel connection match: %s/%s on port %d", svc.Namespace, svc.Name, zt.remotePort)
	} else {
		return zt, fmt.Errorf("no matching services found for %s", name)
	}

	return zt, nil
}

// findPodContainerPort will find the container port in the pod and assign it to tunnel's remotePort.
func (c *Cluster) findPodContainerPort(svc v1.Service) int {
	selectorLabelsOfPods := k8s.MakeLabels(svc.Spec.Selector)
	pods := c.WaitForPodsAndContainers(k8s.PodLookup{
		Namespace: svc.Namespace,
		Selector:  selectorLabelsOfPods,
	}, nil)

	for _, pod := range pods {
		// Find the matching name on the port in the pod
		for _, container := range pod.Spec.Containers {
			for _, port := range container.Ports {
				if port.Name == svc.Spec.Ports[0].TargetPort.String() {
					return int(port.ContainerPort)
				}
			}
		}
	}

	return 0
}<|MERGE_RESOLUTION|>--- conflicted
+++ resolved
@@ -77,132 +77,6 @@
 	return nil
 }
 
-<<<<<<< HEAD
-// ServiceInfoFromNodePortURL takes a nodePortURL and parses it to find the service info for connecting to the cluster. The string is expected to follow the following format:
-// Example nodePortURL: 127.0.0.1:{PORT}.
-func ServiceInfoFromNodePortURL(nodePortURL string) (*ServiceInfo, error) {
-	// Attempt to parse as normal, if this fails add a scheme to the URL (docker registries don't use schemes)
-	parsedURL, err := url.Parse(nodePortURL)
-	if err != nil {
-		parsedURL, err = url.Parse("scheme://" + nodePortURL)
-		if err != nil {
-			return nil, err
-		}
-	}
-
-	// Match hostname against localhost ip/hostnames
-	hostname := parsedURL.Hostname()
-	if hostname != config.IPV4Localhost && hostname != "localhost" {
-		return nil, fmt.Errorf("node port services should be on localhost")
-	}
-
-	// Get the node port from the nodeportURL.
-	nodePort, err := strconv.Atoi(parsedURL.Port())
-	if err != nil {
-		return nil, err
-	}
-	if nodePort < 30000 || nodePort > 32767 {
-		return nil, fmt.Errorf("node port services should use the port range 30000-32767")
-	}
-
-	kube, err := k8s.New(message.Debugf, labels)
-	if err != nil {
-		return nil, err
-	}
-
-	services, err := kube.GetServices("")
-	if err != nil {
-		return nil, err
-	}
-
-	for _, svc := range services.Items {
-		if svc.Spec.Type == "NodePort" {
-			for _, port := range svc.Spec.Ports {
-				if int(port.NodePort) == nodePort {
-					return &ServiceInfo{
-						Namespace: svc.Namespace,
-						Name:      svc.Name,
-						Port:      int(port.Port),
-					}, nil
-				}
-			}
-		}
-	}
-
-	return nil, fmt.Errorf("no matching node port services found")
-}
-
-// ServiceInfoFromServiceURL takes a serviceURL and parses it to find the service info for connecting to the cluster. The string is expected to follow the following format:
-// Example serviceURL: http://{SERVICE_NAME}.{NAMESPACE}.svc.cluster.local:{PORT}.
-func ServiceInfoFromServiceURL(serviceURL string) (*ServiceInfo, error) {
-	parsedURL, err := url.Parse(serviceURL)
-	if err != nil {
-		return nil, err
-	}
-
-	// Get the remote port from the serviceURL.
-	remotePort, err := strconv.Atoi(parsedURL.Port())
-	if err != nil {
-		return nil, err
-	}
-
-	// Match hostname against local cluster service format.
-	pattern := regexp.MustCompile(serviceURLPattern)
-	get, err := helpers.MatchRegex(pattern, parsedURL.Hostname())
-
-	// If incomplete match, return an error.
-	if err != nil {
-		return nil, err
-	}
-
-	return &ServiceInfo{
-		Namespace: get("namespace"),
-		Name:      get("name"),
-		Port:      remotePort,
-	}, nil
-}
-
-// NewTunnel will create a new Tunnel struct.
-// Note that if you use 0 for the local port, an open port on the host system
-// will be selected automatically, and the Tunnel struct will be updated with the selected port.
-func NewTunnel(namespace, resourceType, resourceName string, local, remote int) (*Tunnel, error) {
-	message.Debugf("tunnel.NewTunnel(%s, %s, %s, %d, %d)", namespace, resourceType, resourceName, local, remote)
-
-	kube, err := k8s.NewWithWait(message.Debugf, labels, DefaultTimeout)
-	if err != nil {
-		return &Tunnel{}, err
-	}
-
-	return &Tunnel{
-		out:          io.Discard,
-		localPort:    local,
-		remotePort:   remote,
-		namespace:    namespace,
-		resourceType: resourceType,
-		resourceName: resourceName,
-		stopChan:     make(chan struct{}, 1),
-		readyChan:    make(chan struct{}, 1),
-		kube:         kube,
-	}, nil
-}
-
-// NewZarfTunnel will create a new Tunnel struct for the Zarf namespace.
-func NewZarfTunnel() (*Tunnel, error) {
-	return NewTunnel(ZarfNamespaceName, SvcResource, "", 0, 0)
-}
-
-// EnableAutoOpen will automatically open the established tunnel in the default browser when it is ready.
-func (tunnel *Tunnel) EnableAutoOpen() {
-	tunnel.autoOpen = true
-}
-
-// AddSpinner will add a spinner to the tunnel to show progress.
-func (tunnel *Tunnel) AddSpinner(spinner *message.Spinner) {
-	tunnel.spinner = spinner
-}
-
-=======
->>>>>>> aa2f984f
 // Connect will establish a tunnel to the specified target.
 func (c *Cluster) Connect(target string) (*k8s.Tunnel, error) {
 	var err error
