package k8s

// Forked from https://github.com/gruntwork-io/terratest/blob/v0.38.8/modules/k8s/tunnel.go

import (
	"fmt"
	"io"
	"io/ioutil"
	"net"
	"net/http"
	"os"
	"os/exec"
	"os/signal"
	"runtime"
	"strconv"
	"strings"
	"sync"
	"syscall"
	"time"

	"github.com/defenseunicorns/zarf/src/types"

	"github.com/defenseunicorns/zarf/src/config"
	"github.com/defenseunicorns/zarf/src/internal/message"
	"k8s.io/client-go/tools/portforward"
	"k8s.io/client-go/transport/spdy"
)

// Global lock to synchronize port selections
var globalMutex sync.Mutex

const (
	PodResource  = "pod"
	SvcResource  = "svc"
	ZarfRegistry = "REGISTRY"
	ZarfLogging  = "LOGGING"
	ZarfGit      = "GIT"
	ZarfInjector = "INJECTOR"
)

// makeLabels is a helper to format a map of label key and value pairs into a single string for use as a selector.
func makeLabels(labels map[string]string) string {
	var out []string
	for key, value := range labels {
		out = append(out, fmt.Sprintf("%s=%s", key, value))
	}
	return strings.Join(out, ",")
}

// Tunnel is the main struct that configures and manages port forwading tunnels to Kubernetes resources.
type Tunnel struct {
	out          io.Writer
	autoOpen     bool
	localPort    int
	remotePort   int
	namespace    string
	resourceType string
	resourceName string
	urlSuffix    string
	attempt      int
	stopChan     chan struct{}
	readyChan    chan struct{}
	spinner      *message.Spinner
}

// NewTunnel will create a new Tunnel struct
// Note that if you use 0 for the local port, an open port on the host system
// will be selected automatically, and the Tunnel struct will be updated with the selected port.
func NewTunnel(namespace, resourceType, resourceName string, local, remote int) *Tunnel {
	message.Debugf("tunnel.NewTunnel(%s, %s, %s, %d, %d)", namespace, resourceType, resourceName, local, remote)
	return &Tunnel{
		out:          ioutil.Discard,
		localPort:    local,
		remotePort:   remote,
		namespace:    namespace,
		resourceType: resourceType,
		resourceName: resourceName,
		stopChan:     make(chan struct{}, 1),
		readyChan:    make(chan struct{}, 1),
	}
}

func NewZarfTunnel() *Tunnel {
	return NewTunnel(ZarfNamespace, SvcResource, "", 0, 0)
}

func (tunnel *Tunnel) EnableAutoOpen() {
	tunnel.autoOpen = true
}

func (tunnel *Tunnel) AddSpinner(spinner *message.Spinner) {
	tunnel.spinner = spinner
}

func (tunnel *Tunnel) Connect(target string, blocking bool) {
	message.Debugf("tunnel.Connect(%s, %#v)", target, blocking)

	switch strings.ToUpper(target) {
	case ZarfRegistry:
		tunnel.resourceName = "zarf-docker-registry"
		tunnel.remotePort = 5000

	case ZarfLogging:
		tunnel.resourceName = "zarf-loki-stack-grafana"
		tunnel.remotePort = 3000

	case ZarfGit:
		tunnel.resourceName = "zarf-gitea-http"
		tunnel.remotePort = 3000

	case ZarfInjector:
		tunnel.resourceName = "zarf-injector"
		tunnel.remotePort = 5000

	default:
		if target != "" {
			if err := tunnel.checkForZarfConnectLabel(target); err != nil {
				message.Errorf(err, "Problem looking for a zarf connect label in the cluster")
			}
		}

		if tunnel.resourceName == "" {
			message.Fatalf(nil, "Ensure a resource name is provided")
		}
		if tunnel.remotePort < 1 {
			message.Fatal(nil, "A remote port must be specified to connect to.")
		}
	}

	url, err := tunnel.establish()

	// Try to etablish the tunnel up to 3 times
	if err != nil {
		tunnel.attempt++
		// If we have exceeded the number of attempts, exit with an error
		if tunnel.attempt > 3 {
			message.Fatalf(err, "Unable to estbalish tunnel after 3 attempts")
		} else {
			// Otherwise, retry the connection but delay increasing intervals between attempts
			delay := tunnel.attempt * 10
<<<<<<< HEAD
			message.Errorf(err, "Unable to establish tunnel, retrying in %d seconds...", delay)
=======
			message.Debug(err)
			message.Infof("Delay creating tunnel, waiting %d seconds...", delay)
>>>>>>> 13fe836a
			time.Sleep(time.Duration(delay) * time.Second)
			tunnel.Connect(target, blocking)
		}
	}

	if blocking {
		// Otherwise, if this is blocking it is coming from a user request so try to open the URL, but ignore errors
		if tunnel.autoOpen {
			switch runtime.GOOS {
			case "linux":
				_ = exec.Command("xdg-open", url).Start()
			case "windows":
				_ = exec.Command("rundll32", "url.dll,FileProtocolHandler", url).Start()
			case "darwin":
				_ = exec.Command("open", url).Start()
			}
		} else {
			// Dump the tunnel URL to the console for other tools if not auto-opening
			fmt.Print(url)
		}

		// Dump the tunnel URL to the console for other tools to use
		fmt.Print(url)

		// Since this blocking, set the defer now so it closes properly on sigterm
		defer tunnel.Close()

		// Keep this open until an interrupt signal is received
		c := make(chan os.Signal)
		signal.Notify(c, os.Interrupt, syscall.SIGTERM)
		go func() {
			<-c
			os.Exit(0)
		}()

		for {
			runtime.Gosched()
		}
	}
}

// Endpoint returns the tunnel endpoint
func (tunnel *Tunnel) Endpoint() string {
	message.Debug("tunnel.Endpoint()")
	return fmt.Sprintf("127.0.0.1:%d", tunnel.localPort)
}

// Close disconnects a tunnel connection by closing the StopChan, thereby stopping the goroutine.
func (tunnel *Tunnel) Close() {
	message.Debug("tunnel.Close()")
	close(tunnel.stopChan)
}

func (tunnel *Tunnel) checkForZarfConnectLabel(name string) error {
	message.Debugf("tunnel.checkForZarfConnectLabel(%s)", name)
	matches, err := GetServicesByLabel("", config.ZarfConnectLabelName, name)
	if err != nil {
		return fmt.Errorf("unable to lookup the service: %w", err)
	}

	if len(matches.Items) > 0 {
		// If there is a match, use the first one as these are supposed to be unique
		svc := matches.Items[0]

		// Reset based on the matched params
		tunnel.resourceType = SvcResource
		tunnel.resourceName = svc.Name
		tunnel.namespace = svc.Namespace
		// Only support a service with a single port
		tunnel.remotePort = svc.Spec.Ports[0].TargetPort.IntValue()

		// Add the url suffix too
		tunnel.urlSuffix = svc.Annotations[config.ZarfConnectAnnotationUrl]

		message.Debugf("tunnel connection match: %s/%s on port %d", svc.Namespace, svc.Name, tunnel.remotePort)
	}

	return nil
}

// establish opens a tunnel to a kubernetes resource, as specified by the provided tunnel struct.
func (tunnel *Tunnel) establish() (string, error) {
	message.Debug("tunnel.Establish()")

	var err error
	var spinner *message.Spinner

	// Track this locally as we may need to retry if the tunnel fails
	localPort := tunnel.localPort

	// If the local-port is 0, get an available port before continuing. We do this here instead of relying on the
	// underlying port-forwarder library, because the port-forwarder library does not expose the selected local port in a
	// machine-readable manner.
	// Synchronize on the global lock to avoid race conditions with concurrently selecting the same available port,
	// since there is a brief moment between `GetAvailablePort` and `forwarder.ForwardPorts` where the selected port
	// is available for selection again.
	if localPort == 0 {
		message.Debugf("Requested local port is 0. Selecting an open port on host system")
		localPort, err = GetAvailablePort()
		if err != nil {
			return "", fmt.Errorf("unable to find an available port: %w", err)
		}
		message.Debugf("Selected port %d", localPort)
		globalMutex.Lock()
		defer globalMutex.Unlock()
	}

	spinnerMessage := fmt.Sprintf("Opening tunnel %d -> %d for %s/%s in namespace %s",
		localPort,
		tunnel.remotePort,
		tunnel.resourceType,
		tunnel.resourceName,
		tunnel.namespace,
	)

	if tunnel.spinner != nil {
		spinner = tunnel.spinner
		spinner.Updatef(spinnerMessage)
	} else {
		spinner = message.NewProgressSpinner(spinnerMessage)
		defer spinner.Stop()
	}

	// Find the pod to port forward to
	podName, err := tunnel.getAttachablePodForResource()
	if err != nil {
		return "", fmt.Errorf("unable to find pod attached to given resource: %w", err)
	}
	spinner.Debugf("Selected pod %s to open port forward to", podName)

	clientset := getClientset()

	// Build url to the port forward endpoint
	// example: http://localhost:8080/api/v1/namespaces/helm/pods/tiller-deploy-9itlq/portforward
	postEndpoint := clientset.CoreV1().RESTClient().Post()
	namespace := tunnel.namespace
	portForwardCreateURL := postEndpoint.
		Resource("pods").
		Namespace(namespace).
		Name(podName).
		SubResource("portforward").
		URL()

	spinner.Debugf("Using URL %s to create portforward", portForwardCreateURL)

	restConfig := getRestConfig()

	// Construct the spdy client required by the client-go portforward library
	transport, upgrader, err := spdy.RoundTripperFor(restConfig)
	if err != nil {
		return "", fmt.Errorf("unable to create the spdy client %w", err)
	}
	dialer := spdy.NewDialer(upgrader, &http.Client{Transport: transport}, "POST", portForwardCreateURL)

	// Construct a new PortForwarder struct that manages the instructed port forward tunnel
	ports := []string{fmt.Sprintf("%d:%d", localPort, tunnel.remotePort)}
	portforwarder, err := portforward.New(dialer, ports, tunnel.stopChan, tunnel.readyChan, tunnel.out, tunnel.out)
	if err != nil {
		return "", fmt.Errorf("unable to create the port forward: %w", err)
	}

	// Open the tunnel in a goroutine so that it is available in the background. Report errors to the main goroutine via
	// a new channel.
	errChan := make(chan error)
	go func() {
		errChan <- portforwarder.ForwardPorts()
	}()

	// Wait for an error or the tunnel to be ready
	select {
	case err = <-errChan:
		if tunnel.spinner == nil {
			spinner.Stop()
		}
		return "", fmt.Errorf("unable to start the tunnel: %w", err)
	case <-portforwarder.Ready:
		// Store for endpoint output
		tunnel.localPort = localPort
		url := fmt.Sprintf("http://%s:%d%s", config.IPV4Localhost, localPort, tunnel.urlSuffix)
		msg := fmt.Sprintf("Creating port forwarding tunnel at %s", url)
		if tunnel.spinner == nil {
			spinner.Successf(msg)
		} else {
			spinner.Updatef(msg)
		}
		return url, nil
	}
}

// GetAvailablePort retrieves an available port on the host machine. This delegates the port selection to the golang net
// library by starting a server and then checking the port that the server is using.
func GetAvailablePort() (int, error) {
	message.Debug("tunnel.GetAvailablePort()")
	l, err := net.Listen("tcp", ":0")
	if err != nil {
		return 0, err
	}
	defer func(l net.Listener) {
		// ignore this error because it won't help us to tell the user
		_ = l.Close()
	}(l)

	_, p, err := net.SplitHostPort(l.Addr().String())
	if err != nil {
		return 0, err
	}
	port, err := strconv.Atoi(p)
	if err != nil {
		return 0, err
	}
	return port, err
}

// getAttachablePodForResource will find a pod that can be port forwarded to the provided resource type and return
// the name.
func (tunnel *Tunnel) getAttachablePodForResource() (string, error) {
	message.Debug("tunnel.GettAttachablePodForResource()")
	switch tunnel.resourceType {
	case PodResource:
		return tunnel.resourceName, nil
	case SvcResource:
		return tunnel.getAttachablePodForService()
	default:
		return "", fmt.Errorf("unknown resource type: %s", tunnel.resourceType)
	}
}

// getAttachablePodForServiceE will find an active pod associated with the Service and return the pod name.
func (tunnel *Tunnel) getAttachablePodForService() (string, error) {
	message.Debug("tunnel.getAttachablePodForService()")
	service, err := GetService(tunnel.namespace, tunnel.resourceName)
	if err != nil {
		return "", fmt.Errorf("unable to find the service: %w", err)
	}
	selectorLabelsOfPods := makeLabels(service.Spec.Selector)

	servicePods := WaitForPodsAndContainers(types.ZarfContainerTarget{
		Namespace: tunnel.namespace,
		Selector:  selectorLabelsOfPods,
	}, false)

	return servicePods[0], nil
}<|MERGE_RESOLUTION|>--- conflicted
+++ resolved
@@ -138,12 +138,8 @@
 		} else {
 			// Otherwise, retry the connection but delay increasing intervals between attempts
 			delay := tunnel.attempt * 10
-<<<<<<< HEAD
-			message.Errorf(err, "Unable to establish tunnel, retrying in %d seconds...", delay)
-=======
 			message.Debug(err)
 			message.Infof("Delay creating tunnel, waiting %d seconds...", delay)
->>>>>>> 13fe836a
 			time.Sleep(time.Duration(delay) * time.Second)
 			tunnel.Connect(target, blocking)
 		}
