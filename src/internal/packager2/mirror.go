--- conflicted
+++ resolved
@@ -169,12 +169,7 @@
 	return nil
 }
 
-<<<<<<< HEAD
 func pushReposToRepository(ctx context.Context, c *cluster.Cluster, pkgLayout *layout.PackageLayout, filter filters.ComponentFilterStrategy, gitInfo types.GitServerInfo, retries int, forcePushRepos bool) error {
-=======
-func pushReposToRepository(ctx context.Context, c *cluster.Cluster, pkgLayout *layout.PackageLayout, filter filters.ComponentFilterStrategy, gitInfo types.GitServerInfo, retries int) error {
-	l := logger.From(ctx)
->>>>>>> ff437601
 	components, err := filter.Apply(pkgLayout.Pkg)
 	if err != nil {
 		return err
@@ -197,12 +192,8 @@
 			err = retry.Do(func() error {
 				if !dns.IsServiceURL(gitInfo.Address) {
 					message.Infof("Pushing repository %s to server %s", repoURL, gitInfo.Address)
-<<<<<<< HEAD
+					l.Info("pushing repository to server", "repo", repoURL, "server", gitInfo.Address)
 					err = repository.Push(ctx, gitInfo.Address, gitInfo.PushUsername, gitInfo.PushPassword, forcePushRepos)
-=======
-					l.Info("pushing repository to server", "repo", repoURL, "server", gitInfo.Address)
-					err = repository.Push(ctx, gitInfo.Address, gitInfo.PushUsername, gitInfo.PushPassword)
->>>>>>> ff437601
 					if err != nil {
 						return err
 					}
@@ -231,12 +222,8 @@
 				}
 				return tunnel.Wrap(func() error {
 					message.Infof("Pushing repository %s to server %s", repoURL, tunnel.HTTPEndpoint())
-<<<<<<< HEAD
+					l.Info("pushing repository to server", "repo", repoURL, "server", tunnel.HTTPEndpoint())
 					err = repository.Push(ctx, tunnel.HTTPEndpoint(), gitInfo.PushUsername, gitInfo.PushPassword, forcePushRepos)
-=======
-					l.Info("pushing repository to server", "repo", repoURL, "server", tunnel.HTTPEndpoint())
-					err = repository.Push(ctx, tunnel.HTTPEndpoint(), gitInfo.PushUsername, gitInfo.PushPassword)
->>>>>>> ff437601
 					if err != nil {
 						return err
 					}
