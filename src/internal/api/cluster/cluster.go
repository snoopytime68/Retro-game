// SPDX-License-Identifier: Apache-2.0
// SPDX-FileCopyrightText: 2021-Present The Zarf Authors

// Package cluster contains Zarf-specific cluster management functions.
package cluster

import (
	"net/http"
	"time"

	"github.com/defenseunicorns/zarf/src/internal/api/common"
	"github.com/defenseunicorns/zarf/src/internal/cluster"
	"github.com/defenseunicorns/zarf/src/pkg/message"
	"github.com/defenseunicorns/zarf/src/types"
	"k8s.io/client-go/tools/clientcmd"
)

// Summary returns a summary of cluster status.
func Summary(w http.ResponseWriter, _ *http.Request) {
	message.Debug("cluster.Summary()")

	var state *types.ZarfState
	var reachable bool
	var distro string
	var hasZarf bool
	var k8sRevision string

	c, err := cluster.NewClusterWithWait(5*time.Second, false)
	rawConfig, _ := clientcmd.NewDefaultClientConfigLoadingRules().GetStartingConfig()

	reachable = err == nil
	if reachable {
		distro, _ = c.DetectDistro()
		state, _ = c.LoadZarfState()
<<<<<<< HEAD
		hasZarf = state != nil
		k8sRevision = getServerVersion(c)
=======
		hasZarf = state.Distro != ""
		k8sRevision, _ = c.Kube.GetServerVersion()
>>>>>>> 314e07cd
	}

	data := types.ClusterSummary{
		Reachable:   reachable,
		HasZarf:     hasZarf,
		Distro:      distro,
		ZarfState:   state,
		K8sRevision: k8sRevision,
		RawConfig:   rawConfig,
	}

	common.WriteJSONResponse(w, data, http.StatusOK)
<<<<<<< HEAD
}

// Retrieve and return the k8s revision.
func getServerVersion(c *cluster.Cluster) string {
	info, _ := c.Clientset.DiscoveryClient.ServerVersion()

	return info.String()
=======
>>>>>>> 314e07cd
}<|MERGE_RESOLUTION|>--- conflicted
+++ resolved
@@ -32,13 +32,8 @@
 	if reachable {
 		distro, _ = c.DetectDistro()
 		state, _ = c.LoadZarfState()
-<<<<<<< HEAD
 		hasZarf = state != nil
-		k8sRevision = getServerVersion(c)
-=======
-		hasZarf = state.Distro != ""
-		k8sRevision, _ = c.Kube.GetServerVersion()
->>>>>>> 314e07cd
+		k8sRevision, _ = c.GetServerVersion()
 	}
 
 	data := types.ClusterSummary{
@@ -51,14 +46,4 @@
 	}
 
 	common.WriteJSONResponse(w, data, http.StatusOK)
-<<<<<<< HEAD
-}
-
-// Retrieve and return the k8s revision.
-func getServerVersion(c *cluster.Cluster) string {
-	info, _ := c.Clientset.DiscoveryClient.ServerVersion()
-
-	return info.String()
-=======
->>>>>>> 314e07cd
 }