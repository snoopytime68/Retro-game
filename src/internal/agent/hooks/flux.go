// SPDX-License-Identifier: Apache-2.0
// SPDX-FileCopyrightText: 2021-Present The Zarf Authors

// Package hooks contains the mutation hooks for the Zarf agent.
package hooks

import (
	"context"
	"encoding/json"
	"fmt"

	"github.com/defenseunicorns/pkg/helpers"
	"github.com/defenseunicorns/zarf/src/config"
	"github.com/defenseunicorns/zarf/src/config/lang"
	"github.com/defenseunicorns/zarf/src/internal/agent/operations"
	"github.com/defenseunicorns/zarf/src/pkg/cluster"
	"github.com/defenseunicorns/zarf/src/pkg/message"
	"github.com/defenseunicorns/zarf/src/pkg/transform"
	fluxmeta "github.com/fluxcd/pkg/apis/meta"
	flux "github.com/fluxcd/source-controller/api/v1"
	v1 "k8s.io/api/admission/v1"
)

<<<<<<< HEAD
=======
// AgentErrTransformGitURL is thrown when the agent fails to make the git url a Zarf compatible url
const AgentErrTransformGitURL = "unable to transform the git url"

>>>>>>> b8a3214e
// NewGitRepositoryMutationHook creates a new instance of the git repo mutation hook.
func NewGitRepositoryMutationHook(ctx context.Context, cluster *cluster.Cluster) operations.Hook {
	message.Debug("hooks.NewGitRepositoryMutationHook()")
	return operations.Hook{
		Create: func(r *v1.AdmissionRequest) (*operations.Result, error) {
			return mutateGitRepo(ctx, r, cluster)
		},
		Update: func(r *v1.AdmissionRequest) (*operations.Result, error) {
			return mutateGitRepo(ctx, r, cluster)
		},
	}
}

// mutateGitRepoCreate mutates the git repository url to point to the repository URL defined in the ZarfState.
func mutateGitRepo(ctx context.Context, r *v1.AdmissionRequest, cluster *cluster.Cluster) (result *operations.Result, err error) {

	var (
		patches   []operations.PatchOperation
		isPatched bool

		isCreate = r.Operation == v1.Create
		isUpdate = r.Operation == v1.Update
	)

	state, err := cluster.LoadZarfState(ctx)
	if err != nil {
		return nil, fmt.Errorf(lang.AgentErrGetState, err)
	}

	message.Debugf("Using the url of (%s) to mutate the flux repository", state.GitServer.Address)

	repo := flux.GitRepository{}
	if err = json.Unmarshal(r.Object.Raw, &repo); err != nil {
		return nil, fmt.Errorf(lang.ErrUnmarshal, err)
	}

	// Check if this is an update operation and the hostname is different from what we have in the zarfState
	// NOTE: We mutate on updates IF AND ONLY IF the hostname in the request is different than the hostname in the zarfState
	// NOTE: We are checking if the hostname is different before because we do not want to potentially mutate a URL that has already been mutated.
	if isUpdate {
		isPatched, err = helpers.DoHostnamesMatch(state.GitServer.Address, repo.Spec.URL)
		if err != nil {
			return nil, fmt.Errorf(lang.AgentErrHostnameMatch, err)
		}
	}

	patchedURL := repo.Spec.URL

	// Mutate the git URL if necessary
	if isCreate || (isUpdate && !isPatched) {
		// Mutate the git URL so that the hostname matches the hostname in the Zarf state
		transformedURL, err := transform.GitURL(state.GitServer.Address, patchedURL, state.GitServer.PushUsername)
		if err != nil {
<<<<<<< HEAD
			return nil, fmt.Errorf("%s: %w", lang.AgentErrTransformGitURL, err)
=======
			return nil, fmt.Errorf("%s: %w", AgentErrTransformGitURL, err)
>>>>>>> b8a3214e
		}
		patchedURL = transformedURL.String()
		message.Debugf("original git URL of (%s) got mutated to (%s)", repo.Spec.URL, patchedURL)
	}

	// Patch updates of the repo spec
	patches = populatePatchOperations(patchedURL)

	return &operations.Result{
		Allowed:  true,
		PatchOps: patches,
	}, nil
}

// Patch updates of the repo spec.
func populatePatchOperations(repoURL string) []operations.PatchOperation {
	var patches []operations.PatchOperation
	patches = append(patches, operations.ReplacePatchOperation("/spec/url", repoURL))

	newSecretRef := fluxmeta.LocalObjectReference{Name: config.ZarfGitServerSecretName}
	patches = append(patches, operations.AddPatchOperation("/spec/secretRef", newSecretRef))

	return patches
}<|MERGE_RESOLUTION|>--- conflicted
+++ resolved
@@ -21,12 +21,9 @@
 	v1 "k8s.io/api/admission/v1"
 )
 
-<<<<<<< HEAD
-=======
 // AgentErrTransformGitURL is thrown when the agent fails to make the git url a Zarf compatible url
 const AgentErrTransformGitURL = "unable to transform the git url"
 
->>>>>>> b8a3214e
 // NewGitRepositoryMutationHook creates a new instance of the git repo mutation hook.
 func NewGitRepositoryMutationHook(ctx context.Context, cluster *cluster.Cluster) operations.Hook {
 	message.Debug("hooks.NewGitRepositoryMutationHook()")
@@ -80,11 +77,7 @@
 		// Mutate the git URL so that the hostname matches the hostname in the Zarf state
 		transformedURL, err := transform.GitURL(state.GitServer.Address, patchedURL, state.GitServer.PushUsername)
 		if err != nil {
-<<<<<<< HEAD
-			return nil, fmt.Errorf("%s: %w", lang.AgentErrTransformGitURL, err)
-=======
 			return nil, fmt.Errorf("%s: %w", AgentErrTransformGitURL, err)
->>>>>>> b8a3214e
 		}
 		patchedURL = transformedURL.String()
 		message.Debugf("original git URL of (%s) got mutated to (%s)", repo.Spec.URL, patchedURL)
