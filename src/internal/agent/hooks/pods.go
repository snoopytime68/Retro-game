// SPDX-License-Identifier: Apache-2.0
// SPDX-FileCopyrightText: 2021-Present The Zarf Authors

// Package hooks provides http handlers for the mutating webhook
package hooks

import (
	"encoding/json"
	"fmt"

	"github.com/defenseunicorns/zarf/src/config"
	"github.com/defenseunicorns/zarf/src/config/lang"
	"github.com/defenseunicorns/zarf/src/internal/agent/operations"
<<<<<<< HEAD
	"github.com/defenseunicorns/zarf/src/internal/agent/state"
	"github.com/defenseunicorns/zarf/src/internal/message"
	"github.com/defenseunicorns/zarf/src/internal/utils"
=======
	"github.com/defenseunicorns/zarf/src/pkg/message"
	"github.com/defenseunicorns/zarf/src/pkg/utils"
	"github.com/defenseunicorns/zarf/src/types"
>>>>>>> fb43507c
	v1 "k8s.io/api/admission/v1"

	corev1 "k8s.io/api/core/v1"
)

// NewPodMutationHook creates a new instance of pods mutation hook
func NewPodMutationHook() operations.Hook {
	message.Debug("hooks.NewMutationHook()")
	return operations.Hook{
		Create: mutatePod,
		Update: mutatePod,
	}
}

func parsePod(object []byte) (*corev1.Pod, error) {
	message.Debugf("pods.parsePod(%s)", string(object))
	var pod corev1.Pod
	if err := json.Unmarshal(object, &pod); err != nil {
		return nil, err
	}

	return &pod, nil
}

func mutatePod(r *v1.AdmissionRequest) (*operations.Result, error) {
	message.Debugf("hooks.mutateCreate()(*v1.AdmissionRequest) - %#v , %s/%s: %#v", r.Kind, r.Namespace, r.Name, r.Operation)

	var patchOperations []operations.PatchOperation
	pod, err := parsePod(r.Object.Raw)
	if err != nil {
		return &operations.Result{Msg: err.Error()}, nil
	}

	if pod.Labels != nil && pod.Labels["zarf-agent"] == "patched" {
		// We've already played with this pod, just keep swimming 🐟
		return &operations.Result{
			Allowed:  true,
			PatchOps: patchOperations,
		}, nil
	}

	// Add the zarf secret to the podspec
	zarfSecret := []corev1.LocalObjectReference{{Name: config.ZarfImagePullSecretName}}
	patchOperations = append(patchOperations, operations.ReplacePatchOperation("/spec/imagePullSecrets", zarfSecret))

	zarfState, err := state.GetZarfStateFromAgentPod()
	if err != nil {
		return nil, fmt.Errorf(lang.AgentErrGetState, err)
	}
	containerRegistryURL := config.GetRegistry(zarfState)

	// update the image host for each init container
	for idx, container := range pod.Spec.InitContainers {
		path := fmt.Sprintf("/spec/initContainers/%d/image", idx)
		replacement, err := utils.SwapHost(container.Image, containerRegistryURL)
		if err != nil {
			message.Warnf(lang.AgentErrImageSwap, container.Image)
			continue // Continue, because we might as well attempt to mutate the other containers for this pod
		}
		patchOperations = append(patchOperations, operations.ReplacePatchOperation(path, replacement))
	}

	// update the image host for each ephemeral container
	for idx, container := range pod.Spec.EphemeralContainers {
		path := fmt.Sprintf("/spec/ephemeralContainers/%d/image", idx)
		replacement, err := utils.SwapHost(container.Image, containerRegistryURL)
		if err != nil {
			message.Warnf(lang.AgentErrImageSwap, container.Image)
			continue // Continue, because we might as well attempt to mutate the other containers for this pod
		}
		patchOperations = append(patchOperations, operations.ReplacePatchOperation(path, replacement))
	}

	// update the image host for each normal container
	for idx, container := range pod.Spec.Containers {
		path := fmt.Sprintf("/spec/containers/%d/image", idx)
		replacement, err := utils.SwapHost(container.Image, containerRegistryURL)
		if err != nil {
			message.Warnf(lang.AgentErrImageSwap, container.Image)
			continue // Continue, because we might as well attempt to mutate the other containers for this pod
		}
		patchOperations = append(patchOperations, operations.ReplacePatchOperation(path, replacement))
	}

	// Add a label noting the zarf mutation
	patchOperations = append(patchOperations, operations.ReplacePatchOperation("/metadata/labels/zarf-agent", "patched"))

	return &operations.Result{
		Allowed:  true,
		PatchOps: patchOperations,
	}, nil
<<<<<<< HEAD
=======
}

// Reads the state json file that was mounted into the agent pods
func getStateFromAgentPod(zarfStatePath string) (types.ZarfState, error) {
	zarfState := types.ZarfState{}

	// Read the state file
	stateFile, err := os.ReadFile(zarfStatePath)
	if err != nil {
		return zarfState, err
	}

	// Unmarshal the json file into a Go struct
	return zarfState, json.Unmarshal(stateFile, &zarfState)
>>>>>>> fb43507c
}<|MERGE_RESOLUTION|>--- conflicted
+++ resolved
@@ -11,15 +11,9 @@
 	"github.com/defenseunicorns/zarf/src/config"
 	"github.com/defenseunicorns/zarf/src/config/lang"
 	"github.com/defenseunicorns/zarf/src/internal/agent/operations"
-<<<<<<< HEAD
 	"github.com/defenseunicorns/zarf/src/internal/agent/state"
-	"github.com/defenseunicorns/zarf/src/internal/message"
-	"github.com/defenseunicorns/zarf/src/internal/utils"
-=======
 	"github.com/defenseunicorns/zarf/src/pkg/message"
 	"github.com/defenseunicorns/zarf/src/pkg/utils"
-	"github.com/defenseunicorns/zarf/src/types"
->>>>>>> fb43507c
 	v1 "k8s.io/api/admission/v1"
 
 	corev1 "k8s.io/api/core/v1"
@@ -111,21 +105,4 @@
 		Allowed:  true,
 		PatchOps: patchOperations,
 	}, nil
-<<<<<<< HEAD
-=======
-}
-
-// Reads the state json file that was mounted into the agent pods
-func getStateFromAgentPod(zarfStatePath string) (types.ZarfState, error) {
-	zarfState := types.ZarfState{}
-
-	// Read the state file
-	stateFile, err := os.ReadFile(zarfStatePath)
-	if err != nil {
-		return zarfState, err
-	}
-
-	// Unmarshal the json file into a Go struct
-	return zarfState, json.Unmarshal(stateFile, &zarfState)
->>>>>>> fb43507c
 }