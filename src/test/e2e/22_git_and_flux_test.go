--- conflicted
+++ resolved
@@ -113,60 +113,4 @@
 
 	kubectlOut, _, _ := e2e.execZarfCommand("tools", "kubectl", "-n=podinfo", "rollout", "status", "deployment/podinfo")
 	assert.Contains(t, string(kubectlOut), "successfully rolled out")
-<<<<<<< HEAD
-}
-
-func testRemovingTagsOnCreate(t *testing.T) {
-	homeDir, err := os.UserHomeDir()
-	require.NoError(t, err, "unable to get the user's home directory")
-
-	// Build the test package
-	testPackageDirPath := "src/test/test-packages/git-repo-caching"
-	testPackagePath := fmt.Sprintf("%s/zarf-package-test-package-git-cache-%s.tar.zst", testPackageDirPath, e2e.arch)
-	outputFlag := fmt.Sprintf("-o=%s", testPackageDirPath)
-	_, _, err = e2e.execZarfCommand("package", "create", testPackageDirPath, outputFlag, "--confirm")
-	require.NoError(t, err, "error when building the test package")
-	defer e2e.cleanFiles(testPackagePath)
-
-	// Extract the built package so we can inspect the repositories that are included
-	extractedDirPath := "tmp-extraction"
-	stdOut, stdErr, err := e2e.execZarfCommand("tools", "archiver", "decompress", testPackagePath, extractedDirPath, "-l=trace", "--decompress-all")
-	defer e2e.cleanFiles(extractedDirPath)
-	require.NoError(t, err, stdOut, stdErr)
-
-	/* Test to make sure we are removing tags where necessary */
-	// verify the component has multiple tags (in this case, we want to make sure it includes something we didn't specifically ask for)
-	gitDirFlag := fmt.Sprintf("--git-dir=%s/components/full-repo/repos/zarf-1211668992/.git", extractedDirPath)
-	gitTagOut, err := exec.Command("git", gitDirFlag, "tag", "-l").Output()
-	require.NoError(t, err)
-	require.Contains(t, string(gitTagOut), "v0.22.0")
-
-	// verify the component has only a single tag
-	gitDirFlag = fmt.Sprintf("--git-dir=%s/components/specific-tag/repos/zarf-1211668992/.git", extractedDirPath)
-	gitTagOut, err = exec.Command("git", gitDirFlag, "tag", "-l").Output()
-	require.NoError(t, err)
-	require.Equal(t, "v0.16.0\n", string(gitTagOut))
-
-	/* Test to make sure we are pulling the latest upstream changes when building a package */
-	// Force our cache to be 'old' by resetting the HEAD of the cached Zarf repo
-	cachedRepoGitDirFlag := fmt.Sprintf("--git-dir=%s/.zarf-cache/repos/zarf-1211668992/.git", homeDir)
-	cachedRepoWorkTreeFlag := fmt.Sprintf("--work-tree=%s/.zarf-cache/repos/zarf-1211668992", homeDir)
-	_, err = exec.Command("git", cachedRepoGitDirFlag, cachedRepoWorkTreeFlag, "reset", "HEAD~3", "--hard").Output()
-	require.NoError(t, err, err)
-
-	// Make sure the cache is now 'old'
-	statusOutput, err := exec.Command("git", cachedRepoGitDirFlag, "status").Output()
-	require.NoError(t, err, err)
-	require.Contains(t, string(statusOutput), "Your branch is behind")
-
-	// Re-build the test package
-	_, _, err = e2e.execZarfCommand("package", "create", testPackageDirPath, outputFlag, "--confirm")
-	require.NoError(t, err, "error when rebuilding the test git-cache package")
-
-	// Check to make sure the cache is no longer 'old'
-	statusOutput, err = exec.Command("git", cachedRepoGitDirFlag, cachedRepoWorkTreeFlag, "status").Output()
-	require.NoError(t, err, err)
-	require.Contains(t, string(statusOutput), "Your branch is up to date")
-=======
->>>>>>> ded08304
 }