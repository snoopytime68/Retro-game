--- conflicted
+++ resolved
@@ -34,11 +34,7 @@
 	Short:   lang.CmdInitShort,
 	Long:    lang.CmdInitLong,
 	Example: lang.CmdInitExample,
-<<<<<<< HEAD
-	Run: func(_ *cobra.Command, args []string) {
-=======
 	Run: func(_ *cobra.Command, _ []string) {
->>>>>>> 714f7c01
 		zarfLogo := message.GetLogo()
 		_, _ = fmt.Fprintln(os.Stderr, zarfLogo)
 
