// SPDX-License-Identifier: Apache-2.0
// SPDX-FileCopyrightText: 2021-Present The Zarf Authors

// Package cmd contains the CLI commands for Zarf.
package cmd

import (
	"fmt"
	"path/filepath"
	"regexp"
	"strings"

	"github.com/defenseunicorns/zarf/src/config/lang"
	"github.com/defenseunicorns/zarf/src/pkg/message"
	"github.com/pterm/pterm"
	"oras.land/oras-go/v2/registry"

	"github.com/AlecAivazis/survey/v2"
	"github.com/defenseunicorns/zarf/src/config"
	"github.com/defenseunicorns/zarf/src/internal/cluster"
	"github.com/defenseunicorns/zarf/src/pkg/packager"
	"github.com/defenseunicorns/zarf/src/pkg/utils"
	"github.com/spf13/cobra"
)

var includeInspectSBOM bool
var outputInspectSBOM string
var inspectPublicKey string

var packageCmd = &cobra.Command{
	Use:     "package",
	Aliases: []string{"p"},
	Short:   lang.CmdPackageShort,
}

var packageCreateCmd = &cobra.Command{
	Use:     "create [ DIRECTORY ]",
	Aliases: []string{"c"},
	Args:    cobra.MaximumNArgs(1),
	Short:   lang.CmdPackageCreateShort,
	Long:    lang.CmdPackageCreateLong,
	Run: func(cmd *cobra.Command, args []string) {

		var baseDir string

		// If a directory was provided, use that as the base directory
		if len(args) > 0 {
			baseDir = args[0]
		}

		var isCleanPathRegex = regexp.MustCompile(`^[a-zA-Z0-9\_\-\/\.\~\\:]+$`)
		if !isCleanPathRegex.MatchString(config.CommonOptions.CachePath) {
			message.Warnf(lang.CmdPackageCreateCleanPathErr, config.ZarfDefaultCachePath)
			config.CommonOptions.CachePath = config.ZarfDefaultCachePath
		}

		// Ensure uppercase keys from viper
		viperConfig := utils.TransformMapKeys(v.GetStringMapString(V_PKG_CREATE_SET), strings.ToUpper)
		pkgConfig.CreateOpts.SetVariables = utils.MergeMap(viperConfig, pkgConfig.CreateOpts.SetVariables)

		// Configure the packager
		pkgClient := packager.NewOrDie(&pkgConfig)
		defer pkgClient.ClearTempPaths()

		// Create the package
		if err := pkgClient.Create(baseDir); err != nil {
			message.Fatalf(err, lang.CmdPackageCreateErr, err.Error())
		}
	},
}

var packageDeployCmd = &cobra.Command{
	Use:     "deploy [ PACKAGE ]",
	Aliases: []string{"d"},
	Short:   lang.CmdPackageDeployShort,
	Long:    lang.CmdPackageDeployLong,
	Args:    cobra.MaximumNArgs(1),
	Run: func(cmd *cobra.Command, args []string) {
		pkgConfig.DeployOpts.PackagePath = choosePackage(args)

		// Ensure uppercase keys from viper and CLI --set
		viperConfigSetVariables := utils.TransformMapKeys(v.GetStringMapString(V_PKG_DEPLOY_SET), strings.ToUpper)
		pkgConfig.DeployOpts.SetVariables = utils.TransformMapKeys(pkgConfig.DeployOpts.SetVariables, strings.ToUpper)

		// Merge the viper config file variables and provided CLI flag variables (CLI takes precedence))
		pkgConfig.DeployOpts.SetVariables = utils.MergeMap(viperConfigSetVariables, pkgConfig.DeployOpts.SetVariables)

		pkgConfig.PkgSourcePath = pkgConfig.DeployOpts.PackagePath

		// Configure the packager
		pkgClient := packager.NewOrDie(&pkgConfig)
		defer pkgClient.ClearTempPaths()

		// Deploy the package
		if err := pkgClient.Deploy(); err != nil {
			message.Fatalf(err, lang.CmdPackageDeployErr, err.Error())
		}
	},
}

var packageInspectCmd = &cobra.Command{
	Use:     "inspect [ PACKAGE ]",
	Aliases: []string{"i"},
	Short:   lang.CmdPackageInspectShort,
	Long:    lang.CmdPackageInspectLong,
	Args:    cobra.MaximumNArgs(1),
	Run: func(cmd *cobra.Command, args []string) {
		pkgConfig.DeployOpts.PackagePath = choosePackage(args)

		// Configure the packager
		pkgClient := packager.NewOrDie(&pkgConfig)
		defer pkgClient.ClearTempPaths()

		// Inspect the package
		if err := pkgClient.Inspect(includeInspectSBOM, outputInspectSBOM, inspectPublicKey); err != nil {
			message.Fatalf(err, lang.CmdPackageInspectErr, err.Error())
		}
	},
}

var packageListCmd = &cobra.Command{
	Use:     "list",
	Aliases: []string{"l"},
	Short:   lang.CmdPackageListShort,
	Run: func(cmd *cobra.Command, args []string) {
		// Get all the deployed packages
		deployedZarfPackages, err := cluster.NewClusterOrDie().GetDeployedZarfPackages()
		if err != nil {
			message.Fatalf(err, lang.CmdPackageListNoPackageWarn)
		}

		// Populate a pterm table of all the deployed packages
		packageTable := pterm.TableData{
			{"     Package ", "Components"},
		}

		for _, pkg := range deployedZarfPackages {
			var components []string

			for _, component := range pkg.DeployedComponents {
				components = append(components, component.Name)
			}

			packageTable = append(packageTable, pterm.TableData{{
				fmt.Sprintf("     %s", pkg.Name),
				fmt.Sprintf("%v", components),
			}}...)
		}

		// Print out the table for the user
		_ = pterm.DefaultTable.WithHasHeader().WithData(packageTable).Render()
	},
}

var packageRemoveCmd = &cobra.Command{
	Use:     "remove { PACKAGE_NAME | PACKAGE_FILE } --confirm",
	Aliases: []string{"u"},
	Args:    cobra.ExactArgs(1),
	Short:   lang.CmdPackageRemoveShort,
	Run: func(cmd *cobra.Command, args []string) {
		pkgName := args[0]

<<<<<<< HEAD
=======
		// If the user input is a path to a package, extract the name from the package
		isTarball := regexp.MustCompile(`.*zarf-package-.*\.tar(\.zst)?$`).MatchString
		if isTarball(pkgName) {
			if utils.InvalidPath(pkgName) {
				message.Fatalf(nil, lang.CmdPackageRemoveTarballErr)
			}

			tempPath, err := utils.MakeTempDir(config.CommonOptions.TempDirectory)
			if err != nil {
				message.Fatalf(err, lang.CmdPackageRemoteTmpDirErr, config.CommonOptions.TempDirectory, err.Error())
			}
			defer os.RemoveAll(tempPath)

			if err := archiver.Extract(pkgName, config.ZarfYAML, tempPath); err != nil {
				message.Fatalf(err, lang.CmdPackageRemoveExtractErr)
			}

			var pkg types.ZarfPackage
			configPath := filepath.Join(tempPath, config.ZarfYAML)
			if err := utils.ReadYaml(configPath, &pkg); err != nil {
				message.Fatalf(err, lang.CmdPackageRemoveReadZarfErr)
			}

			pkgName = pkg.Metadata.Name
			pkgConfig.Pkg = pkg
		}

>>>>>>> 677a95b7
		// Configure the packager
		pkgClient := packager.NewOrDie(&pkgConfig)
		defer pkgClient.ClearTempPaths()

		if err := pkgClient.Remove(pkgName); err != nil {
			message.Fatalf(err, lang.CmdPackageRemoveErr, err.Error())
		}
	},
}

var packagePublishCmd = &cobra.Command{
	Use:     "publish { PACKAGE | SKELETON DIRECTORY } REPOSITORY",
	Short:   lang.CmdPackagePublishShort,
	Example: lang.CmdPackagePublishExample,
	Args:    cobra.ExactArgs(2),
	Run: func(cmd *cobra.Command, args []string) {
		pkgConfig.PublishOpts.PackagePath = choosePackage(args)

		if !utils.IsOCIURL(args[1]) {
			message.Fatal(nil, lang.CmdPackageRegistryPrefixErr)
		}
		parts := strings.Split(strings.TrimPrefix(args[1], utils.OCIURLPrefix), "/")
		ref := registry.Reference{
			Registry:   parts[0],
			Repository: strings.Join(parts[1:], "/"),
		}
		err := ref.ValidateRegistry()
		if err != nil {
			message.Fatalf(nil, "%s", err.Error())
		}

		pkgConfig.PublishOpts.PackageDestination = ref.String()

		// Configure the packager
		pkgClient := packager.NewOrDie(&pkgConfig)
		defer pkgClient.ClearTempPaths()

		// Publish the package
		if err := pkgClient.Publish(); err != nil {
			message.Fatalf(err, lang.CmdPackagePublishErr, err.Error())
		}
	},
}

var packagePullCmd = &cobra.Command{
	Use:     "pull REFERENCE",
	Short:   lang.CmdPackagePullShort,
	Example: lang.CmdPackagePullExample,
	Args:    cobra.ExactArgs(1),
	Run: func(cmd *cobra.Command, args []string) {
		if !utils.IsOCIURL(args[0]) {
			message.Fatal(nil, lang.CmdPackageRegistryPrefixErr)
		}

		pkgConfig.PullOpts.PackageSource = args[0]

		// Configure the packager
		pkgClient := packager.NewOrDie(&pkgConfig)
		defer pkgClient.ClearTempPaths()

		// Pull the package
		if err := pkgClient.Pull(); err != nil {
			message.Fatalf(err, lang.CmdPackagePullErr, err.Error())
		}
	},
}

func choosePackage(args []string) string {
	if len(args) > 0 {
		return args[0]
	}
	var path string
	prompt := &survey.Input{
		Message: lang.CmdPackageChoose,
		Suggest: func(toComplete string) []string {
			files, _ := filepath.Glob(config.ZarfPackagePrefix + toComplete + "*.tar")
			gzFiles, _ := filepath.Glob(config.ZarfPackagePrefix + toComplete + "*.tar.zst")
			partialFiles, _ := filepath.Glob(config.ZarfPackagePrefix + toComplete + "*.part000")

			files = append(files, gzFiles...)
			files = append(files, partialFiles...)
			return files
		},
	}

	if err := survey.AskOne(prompt, &path, survey.WithValidator(survey.Required)); err != nil {
		message.Fatalf(nil, lang.CmdPackageChooseErr, err.Error())
	}

	return path
}

func init() {
	initViper()

	rootCmd.AddCommand(packageCmd)
	packageCmd.AddCommand(packageCreateCmd)
	packageCmd.AddCommand(packageDeployCmd)
	packageCmd.AddCommand(packageInspectCmd)
	packageCmd.AddCommand(packageRemoveCmd)
	packageCmd.AddCommand(packageListCmd)
	packageCmd.AddCommand(packagePublishCmd)
	packageCmd.AddCommand(packagePullCmd)

	bindPackageFlags()
	bindCreateFlags()
	bindDeployFlags()
	bindInspectFlags()
	bindRemoveFlags()
	bindPublishFlags()
	bindPullFlags()
}

func bindPackageFlags() {
	packageFlags := packageCmd.PersistentFlags()
	v.SetDefault(V_PKG_OCI_CONCURRENCY, 3)
	packageFlags.IntVar(&config.CommonOptions.OCIConcurrency, "oci-concurrency", v.GetInt(V_PKG_OCI_CONCURRENCY), lang.CmdPackageFlagConcurrency)
}

func bindCreateFlags() {
	createFlags := packageCreateCmd.Flags()

	// Always require confirm flag (no viper)
	createFlags.BoolVar(&config.CommonOptions.Confirm, "confirm", false, lang.CmdPackageCreateFlagConfirm)

	v.SetDefault(V_PKG_CREATE_SET, map[string]string{})
	v.SetDefault(V_PKG_CREATE_OUTPUT, "")
	v.SetDefault(V_PKG_CREATE_SBOM, false)
	v.SetDefault(V_PKG_CREATE_SBOM_OUTPUT, "")
	v.SetDefault(V_PKG_CREATE_SKIP_SBOM, false)
	v.SetDefault(V_PKG_CREATE_MAX_PACKAGE_SIZE, 0)
	v.SetDefault(V_PKG_CREATE_SIGNING_KEY, "")

	outputDirectory := v.GetString("package.create.output_directory")
	output := v.GetString(V_PKG_CREATE_OUTPUT)
	if outputDirectory != "" && output == "" {
		v.Set(V_PKG_CREATE_OUTPUT, outputDirectory)
	}
	createFlags.StringVar(&pkgConfig.CreateOpts.Output, "output-directory", v.GetString("package.create.output_directory"), lang.CmdPackageCreateFlagOutput)
	createFlags.StringVarP(&pkgConfig.CreateOpts.Output, "output", "o", v.GetString(V_PKG_CREATE_OUTPUT), lang.CmdPackageCreateFlagOutput)

	createFlags.StringVar(&pkgConfig.CreateOpts.DifferentialData.DifferentialPackagePath, "differential", v.GetString(V_PKG_CREATE_DIFFERENTIAL), lang.CmdPackageCreateFlagDifferential)
	createFlags.StringToStringVar(&pkgConfig.CreateOpts.SetVariables, "set", v.GetStringMapString(V_PKG_CREATE_SET), lang.CmdPackageCreateFlagSet)
	createFlags.BoolVarP(&pkgConfig.CreateOpts.ViewSBOM, "sbom", "s", v.GetBool(V_PKG_CREATE_SBOM), lang.CmdPackageCreateFlagSbom)
	createFlags.StringVar(&pkgConfig.CreateOpts.SBOMOutputDir, "sbom-out", v.GetString(V_PKG_CREATE_SBOM_OUTPUT), lang.CmdPackageCreateFlagSbomOut)
	createFlags.BoolVar(&pkgConfig.CreateOpts.SkipSBOM, "skip-sbom", v.GetBool(V_PKG_CREATE_SKIP_SBOM), lang.CmdPackageCreateFlagSkipSbom)
	createFlags.IntVarP(&pkgConfig.CreateOpts.MaxPackageSizeMB, "max-package-size", "m", v.GetInt(V_PKG_CREATE_MAX_PACKAGE_SIZE), lang.CmdPackageCreateFlagMaxPackageSize)
	createFlags.StringVarP(&pkgConfig.CreateOpts.SigningKeyPath, "key", "k", v.GetString(V_PKG_CREATE_SIGNING_KEY), lang.CmdPackageCreateFlagSigningKey)
	createFlags.StringVar(&pkgConfig.CreateOpts.SigningKeyPassword, "key-pass", v.GetString(V_PKG_CREATE_SIGNING_KEY_PASSWORD), lang.CmdPackageCreateFlagSigningKeyPassword)
	createFlags.StringToStringVar(&pkgConfig.CreateOpts.RegistryOverrides, "registry-override", v.GetStringMapString(V_PKG_CREATE_REGISTRY_OVERRIDE), lang.CmdPackageCreateFlagRegistryOverride)

	createFlags.MarkHidden("output-directory")
}

func bindDeployFlags() {
	deployFlags := packageDeployCmd.Flags()

	// Always require confirm flag (no viper)
	deployFlags.BoolVar(&config.CommonOptions.Confirm, "confirm", false, lang.CmdPackageDeployFlagConfirm)

	// Always require adopt-existing-resources flag (no viper)
	deployFlags.BoolVar(&pkgConfig.DeployOpts.AdoptExistingResources, "adopt-existing-resources", false, lang.CmdPackageDeployFlagAdoptExistingResources)

	v.SetDefault(V_PKG_DEPLOY_SET, map[string]string{})
	v.SetDefault(V_PKG_DEPLOY_COMPONENTS, "")
	v.SetDefault(V_PKG_DEPLOY_SHASUM, "")
	v.SetDefault(V_PKG_DEPLOY_SGET, "")
	v.SetDefault(V_PKG_DEPLOY_PUBLIC_KEY, "")

	deployFlags.StringToStringVar(&pkgConfig.DeployOpts.SetVariables, "set", v.GetStringMapString(V_PKG_DEPLOY_SET), lang.CmdPackageDeployFlagSet)
	deployFlags.StringVar(&pkgConfig.DeployOpts.Components, "components", v.GetString(V_PKG_DEPLOY_COMPONENTS), lang.CmdPackageDeployFlagComponents)
	deployFlags.StringVar(&pkgConfig.DeployOpts.Shasum, "shasum", v.GetString(V_PKG_DEPLOY_SHASUM), lang.CmdPackageDeployFlagShasum)
	deployFlags.StringVar(&pkgConfig.DeployOpts.SGetKeyPath, "sget", v.GetString(V_PKG_DEPLOY_SGET), lang.CmdPackageDeployFlagSget)
	deployFlags.StringVarP(&pkgConfig.DeployOpts.PublicKeyPath, "key", "k", v.GetString(V_PKG_DEPLOY_PUBLIC_KEY), lang.CmdPackageDeployFlagPublicKey)
}

func bindInspectFlags() {
	inspectFlags := packageInspectCmd.Flags()
	inspectFlags.BoolVarP(&includeInspectSBOM, "sbom", "s", false, lang.CmdPackageInspectFlagSbom)
	inspectFlags.StringVar(&outputInspectSBOM, "sbom-out", "", lang.CmdPackageInspectFlagSbomOut)
	inspectFlags.StringVarP(&inspectPublicKey, "key", "k", v.GetString(V_PKG_DEPLOY_PUBLIC_KEY), lang.CmdPackageInspectFlagPublicKey)
}

func bindRemoveFlags() {
	removeFlags := packageRemoveCmd.Flags()
	removeFlags.BoolVar(&config.CommonOptions.Confirm, "confirm", false, lang.CmdPackageRemoveFlagConfirm)
	removeFlags.StringVar(&pkgConfig.DeployOpts.Components, "components", v.GetString(V_PKG_DEPLOY_COMPONENTS), lang.CmdPackageRemoveFlagComponents)
	_ = packageRemoveCmd.MarkFlagRequired("confirm")
}

func bindPublishFlags() {
	publishFlags := packagePublishCmd.Flags()
	publishFlags.StringVarP(&pkgConfig.PublishOpts.SigningKeyPath, "key", "k", v.GetString(V_PKG_PUBLISH_SIGNING_KEY), lang.CmdPackagePublishFlagSigningKey)
	publishFlags.StringVar(&pkgConfig.PublishOpts.SigningKeyPassword, "key-pass", v.GetString(V_PKG_PUBLISH_SIGNING_KEY_PASSWORD), lang.CmdPackagePublishFlagSigningKeyPassword)
}

func bindPullFlags() {
	pullFlags := packagePullCmd.Flags()
	v.SetDefault(V_PKG_PULL_OUTPUT_DIR, "")
	pullFlags.StringVarP(&pkgConfig.PullOpts.OutputDirectory, "output-directory", "o", v.GetString(V_PKG_PULL_OUTPUT_DIR), lang.CmdPackagePullFlagOutputDirectory)
	pullFlags.StringVarP(&pkgConfig.PullOpts.PublicKeyPath, "key", "k", v.GetString(V_PKG_PULL_PUBLIC_KEY), lang.CmdPackagePullFlagPublicKey)
}<|MERGE_RESOLUTION|>--- conflicted
+++ resolved
@@ -160,36 +160,6 @@
 	Run: func(cmd *cobra.Command, args []string) {
 		pkgName := args[0]
 
-<<<<<<< HEAD
-=======
-		// If the user input is a path to a package, extract the name from the package
-		isTarball := regexp.MustCompile(`.*zarf-package-.*\.tar(\.zst)?$`).MatchString
-		if isTarball(pkgName) {
-			if utils.InvalidPath(pkgName) {
-				message.Fatalf(nil, lang.CmdPackageRemoveTarballErr)
-			}
-
-			tempPath, err := utils.MakeTempDir(config.CommonOptions.TempDirectory)
-			if err != nil {
-				message.Fatalf(err, lang.CmdPackageRemoteTmpDirErr, config.CommonOptions.TempDirectory, err.Error())
-			}
-			defer os.RemoveAll(tempPath)
-
-			if err := archiver.Extract(pkgName, config.ZarfYAML, tempPath); err != nil {
-				message.Fatalf(err, lang.CmdPackageRemoveExtractErr)
-			}
-
-			var pkg types.ZarfPackage
-			configPath := filepath.Join(tempPath, config.ZarfYAML)
-			if err := utils.ReadYaml(configPath, &pkg); err != nil {
-				message.Fatalf(err, lang.CmdPackageRemoveReadZarfErr)
-			}
-
-			pkgName = pkg.Metadata.Name
-			pkgConfig.Pkg = pkg
-		}
-
->>>>>>> 677a95b7
 		// Configure the packager
 		pkgClient := packager.NewOrDie(&pkgConfig)
 		defer pkgClient.ClearTempPaths()
