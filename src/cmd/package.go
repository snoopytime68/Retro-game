// SPDX-License-Identifier: Apache-2.0
// SPDX-FileCopyrightText: 2021-Present The Zarf Authors

// Package cmd contains the CLI commands for Zarf.
package cmd

import (
	"fmt"
	"path/filepath"
	"regexp"
	"strings"

	"github.com/defenseunicorns/zarf/src/cmd/common"
	"github.com/defenseunicorns/zarf/src/config/lang"
	"github.com/defenseunicorns/zarf/src/pkg/message"
	"github.com/defenseunicorns/zarf/src/pkg/packager/sources"
	"github.com/defenseunicorns/zarf/src/pkg/utils"

	"oras.land/oras-go/v2/registry"

	"github.com/AlecAivazis/survey/v2"
	"github.com/defenseunicorns/zarf/src/config"
	"github.com/defenseunicorns/zarf/src/pkg/cluster"
	"github.com/defenseunicorns/zarf/src/pkg/packager"
	"github.com/defenseunicorns/zarf/src/pkg/utils/helpers"
	"github.com/spf13/cobra"
	"github.com/spf13/viper"
)

var packageCmd = &cobra.Command{
	Use:     "package",
	Aliases: []string{"p"},
	Short:   lang.CmdPackageShort,
}

var packageCreateCmd = &cobra.Command{
	Use:     "create [ DIRECTORY ]",
	Aliases: []string{"c"},
	Args:    cobra.MaximumNArgs(1),
	Short:   lang.CmdPackageCreateShort,
	Long:    lang.CmdPackageCreateLong,
<<<<<<< HEAD
	Run: func(cmd *cobra.Command, args []string) {
		pkgConfig.CreateOpts.BaseDir = common.SetBaseDirectory(args)
=======
	Run: func(_ *cobra.Command, args []string) {
		common.SetBaseDirectory(args, &pkgConfig)
>>>>>>> 5e1c6dfd

		var isCleanPathRegex = regexp.MustCompile(`^[a-zA-Z0-9\_\-\/\.\~\\:]+$`)
		if !isCleanPathRegex.MatchString(config.CommonOptions.CachePath) {
			message.Warnf(lang.CmdPackageCreateCleanPathErr, config.ZarfDefaultCachePath)
			config.CommonOptions.CachePath = config.ZarfDefaultCachePath
		}

		// Ensure uppercase keys from viper
		v := common.GetViper()
		pkgConfig.CreateOpts.SetVariables = helpers.TransformAndMergeMap(
			v.GetStringMapString(common.VPkgCreateSet), pkgConfig.CreateOpts.SetVariables, strings.ToUpper)

		// Configure the packager
		pkgClient := packager.NewOrDie(&pkgConfig)
		defer pkgClient.ClearTempPaths()

		// Create the package
		if err := pkgClient.Create(); err != nil {
			message.Fatalf(err, lang.CmdPackageCreateErr, err.Error())
		}
	},
}

var packageDeployCmd = &cobra.Command{
	Use:     "deploy [ PACKAGE_SOURCE ]",
	Aliases: []string{"d"},
	Short:   lang.CmdPackageDeployShort,
	Long:    lang.CmdPackageDeployLong,
	Args:    cobra.MaximumNArgs(1),
	Run: func(_ *cobra.Command, args []string) {
		pkgConfig.PkgOpts.PackageSource = choosePackage(args)

		// Ensure uppercase keys from viper and CLI --set
		v := common.GetViper()

		// Merge the viper config file variables and provided CLI flag variables (CLI takes precedence))
		pkgConfig.PkgOpts.SetVariables = helpers.TransformAndMergeMap(
			v.GetStringMapString(common.VPkgDeploySet), pkgConfig.PkgOpts.SetVariables, strings.ToUpper)

		// Configure the packager
		pkgClient := packager.NewOrDie(&pkgConfig)
		defer pkgClient.ClearTempPaths()

		// Deploy the package
		if err := pkgClient.Deploy(); err != nil {
			message.Fatalf(err, lang.CmdPackageDeployErr, err.Error())
		}
	},
}

var packageMirrorCmd = &cobra.Command{
	Use:     "mirror-resources [ PACKAGE_SOURCE ]",
	Aliases: []string{"mr"},
	Short:   lang.CmdPackageMirrorShort,
	Long:    lang.CmdPackageMirrorLong,
	Example: lang.CmdPackageMirrorExample,
	Args:    cobra.MaximumNArgs(1),
	Run: func(_ *cobra.Command, args []string) {
		pkgConfig.PkgOpts.PackageSource = choosePackage(args)

		// Configure the packager
		pkgClient := packager.NewOrDie(&pkgConfig)
		defer pkgClient.ClearTempPaths()

		// Deploy the package
		if err := pkgClient.Mirror(); err != nil {
			message.Fatalf(err, lang.CmdPackageDeployErr, err.Error())
		}
	},
}

var packageInspectCmd = &cobra.Command{
	Use:     "inspect [ PACKAGE_SOURCE ]",
	Aliases: []string{"i"},
	Short:   lang.CmdPackageInspectShort,
	Long:    lang.CmdPackageInspectLong,
	Args:    cobra.MaximumNArgs(1),
	Run: func(_ *cobra.Command, args []string) {
		pkgConfig.PkgOpts.PackageSource = choosePackage(args)

		src := identifyAndFallbackToClusterSource()

		// Configure the packager
		pkgClient := packager.NewOrDie(&pkgConfig, packager.WithSource(src))
		defer pkgClient.ClearTempPaths()

		// Inspect the package
		if err := pkgClient.Inspect(); err != nil {
			message.Fatalf(err, lang.CmdPackageInspectErr, err.Error())
		}
	},
	ValidArgsFunction: getPackageCompletionArgs,
}

var packageListCmd = &cobra.Command{
	Use:     "list",
	Aliases: []string{"l", "ls"},
	Short:   lang.CmdPackageListShort,
	Run: func(_ *cobra.Command, _ []string) {
		// Get all the deployed packages
		deployedZarfPackages, errs := cluster.NewClusterOrDie().GetDeployedZarfPackages()
		if len(errs) > 0 && len(deployedZarfPackages) == 0 {
			message.Fatalf(errs, lang.CmdPackageListNoPackageWarn)
		}

		// Populate a matrix of all the deployed packages
		packageData := [][]string{}

		for _, pkg := range deployedZarfPackages {
			var components []string

			for _, component := range pkg.DeployedComponents {
				components = append(components, component.Name)
			}

			packageData = append(packageData, []string{
				pkg.Name, pkg.Data.Metadata.Version, fmt.Sprintf("%v", components),
			})
		}

		// Print out the table for the user
		header := []string{"Package", "Version", "Components"}
		message.Table(header, packageData)

		// Print out any unmarshalling errors
		if len(errs) > 0 {
			message.Fatalf(errs, lang.CmdPackageListUnmarshalErr)
		}
	},
}

var packageRemoveCmd = &cobra.Command{
	Use:     "remove { PACKAGE_SOURCE | PACKAGE_NAME } --confirm",
	Aliases: []string{"u", "rm"},
	Args:    cobra.MaximumNArgs(1),
	Short:   lang.CmdPackageRemoveShort,
	Run: func(_ *cobra.Command, args []string) {
		pkgConfig.PkgOpts.PackageSource = choosePackage(args)

		src := identifyAndFallbackToClusterSource()
		// Configure the packager
		pkgClient := packager.NewOrDie(&pkgConfig, packager.WithSource(src))
		defer pkgClient.ClearTempPaths()

		if err := pkgClient.Remove(); err != nil {
			message.Fatalf(err, lang.CmdPackageRemoveErr, err.Error())
		}
	},
	ValidArgsFunction: getPackageCompletionArgs,
}

var packagePublishCmd = &cobra.Command{
	Use:     "publish { PACKAGE_SOURCE | SKELETON DIRECTORY } REPOSITORY",
	Short:   lang.CmdPackagePublishShort,
	Example: lang.CmdPackagePublishExample,
	Args:    cobra.ExactArgs(2),
	Run: func(_ *cobra.Command, args []string) {
		pkgConfig.PkgOpts.PackageSource = args[0]

		if !helpers.IsOCIURL(args[1]) {
			message.Fatal(nil, lang.CmdPackageRegistryPrefixErr)
		}
		parts := strings.Split(strings.TrimPrefix(args[1], helpers.OCIURLPrefix), "/")
		ref := registry.Reference{
			Registry:   parts[0],
			Repository: strings.Join(parts[1:], "/"),
		}
		err := ref.ValidateRegistry()
		if err != nil {
			message.Fatalf(nil, "%s", err.Error())
		}

		if utils.IsDir(pkgConfig.PkgOpts.PackageSource) {
			pkgConfig.CreateOpts.BaseDir = pkgConfig.PkgOpts.PackageSource
			pkgConfig.CreateOpts.IsSkeleton = true
		}

		pkgConfig.PublishOpts.PackageDestination = ref.String()

		// Configure the packager
		pkgClient := packager.NewOrDie(&pkgConfig)
		defer pkgClient.ClearTempPaths()

		// Publish the package
		if err := pkgClient.Publish(); err != nil {
			message.Fatalf(err, lang.CmdPackagePublishErr, err.Error())
		}
	},
}

var packagePullCmd = &cobra.Command{
	Use:     "pull PACKAGE_SOURCE",
	Short:   lang.CmdPackagePullShort,
	Example: lang.CmdPackagePullExample,
	Args:    cobra.ExactArgs(1),
	Run: func(_ *cobra.Command, args []string) {
		pkgConfig.PkgOpts.PackageSource = args[0]

		// Configure the packager
		pkgClient := packager.NewOrDie(&pkgConfig)
		defer pkgClient.ClearTempPaths()

		// Pull the package
		if err := pkgClient.Pull(); err != nil {
			message.Fatalf(err, lang.CmdPackagePullErr, err.Error())
		}
	},
}

func choosePackage(args []string) string {
	if len(args) > 0 {
		return args[0]
	}
	var path string
	prompt := &survey.Input{
		Message: lang.CmdPackageChoose,
		Suggest: func(toComplete string) []string {
			files, _ := filepath.Glob(config.ZarfPackagePrefix + toComplete + "*.tar")
			zstFiles, _ := filepath.Glob(config.ZarfPackagePrefix + toComplete + "*.tar.zst")
			splitFiles, _ := filepath.Glob(config.ZarfPackagePrefix + toComplete + "*.part000")

			files = append(files, zstFiles...)
			files = append(files, splitFiles...)
			return files
		},
	}

	if err := survey.AskOne(prompt, &path, survey.WithValidator(survey.Required)); err != nil {
		message.Fatalf(nil, lang.CmdPackageChooseErr, err.Error())
	}

	return path
}

func identifyAndFallbackToClusterSource() (src sources.PackageSource) {
	var err error
	identifiedSrc := sources.Identify(pkgConfig.PkgOpts.PackageSource)
	if identifiedSrc == "" {
		message.Debugf(lang.CmdPackageClusterSourceFallback, pkgConfig.PkgOpts.PackageSource)
		src, err = sources.NewClusterSource(&pkgConfig.PkgOpts)
		if err != nil {
			message.Fatalf(err, lang.CmdPackageInvalidSource, pkgConfig.PkgOpts.PackageSource, err.Error())
		}
	}
	return src
}

func getPackageCompletionArgs(_ *cobra.Command, _ []string, _ string) ([]string, cobra.ShellCompDirective) {
	var pkgCandidates []string

	c, err := cluster.NewCluster()
	if err != nil {
		return pkgCandidates, cobra.ShellCompDirectiveDefault
	}

	// Get all the deployed packages
	deployedZarfPackages, _ := c.GetDeployedZarfPackages()
	// Populate list of package names
	for _, pkg := range deployedZarfPackages {
		pkgCandidates = append(pkgCandidates, pkg.Name)
	}

	return pkgCandidates, cobra.ShellCompDirectiveDefault
}

func init() {
	v := common.InitViper()

	rootCmd.AddCommand(packageCmd)
	packageCmd.AddCommand(packageCreateCmd)
	packageCmd.AddCommand(packageDeployCmd)
	packageCmd.AddCommand(packageMirrorCmd)
	packageCmd.AddCommand(packageInspectCmd)
	packageCmd.AddCommand(packageRemoveCmd)
	packageCmd.AddCommand(packageListCmd)
	packageCmd.AddCommand(packagePublishCmd)
	packageCmd.AddCommand(packagePullCmd)

	bindPackageFlags(v)
	bindCreateFlags(v)
	bindDeployFlags(v)
	bindMirrorFlags(v)
	bindInspectFlags(v)
	bindRemoveFlags(v)
	bindPublishFlags(v)
	bindPullFlags(v)
}

func bindPackageFlags(v *viper.Viper) {
	packageFlags := packageCmd.PersistentFlags()
	packageFlags.IntVar(&config.CommonOptions.OCIConcurrency, "oci-concurrency", v.GetInt(common.VPkgOCIConcurrency), lang.CmdPackageFlagConcurrency)
	packageFlags.StringVarP(&pkgConfig.PkgOpts.PublicKeyPath, "key", "k", v.GetString(common.VPkgPublicKey), lang.CmdPackageFlagFlagPublicKey)
}

func bindCreateFlags(v *viper.Viper) {
	createFlags := packageCreateCmd.Flags()

	// Always require confirm flag (no viper)
	createFlags.BoolVar(&config.CommonOptions.Confirm, "confirm", false, lang.CmdPackageCreateFlagConfirm)

	outputDirectory := v.GetString("package.create.output_directory")
	output := v.GetString(common.VPkgCreateOutput)
	if outputDirectory != "" && output == "" {
		v.Set(common.VPkgCreateOutput, outputDirectory)
	}
	createFlags.StringVar(&pkgConfig.CreateOpts.Output, "output-directory", v.GetString("package.create.output_directory"), lang.CmdPackageCreateFlagOutput)
	createFlags.StringVarP(&pkgConfig.CreateOpts.Output, "output", "o", v.GetString(common.VPkgCreateOutput), lang.CmdPackageCreateFlagOutput)

	createFlags.StringVar(&pkgConfig.CreateOpts.DifferentialData.DifferentialPackagePath, "differential", v.GetString(common.VPkgCreateDifferential), lang.CmdPackageCreateFlagDifferential)
	createFlags.StringToStringVar(&pkgConfig.CreateOpts.SetVariables, "set", v.GetStringMapString(common.VPkgCreateSet), lang.CmdPackageCreateFlagSet)
	createFlags.BoolVarP(&pkgConfig.CreateOpts.ViewSBOM, "sbom", "s", v.GetBool(common.VPkgCreateSbom), lang.CmdPackageCreateFlagSbom)
	createFlags.StringVar(&pkgConfig.CreateOpts.SBOMOutputDir, "sbom-out", v.GetString(common.VPkgCreateSbomOutput), lang.CmdPackageCreateFlagSbomOut)
	createFlags.BoolVar(&pkgConfig.CreateOpts.SkipSBOM, "skip-sbom", v.GetBool(common.VPkgCreateSkipSbom), lang.CmdPackageCreateFlagSkipSbom)
	createFlags.IntVarP(&pkgConfig.CreateOpts.MaxPackageSizeMB, "max-package-size", "m", v.GetInt(common.VPkgCreateMaxPackageSize), lang.CmdPackageCreateFlagMaxPackageSize)
	createFlags.StringToStringVar(&pkgConfig.CreateOpts.RegistryOverrides, "registry-override", v.GetStringMapString(common.VPkgCreateRegistryOverride), lang.CmdPackageCreateFlagRegistryOverride)
	createFlags.StringVarP(&pkgConfig.CreateOpts.Flavor, "flavor", "f", v.GetString(common.VPkgCreateFlavor), lang.CmdPackageCreateFlagFlavor)

	createFlags.StringVar(&pkgConfig.CreateOpts.SigningKeyPath, "signing-key", v.GetString(common.VPkgCreateSigningKey), lang.CmdPackageCreateFlagSigningKey)
	createFlags.StringVar(&pkgConfig.CreateOpts.SigningKeyPassword, "signing-key-pass", v.GetString(common.VPkgCreateSigningKeyPassword), lang.CmdPackageCreateFlagSigningKeyPassword)

	createFlags.StringVarP(&pkgConfig.CreateOpts.SigningKeyPath, "key", "k", v.GetString(common.VPkgCreateSigningKey), lang.CmdPackageCreateFlagDeprecatedKey)
	createFlags.StringVar(&pkgConfig.CreateOpts.SigningKeyPassword, "key-pass", v.GetString(common.VPkgCreateSigningKeyPassword), lang.CmdPackageCreateFlagDeprecatedKeyPassword)

	createFlags.MarkHidden("output-directory")
	createFlags.MarkHidden("key")
	createFlags.MarkHidden("key-pass")
}

func bindDeployFlags(v *viper.Viper) {
	deployFlags := packageDeployCmd.Flags()

	// Always require confirm flag (no viper)
	deployFlags.BoolVar(&config.CommonOptions.Confirm, "confirm", false, lang.CmdPackageDeployFlagConfirm)

	// Always require adopt-existing-resources flag (no viper)
	deployFlags.BoolVar(&pkgConfig.DeployOpts.AdoptExistingResources, "adopt-existing-resources", false, lang.CmdPackageDeployFlagAdoptExistingResources)

	deployFlags.BoolVar(&pkgConfig.DeployOpts.SkipWebhooks, "skip-webhooks", v.GetBool(common.VPkgDeploySkipWebhooks), lang.CmdPackageDeployFlagSkipWebhooks)

	deployFlags.DurationVar(&pkgConfig.DeployOpts.Timeout, "timeout", v.GetDuration(common.VPkgDeployTimeout), lang.CmdPackageDeployFlagTimeout)

	deployFlags.StringToStringVar(&pkgConfig.PkgOpts.SetVariables, "set", v.GetStringMapString(common.VPkgDeploySet), lang.CmdPackageDeployFlagSet)
	deployFlags.StringVar(&pkgConfig.PkgOpts.OptionalComponents, "components", v.GetString(common.VPkgDeployComponents), lang.CmdPackageDeployFlagComponents)
	deployFlags.StringVar(&pkgConfig.PkgOpts.Shasum, "shasum", v.GetString(common.VPkgDeployShasum), lang.CmdPackageDeployFlagShasum)
	deployFlags.StringVar(&pkgConfig.PkgOpts.SGetKeyPath, "sget", v.GetString(common.VPkgDeploySget), lang.CmdPackageDeployFlagSget)

	deployFlags.MarkHidden("sget")
}

func bindMirrorFlags(v *viper.Viper) {
	mirrorFlags := packageMirrorCmd.Flags()

	// Init package variable defaults that are non-zero values
	// NOTE: these are not in common.setDefaults so that zarf tools update-creds does not erroneously update values back to the default
	v.SetDefault(common.VInitGitPushUser, config.ZarfGitPushUser)
	v.SetDefault(common.VInitRegistryPushUser, config.ZarfRegistryPushUser)

	// Always require confirm flag (no viper)
	mirrorFlags.BoolVar(&config.CommonOptions.Confirm, "confirm", false, lang.CmdPackageDeployFlagConfirm)

	mirrorFlags.BoolVar(&pkgConfig.MirrorOpts.NoImgChecksum, "no-img-checksum", false, lang.CmdPackageMirrorFlagNoChecksum)

	mirrorFlags.StringVar(&pkgConfig.PkgOpts.OptionalComponents, "components", v.GetString(common.VPkgDeployComponents), lang.CmdPackageMirrorFlagComponents)

	// Flags for using an external Git server
	mirrorFlags.StringVar(&pkgConfig.InitOpts.GitServer.Address, "git-url", v.GetString(common.VInitGitURL), lang.CmdInitFlagGitURL)
	mirrorFlags.StringVar(&pkgConfig.InitOpts.GitServer.PushUsername, "git-push-username", v.GetString(common.VInitGitPushUser), lang.CmdInitFlagGitPushUser)
	mirrorFlags.StringVar(&pkgConfig.InitOpts.GitServer.PushPassword, "git-push-password", v.GetString(common.VInitGitPushPass), lang.CmdInitFlagGitPushPass)

	// Flags for using an external registry
	mirrorFlags.StringVar(&pkgConfig.InitOpts.RegistryInfo.Address, "registry-url", v.GetString(common.VInitRegistryURL), lang.CmdInitFlagRegURL)
	mirrorFlags.StringVar(&pkgConfig.InitOpts.RegistryInfo.PushUsername, "registry-push-username", v.GetString(common.VInitRegistryPushUser), lang.CmdInitFlagRegPushUser)
	mirrorFlags.StringVar(&pkgConfig.InitOpts.RegistryInfo.PushPassword, "registry-push-password", v.GetString(common.VInitRegistryPushPass), lang.CmdInitFlagRegPushPass)
}

func bindInspectFlags(_ *viper.Viper) {
	inspectFlags := packageInspectCmd.Flags()
	inspectFlags.BoolVarP(&pkgConfig.InspectOpts.ViewSBOM, "sbom", "s", false, lang.CmdPackageInspectFlagSbom)
	inspectFlags.StringVar(&pkgConfig.InspectOpts.SBOMOutputDir, "sbom-out", "", lang.CmdPackageInspectFlagSbomOut)
}

func bindRemoveFlags(v *viper.Viper) {
	removeFlags := packageRemoveCmd.Flags()
	removeFlags.BoolVar(&config.CommonOptions.Confirm, "confirm", false, lang.CmdPackageRemoveFlagConfirm)
	removeFlags.StringVar(&pkgConfig.PkgOpts.OptionalComponents, "components", v.GetString(common.VPkgDeployComponents), lang.CmdPackageRemoveFlagComponents)
	_ = packageRemoveCmd.MarkFlagRequired("confirm")
}

func bindPublishFlags(v *viper.Viper) {
	publishFlags := packagePublishCmd.Flags()
	publishFlags.StringVar(&pkgConfig.PublishOpts.SigningKeyPath, "signing-key", v.GetString(common.VPkgPublishSigningKey), lang.CmdPackagePublishFlagSigningKey)
	publishFlags.StringVar(&pkgConfig.PublishOpts.SigningKeyPassword, "signing-key-pass", v.GetString(common.VPkgPublishSigningKeyPassword), lang.CmdPackagePublishFlagSigningKeyPassword)
}

func bindPullFlags(v *viper.Viper) {
	pullFlags := packagePullCmd.Flags()
	pullFlags.StringVarP(&pkgConfig.PullOpts.OutputDirectory, "output-directory", "o", v.GetString(common.VPkgPullOutputDir), lang.CmdPackagePullFlagOutputDirectory)
}<|MERGE_RESOLUTION|>--- conflicted
+++ resolved
@@ -39,13 +39,8 @@
 	Args:    cobra.MaximumNArgs(1),
 	Short:   lang.CmdPackageCreateShort,
 	Long:    lang.CmdPackageCreateLong,
-<<<<<<< HEAD
-	Run: func(cmd *cobra.Command, args []string) {
+	Run: func(_ *cobra.Command, args []string) {
 		pkgConfig.CreateOpts.BaseDir = common.SetBaseDirectory(args)
-=======
-	Run: func(_ *cobra.Command, args []string) {
-		common.SetBaseDirectory(args, &pkgConfig)
->>>>>>> 5e1c6dfd
 
 		var isCleanPathRegex = regexp.MustCompile(`^[a-zA-Z0-9\_\-\/\.\~\\:]+$`)
 		if !isCleanPathRegex.MatchString(config.CommonOptions.CachePath) {
