--- conflicted
+++ resolved
@@ -94,29 +94,18 @@
 		packageTable := pterm.TableData{
 			{"     Package ", "Components"},
 		}
-<<<<<<< HEAD
-		for _, deployedPackage := range deployedZarfPackages {
-			packageTable = append(packageTable, pterm.TableData{{fmt.Sprintf("     %s", deployedPackage.Name), fmt.Sprintf("%v", reflect.ValueOf(deployedPackage.DeployedComponents).MapKeys())}}...)
-=======
 
-		// Parse through all the secrets and output relevant information to the terminal
-		for _, secret := range secrets.Items {
-			installedPackage := types.DeployedPackage{}
-			err := json.Unmarshal(secret.Data["data"], &installedPackage)
-			if err != nil {
-				message.Fatalf(err, "unable to unmarshal the secrets data of an installed package secret")
-			}
+		for _, pkg := range deployedZarfPackages {
+			var components []string
 
-			deployedComponentNames := make([]string, 0)
-			for _, component := range installedPackage.DeployedComponents {
-				deployedComponentNames = append(deployedComponentNames, component.Name)
+			for _, component := range pkg.DeployedComponents {
+				components = append(components, component.Name)
 			}
 
 			packageTable = append(packageTable, pterm.TableData{{
-				fmt.Sprintf("     %s", installedPackage.Name),
-				fmt.Sprintf("%v", deployedComponentNames),
+				fmt.Sprintf("     %s", pkg.Name),
+				fmt.Sprintf("%v", components),
 			}}...)
->>>>>>> e304918c
 		}
 
 		// Print out the table for the user
