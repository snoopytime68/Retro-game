--- conflicted
+++ resolved
@@ -141,12 +141,9 @@
     zarf tools sbom packages dir:path/to/yourproject                read directly from a path on disk (any directory)
     zarf tools sbom packages file:path/to/yourproject/file          read directly from a path on disk (any single file)`
 
-<<<<<<< HEAD
-=======
 	for _, subCmd := range syftCmd.Commands() {
 		subCmd.Example = ""
 	}
 
->>>>>>> 13612b14
 	toolsCmd.AddCommand(syftCmd)
 }