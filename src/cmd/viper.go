--- conflicted
+++ resolved
@@ -42,20 +42,13 @@
 	V_INIT_REGISTRY_PULL_PASS = "init.registry.pull_password"
 
 	// Package create config keys
-<<<<<<< HEAD
 	V_PKG_CREATE_SET              = "package.create.set"
 	V_PKG_CREATE_OUTPUT_DIR       = "package.create.output_directory"
+	V_PKG_CREATE_SBOM             = "package.create.sbom"
+	V_PKG_CREATE_SBOM_OUTPUT      = "package.create.sbom_output"
 	V_PKG_CREATE_SKIP_SBOM        = "package.create.skip_sbom"
 	V_PKG_CREATE_INSECURE         = "package.create.insecure"
 	V_PKG_CREATE_MAX_PACKAGE_SIZE = "package.create.max_package_size"
-=======
-	V_PKG_CREATE_SET         = "package.create.set"
-	V_PKG_CREATE_OUTPUT_DIR  = "package.create.output_directory"
-	V_PKG_CREATE_SBOM        = "package.create.sbom"
-	V_PKG_CREATE_SBOM_OUTPUT = "package.create.sbom_output"
-	V_PKG_CREATE_SKIP_SBOM   = "package.create.skip_sbom"
-	V_PKG_CREATE_INSECURE    = "package.create.insecure"
->>>>>>> 54bbeb16
 
 	// Package deploy config keys
 	V_PKG_DEPLOY_SET        = "package.deploy.set"
