--- conflicted
+++ resolved
@@ -111,13 +111,8 @@
 		defer pkgClient.ClearTempPaths()
 
 		// Find all the images the package might need
-<<<<<<< HEAD
 		if err := pkgClient.FindImages(baseDir, repoHelmChartPath, kubeVersionOverride, inplace); err != nil {
-			message.Fatalf(err, "Unable to find images for the package definition %s", baseDir)
-=======
-		if err := pkgClient.FindImages(baseDir, repoHelmChartPath, kubeVersionOverride); err != nil {
 			message.Fatalf(err, lang.CmdPrepareFindImagesErr, baseDir)
->>>>>>> c36d60cb
 		}
 	},
 }
