--- conflicted
+++ resolved
@@ -12,16 +12,6 @@
 }
 
 type DeployedPackage struct {
-<<<<<<< HEAD
-	Name               string                       `json:"name"`
-	Data               ZarfPackage                  `json:"data"`
-	CLIVersion         string                       `json:"cliVersion"`
-	DeployedComponents map[string]DeployedComponent `json:"deployedComponents"`
-}
-
-type DeployedComponent struct {
-	InstalledCharts []InstalledCharts `json:"installedCharts"`
-=======
 	Name       string
 	Data       ZarfPackage
 	CLIVersion string
@@ -32,7 +22,6 @@
 type DeployedComponent struct {
 	Name            string
 	InstalledCharts []InstalledCharts
->>>>>>> e304918c
 }
 
 type InstalledCharts struct {
