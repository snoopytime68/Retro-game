// SPDX-License-Identifier: Apache-2.0
// SPDX-FileCopyrightText: 2021-Present The Zarf Authors

// Package types contains all the types used by Zarf.
package types

import (
	"oras.land/oras-go/v2"
	"oras.land/oras-go/v2/registry"
)

// ZarfCommonOptions tracks the user-defined preferences used across commands.
type ZarfCommonOptions struct {
	Confirm       bool   `json:"confirm" jsonschema:"description=Verify that Zarf should perform an action"`
	Insecure      bool   `json:"insecure" jsonschema:"description=Allow insecure connections for remote packages"`
	CachePath     string `json:"cachePath" jsonschema:"description=Path to use to cache images and git repos on package create"`
	TempDirectory string `json:"tempDirectory" jsonschema:"description=Location Zarf should use as a staging ground when managing files and images for package creation and deployment"`
}

// ZarfDeployOptions tracks the user-defined preferences during a package deployment.
type ZarfDeployOptions struct {
<<<<<<< HEAD
	Shasum        string            `json:"shasum" jsonschema:"description=The SHA256 checksum of the package to deploy"`
	PackagePath   string            `json:"packagePath" jsonschema:"description=Location where a Zarf package to deploy can be found"`
	Components    string            `json:"components" jsonschema:"description=Comma separated list of optional components to deploy"`
	SGetKeyPath   string            `json:"sGetKeyPath" jsonschema:"description=Location where the public key component of a cosign key-pair can be found"`
	SetVariables  map[string]string `json:"setVariables" jsonschema:"description=Key-Value map of variable names and their corresponding values that will be used to template against the Zarf package being used"`
	PublicKeyPath string            `json:"publicKeyPath" jsonschema:"description=Location where the public key component of a cosign key-pair can be found"`
=======
	Shasum       string            `json:"shasum" jsonschema:"description=The SHA256 checksum of the package to deploy"`
	PackagePath  string            `json:"packagePath" jsonschema:"description=Location where a Zarf package to deploy can be found"`
	Components   string            `json:"components" jsonschema:"description=Comma separated list of optional components to deploy"`
	SGetKeyPath  string            `json:"sGetKeyPath" jsonschema:"description=Location where the public key component of a cosign key-pair can be found"`
	SetVariables map[string]string `json:"setVariables" jsonschema:"description=Key-Value map of variable names and their corresponding values that will be used to template manifests and files in the Zarf package"`
>>>>>>> 3ec5d000
}

// ZarfPublishOptions tracks the user-defined preferences during a package publish.
type ZarfPublishOptions struct {
	Reference          registry.Reference `jsonschema:"description=Remote registry reference"`
	CopyOptions        oras.CopyOptions   `jsonschema:"description=Options for the copy operation"`
	PackOptions        oras.PackOptions   `jsonschema:"description=Options for the pack operation"`
	PackagePath        string             `json:"packagePath" jsonschema:"description=Location where a Zarf package to publish can be found"`
	SigningKeyPassword string             `json:"signingKeyPassword" jsonschema:"description=Password to the private key signature file that will be used to sign the published package"`
	SigningKeyPath     string             `json:"signingKeyPath" jsonschema:"description=Location where the private key component of a cosign key-pair can be found"`
}

// ZarfPublishOptions tracks the user-defined preferences during a package publish.
type ZarfPullOptions struct {
	Reference     registry.Reference `jsonschema:"description=Remote registry reference"`
	CopyOptions   oras.CopyOptions   `jsonschema:"description=Options for the copy operation"`
	PackOptions   oras.PackOptions   `jsonschema:"description=Options for the pack operation"`
	PackagePath   string             `json:"packagePath" jsonschema:"description=Location where a Zarf package to publish can be found"`
	PublicKeyPath string             `json:"publicKeyPath" jsonschema:"description=Location where the public key component of a cosign key-pair can be found"`
}

// ZarfInitOptions tracks the user-defined options during cluster initialization.
type ZarfInitOptions struct {
	// Zarf init is installing the k3s component
	ApplianceMode bool `json:"applianceMode" jsonschema:"description=Indicates if Zarf was initialized while deploying its own k8s cluster"`

	// Using a remote git server
	GitServer GitServerInfo `json:"gitServer" jsonschema:"description=Information about the repository Zarf is going to be using"`

	RegistryInfo RegistryInfo `json:"registryInfo" jsonschema:"description=Information about the registry Zarf is going to be using"`

	StorageClass string `json:"storageClass" jsonschema:"description=StorageClass of the k8s cluster Zarf is initializing"`
}

// ZarfCreateOptions tracks the user-defined options used to create the package.
type ZarfCreateOptions struct {
	SkipSBOM           bool              `json:"skipSBOM" jsonschema:"description=Disable the generation of SBOM materials during package creation"`
	OutputDirectory    string            `json:"outputDirectory" jsonschema:"description=Location where the finalized Zarf package will be placed"`
	ViewSBOM           bool              `json:"sbom" jsonschema:"description=Whether to pause to allow for viewing the SBOM post-creation"`
	SBOMOutputDir      string            `json:"sbomOutput" jsonschema:"description=Location to output an SBOM into after package creation"`
	SetVariables       map[string]string `json:"setVariables" jsonschema:"description=Key-Value map of variable names and their corresponding values that will be used to template against the Zarf package being used"`
	MaxPackageSizeMB   int               `json:"maxPackageSizeMB" jsonschema:"description=Size of chunks to use when splitting a zarf package into multiple files in megabytes"`
	SigningKeyPath     string            `json:"signingKeyPath" jsonschema:"description=Location where the private key component of a cosign key-pair can be found"`
	SigningKeyPassword string            `json:"signingKeyPassword" jsonschema:"description=Password to the private key signature file that will be used to sigh the created package"`
}

// ZarfPartialPackageData contains info about a partial package.
type ZarfPartialPackageData struct {
	Sha256Sum string `json:"sha256Sum" jsonschema:"description=The sha256sum of the package"`
	Bytes     int64  `json:"bytes" jsonschema:"description=The size of the package in bytes"`
	Count     int    `json:"count" jsonschema:"description=The number of parts the package is split into"`
}

type ZarfSetVariable struct {
	Name       string `json:"name" jsonschema:"description=The name to be used for the variable,pattern=^[A-Z0-9_]+$"`
	Sensitive  bool   `json:"sensitive,omitempty" jsonschema:"description=Whether to mark this variable as sensitive to not print it in the Zarf log"`
	AutoIndent bool   `json:"autoIndent,omitempty" jsonschema:"description=Whether to automatically indent the variable's value (if multiline) when templating. Based on the number of chars before the start of ###ZARF_VAR_."`
	Value      string `json:"value" jsonschema:"description=The value the variable is currently set with"`
}

// ConnectString contains information about a connection made with Zarf connect.
type ConnectString struct {
	Description string `json:"description" jsonschema:"description=Descriptive text that explains what the resource you would be connecting to is used for"`
	URL         string `json:"url" jsonschema:"description=URL path that gets appended to the k8s port-forward result"`
}

// ConnectStrings is a map of connect names to connection information.
type ConnectStrings map[string]ConnectString

// ComponentSBOM contains information related to the files SBOM'ed from a component.
type ComponentSBOM struct {
	Files         []string
	ComponentPath ComponentPaths
}

// ComponentPaths is a struct that represents all of the subdirectories for a Zarf component.
type ComponentPaths struct {
	Base           string
	Temp           string
	Files          string
	Charts         string
	Values         string
	Repos          string
	Manifests      string
	DataInjections string
}

// TempPaths is a struct that represents all of the subdirectories for a Zarf package.
type TempPaths struct {
	Base         string
	InjectBinary string
	SeedImage    string
	Images       string
	Components   string
	SbomTar      string
	Sboms        string
	ZarfYaml     string
	ZarfSig      string
	Checksums    string
}<|MERGE_RESOLUTION|>--- conflicted
+++ resolved
@@ -19,20 +19,12 @@
 
 // ZarfDeployOptions tracks the user-defined preferences during a package deployment.
 type ZarfDeployOptions struct {
-<<<<<<< HEAD
 	Shasum        string            `json:"shasum" jsonschema:"description=The SHA256 checksum of the package to deploy"`
 	PackagePath   string            `json:"packagePath" jsonschema:"description=Location where a Zarf package to deploy can be found"`
 	Components    string            `json:"components" jsonschema:"description=Comma separated list of optional components to deploy"`
 	SGetKeyPath   string            `json:"sGetKeyPath" jsonschema:"description=Location where the public key component of a cosign key-pair can be found"`
-	SetVariables  map[string]string `json:"setVariables" jsonschema:"description=Key-Value map of variable names and their corresponding values that will be used to template against the Zarf package being used"`
+	SetVariables  map[string]string `json:"setVariables" jsonschema:"description=Key-Value map of variable names and their corresponding values that will be used to template manifests and files in the Zarf package"`
 	PublicKeyPath string            `json:"publicKeyPath" jsonschema:"description=Location where the public key component of a cosign key-pair can be found"`
-=======
-	Shasum       string            `json:"shasum" jsonschema:"description=The SHA256 checksum of the package to deploy"`
-	PackagePath  string            `json:"packagePath" jsonschema:"description=Location where a Zarf package to deploy can be found"`
-	Components   string            `json:"components" jsonschema:"description=Comma separated list of optional components to deploy"`
-	SGetKeyPath  string            `json:"sGetKeyPath" jsonschema:"description=Location where the public key component of a cosign key-pair can be found"`
-	SetVariables map[string]string `json:"setVariables" jsonschema:"description=Key-Value map of variable names and their corresponding values that will be used to template manifests and files in the Zarf package"`
->>>>>>> 3ec5d000
 }
 
 // ZarfPublishOptions tracks the user-defined preferences during a package publish.
