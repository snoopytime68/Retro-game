// SPDX-License-Identifier: Apache-2.0
// SPDX-FileCopyrightText: 2021-Present The Zarf Authors

// Package types contains all the types used by Zarf.
package types

import (
	"time"
)

// ZarfCommonOptions tracks the user-defined preferences used across commands.
type ZarfCommonOptions struct {
	// Verify that Zarf should perform an action
	Confirm bool
	// Allow insecure connections for remote packages
	Insecure bool
	// Disable checking the server TLS certificate for validity
	InsecureSkipTLSVerify bool
	// Force connections to be over http instead of https
	PlainHTTP bool
	// Path to use to cache images and git repos on package create
	CachePath string
	// Location Zarf should use as a staging ground when managing files and images for package creation and deployment
	TempDirectory string
	// Number of concurrent layer operations to perform when interacting with a remote package
	OCIConcurrency int
}

// ZarfPackageOptions tracks the user-defined preferences during common package operations.
type ZarfPackageOptions struct {
	// The SHA256 checksum of the package
	Shasum string
	// Location where a Zarf package can be found
	PackageSource string
	// Comma separated list of optional components
	OptionalComponents string
	// Location where the public key component of a cosign key-pair can be found
	SGetKeyPath string
	// Key-Value map of variable names and their corresponding values that will be used to template manifests and files in the Zarf package
	SetVariables map[string]string
	// Location where the public key component of a cosign key-pair can be found
	PublicKeyPath string
	// The number of retries to perform for Zarf deploy operations like image pushes or Helm installs
	Retries int
	// Skip validating the signature of the Zarf package
	SkipSignatureValidation bool
}

// ZarfInspectOptions tracks the user-defined preferences during a package inspection.
type ZarfInspectOptions struct {
	// View SBOM contents while inspecting the package
	ViewSBOM bool
	// Location to output an SBOM into after package inspection
	SBOMOutputDir string
	// ListImages will list the images in the package
	ListImages bool
}

// ZarfFindImagesOptions tracks the user-defined preferences during a prepare find-images search.
type ZarfFindImagesOptions struct {
	// Path to the helm chart directory
	RepoHelmChartPath string
	// Kubernetes version to use for the helm chart
	KubeVersionOverride string
	// Manual override for ###ZARF_REGISTRY###
	RegistryURL string
	// Find the location of the image given as an argument and print it to the console
	Why string
	// Optionally skip lookup of cosign artifacts when finding images
	SkipCosign bool
}

// ZarfDeployOptions tracks the user-defined preferences during a package deploy.
type ZarfDeployOptions struct {
	// Whether to adopt any pre-existing K8s resources into the Helm charts managed by Zarf
	AdoptExistingResources bool
	// Timeout for performing Helm operations
	Timeout time.Duration
	// [Library Only] A map of component names to chart names containing Helm Chart values to override values on deploy
	ValuesOverridesMap map[string]map[string]map[string]interface{}
<<<<<<< HEAD
	// Force push all repositories to gitea during deployment
	ForcePushRepos bool
=======
	// [Dev Deploy Only] Manual override for ###ZARF_REGISTRY###
	RegistryURL string
>>>>>>> ff437601
}

// ZarfMirrorOptions tracks the user-defined preferences during a package mirror.
type ZarfMirrorOptions struct {
	// Whether to skip adding a Zarf checksum to image references
	NoImgChecksum bool
}

// ZarfPublishOptions tracks the user-defined preferences during a package publish.
type ZarfPublishOptions struct {
	// Location where the Zarf package will be published to
	PackageDestination string
	// Password to the private key signature file that will be used to sign the published package
	SigningKeyPassword string
	// Location where the private key component of a cosign key-pair can be found
	SigningKeyPath string
}

// ZarfPullOptions tracks the user-defined preferences during a package pull.
type ZarfPullOptions struct {
	// Location where the pulled Zarf package will be placed
	OutputDirectory string
}

// ZarfGenerateOptions tracks the user-defined options during package generation.
type ZarfGenerateOptions struct {
	// Name of the package being generated
	Name string
	// URL to the source git repository
	URL string
	// Version of the chart to use
	Version string
	// Relative path to the chart in the git repository
	GitPath string
	// Location where the finalized zarf.yaml will be placed
	Output string
}

// ZarfInitOptions tracks the user-defined options during cluster initialization.
type ZarfInitOptions struct {
	// Indicates if Zarf was initialized while deploying its own k8s cluster
	ApplianceMode bool
	// Information about the repository Zarf is going to be using
	GitServer GitServerInfo
	// Information about the container registry Zarf is going to be using
	RegistryInfo RegistryInfo
	// Information about the artifact registry Zarf is going to be using
	ArtifactServer ArtifactServerInfo
	// StorageClass of the k8s cluster Zarf is initializing
	StorageClass string
}

// ZarfCreateOptions tracks the user-defined options used to create the package.
type ZarfCreateOptions struct {
	// Disable the generation of SBOM materials during package creation
	SkipSBOM bool
	// Location where the Zarf package will be created from
	BaseDir string
	// Location where the finalized Zarf package will be placed
	Output string
	// Whether to pause to allow for viewing the SBOM post-creation
	ViewSBOM bool
	// Location to output an SBOM into after package creation
	SBOMOutputDir string
	// Key-Value map of variable names and their corresponding values that will be used to template against the Zarf package being used
	SetVariables map[string]string
	// Size of chunks to use when splitting a zarf package into multiple files in megabytes
	MaxPackageSizeMB int
	// Location where the private key component of a cosign key-pair can be found
	SigningKeyPath string
	// Password to the private key signature file that will be used to sigh the created package
	SigningKeyPassword string
	// Path to a previously built package used as the basis for creating a differential package
	DifferentialPackagePath string
	// A map of domains to override on package create when pulling images
	RegistryOverrides map[string]string
	// An optional variant that controls which components will be included in a package
	Flavor string
	// Whether to create a skeleton package
	IsSkeleton bool
	// Whether to create a YOLO package
	NoYOLO bool
}

// ZarfSplitPackageData contains info about a split package.
type ZarfSplitPackageData struct {
	// The sha256sum of the package
	Sha256Sum string
	// The size of the package in bytes
	Bytes int64
	// The number of parts the package is split into
	Count int
}

// DifferentialData contains image and repository information about the package a Differential Package is Based on.
type DifferentialData struct {
	DifferentialImages         map[string]bool
	DifferentialRepos          map[string]bool
	DifferentialPackageVersion string
}<|MERGE_RESOLUTION|>--- conflicted
+++ resolved
@@ -78,13 +78,10 @@
 	Timeout time.Duration
 	// [Library Only] A map of component names to chart names containing Helm Chart values to override values on deploy
 	ValuesOverridesMap map[string]map[string]map[string]interface{}
-<<<<<<< HEAD
 	// Force push all repositories to gitea during deployment
 	ForcePushRepos bool
-=======
 	// [Dev Deploy Only] Manual override for ###ZARF_REGISTRY###
 	RegistryURL string
->>>>>>> ff437601
 }
 
 // ZarfMirrorOptions tracks the user-defined preferences during a package mirror.
