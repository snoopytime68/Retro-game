package types

// ZarfComponent is the primary functional grouping of assets to deploy by zarf.
type ZarfComponent struct {
	// Name is the unique identifier for this component
	Name string `json:"name" jsonschema:"description=The name of the component,pattern=^[a-z0-9\\-]+$"`

	// Description is a message given to a user when deciding to enable this componenent or not
	Description string `json:"description,omitempty" jsonschema:"description=Message to include during package deploy describing the purpose of this component"`

	// Default changes the default option when deploying this component
	Default bool `json:"default,omitempty" jsonschema:"description=Determines the default Y/N state for installing this component on package deploy"`

	// Required makes this component mandatory for package deployment
	Required bool `json:"required,omitempty" jsonschema:"description=Do not prompt user to install this component, always install on package deploy"`

	// Only include compatible components during package deployment
	Only ZarfComponentOnlyTarget `json:"only,omitempty" jsonschema:"description=Filter when this component is included in package creation or deployment"`

	// Key to match other components to produce a user selector field, used to create a BOOLEAN XOR for a set of components
	// Note: ignores default and required flags
	Group string `json:"group,omitempty" jsonschema:"description=Create a user selector field based on all components in the same group"`

	//Path to cosign publickey for signed online resources
	CosignKeyPath string `json:"cosignKeyPath,omitempty" jsonschema:"description=Specify a path to a public key to validate signed online resources"`

	// Import refers to another zarf.yaml package component.
	Import ZarfComponentImport `json:"import,omitempty" jsonschema:"description=Import a component from another Zarf package"`

	// Scripts are custom commands that run before or after package deployment
	Scripts ZarfComponentScripts `json:"scripts,omitempty" jsonschema:"description=Custom commands to run before or after package deployment"`

	// Files are files to place on disk during deploy
	Files []ZarfFile `json:"files,omitempty" jsonschema:"description=Files to place on disk during package deployment"`

	// Charts are helm charts to install during package deploy
	Charts []ZarfChart `json:"charts,omitempty" jsonschema:"description=Helm charts to install during package deploy"`

	// Manifests are raw manifests that get converted into zarf-generated helm charts during deploy
	Manifests []ZarfManifest `json:"manifests,omitempty"`

	// Images are the online images needed to be included in the zarf package
	Images []string `json:"images,omitempty" jsonschema:"description=List of OCI images to include in the package"`

	// Repos are any git repos that need to be pushed into the git server
	Repos []string `json:"repos,omitempty" jsonschema:"description=List of git repos to include in the package"`

	// Data pacakges to push into a running cluster
	DataInjections []ZarfDataInjection `json:"dataInjections,omitempty" jsonschema:"description=Datasets to inject into a pod in the target cluster"`
}

// ZarfComponentOnlyTarget filters a component to only show it for a given OS/Arch
type ZarfComponentOnlyTarget struct {
	LocalOS string                   `json:"localOS,omitempty" jsonschema:"description=Only deploy component to specified OS,enum=linux,enum=darwin,enum=windows"`
	Cluster ZarfComponentOnlyCluster `json:"cluster,omitempty" jsonschema:"description=Only deploy component to specified clusters"`
}

type ZarfComponentOnlyCluster struct {
	Architecture string   `json:"architecture,omitempty" jsonschema:"description=Only create and deploy to clusters of the given architecture,enum=amd64,enum=arm64"`
	Distros      []string `json:"distros,omitempty" jsonschema:"description=Future use"`
}

// ZarfFile defines a file to deploy.
type ZarfFile struct {
	Source     string   `json:"source" jsonschema:"description=Local file path or remote URL to add to the package"`
	Shasum     string   `json:"shasum,omitempty" jsonschema:"description=SHA256 checksum of the file if the source is a URL"`
	Target     string   `json:"target" jsonschema:"description=The absolute or relative path where the file should be copied to during package deploy"`
	Executable bool     `json:"executable,omitempty" jsonschema:"description=Determines if the file should be made executable during package deploy"`
	Symlinks   []string `json:"symlinks,omitempty" jsonschema:"description=List of symlinks to create during package deploy"`
}

// ZarfChart defines a helm chart to be deployed.
type ZarfChart struct {
	Name        string   `json:"name" jsonschema:"description=The name of the chart to deploy, this should be the name of the chart as it is installed in the helm repo"`
	ReleaseName string   `json:"releaseName,omitempty" jsonschema:"description=The name of the release to create, defaults to the name of the chart"`
	Url         string   `json:"url,omitempty" jsonschema:"oneof_required=chartLocationGroup,url,description=The URL of the chart repository or git url if the chart is using a git repo instead of helm repo"`
	Version     string   `json:"version" jsonschema:"description=The version of the chart to deploy, for git-based charts this is also the tag of the git repo"`
	Namespace   string   `json:"namespace" jsonschema:"description=The namespace to deploy the chart to"`
	ValuesFiles []string `json:"valuesFiles,omitempty" jsonschema:"description=List of values files to include in the package, these will be merged together"`
<<<<<<< HEAD
	GitPath     string   `json:"gitPath,omitempty" jsonschema:"oneof_required=chartLocationGroup,description=If using a git repo, the path to the chart in the repo"`
	LocalPath   string   `json:"localPath,omitempty" jsonschema:"oneof_required=chartLocationGroup,description=The path to the chart folder"`
=======
	GitPath     string   `json:"gitPath,omitempty" jsonschema:"description=If using a git repo, the path to the chart in the repo"`
	NoWait      bool     `json:"noWait,omitempty" jsonschema:"description=Wait for chart resources to be ready before continuing"`
>>>>>>> ccd26d68
}

// ZarfManifest defines raw manifests Zarf will deploy as a helm chart
type ZarfManifest struct {
	Name                       string   `json:"name" jsonschema:"description=A name to give this collection of manifests, this will become the name of the dynamically-created helm chart"`
	Namespace                  string   `json:"namespace,omitempty" jsonschema:"description=The namespace to deploy the manifests to"`
	Files                      []string `json:"files,omitempty" jsonschema:"description=List of individual K8s YAML files to deploy (in order)"`
	KustomizeAllowAnyDirectory bool     `json:"kustomizeAllowAnyDirectory,omitempty" jsonschema:"description=Allow traversing directory above the current directory if needed for kustomization"`
	Kustomizations             []string `json:"kustomizations,omitempty" jsonschema:"description=List of kustomization paths to include in the package"`
	NoWait                     bool     `json:"noWait,omitempty" jsonschema:"description=Wait for manifest resources to be ready before continuing"`
}

// ZarfComponentScripts are scripts that run before or after a component is deployed
type ZarfComponentScripts struct {
	ShowOutput     bool     `json:"showOutput,omitempty" jsonschema:"description=Show the output of the script during package deployment"`
	TimeoutSeconds int      `json:"timeoutSeconds,omitempty" jsonschema:"description=Timeout in seconds for the script"`
	Retry          bool     `json:"retry,omitempty" jsonschema:"description=Retry the script if it fails"`
	Prepare        []string `json:"prepare,omitempty" jsonschema:"description=Scripts to run before the component is added during package create"`
	Before         []string `json:"before,omitempty" jsonschema:"description=Scripts to run before the component is deployed"`
	After          []string `json:"after,omitempty" jsonschema:"description=Scripts to run after the component successfully deploys"`
}

// ZarfContainerTarget defines the destination info for a ZarfData target
type ZarfContainerTarget struct {
	Namespace string `json:"namespace" jsonschema:"description=The namespace to target for data injection"`
	Selector  string `json:"selector" jsonschema:"description=The K8s selector to target for data injection"`
	Container string `json:"container" jsonschema:"description=The container to target for data injection"`
	Path      string `json:"path" jsonschema:"description=The path to copy the data to in the container"`
}

// ZarfDataInjection is a data-injection definition
type ZarfDataInjection struct {
	Source   string              `json:"source" jsonschema:"description=A path to a local folder or file to inject into the given target pod + container"`
	Target   ZarfContainerTarget `json:"target" jsonschema:"description=The target pod + container to inject the data into"`
	Compress bool                `json:"compress,omitempty" jsonschema:"description=Compress the data before transmitting using gzip.  Note: this requires support for tar/gzip locally and in the target image."`
}

// ZarfImport structure for including imported zarf components
type ZarfComponentImport struct {
	ComponentName string `json:"name,omitempty"`
	// For further explanation see https://regex101.com/library/Ldx8yG and https://regex101.com/r/Ldx8yG/1
	Path string `json:"path" jsonschema:"pattern=^(?!.*###ZARF_PKG_VAR_).*$"`
}<|MERGE_RESOLUTION|>--- conflicted
+++ resolved
@@ -77,13 +77,9 @@
 	Version     string   `json:"version" jsonschema:"description=The version of the chart to deploy, for git-based charts this is also the tag of the git repo"`
 	Namespace   string   `json:"namespace" jsonschema:"description=The namespace to deploy the chart to"`
 	ValuesFiles []string `json:"valuesFiles,omitempty" jsonschema:"description=List of values files to include in the package, these will be merged together"`
-<<<<<<< HEAD
 	GitPath     string   `json:"gitPath,omitempty" jsonschema:"oneof_required=chartLocationGroup,description=If using a git repo, the path to the chart in the repo"`
 	LocalPath   string   `json:"localPath,omitempty" jsonschema:"oneof_required=chartLocationGroup,description=The path to the chart folder"`
-=======
-	GitPath     string   `json:"gitPath,omitempty" jsonschema:"description=If using a git repo, the path to the chart in the repo"`
 	NoWait      bool     `json:"noWait,omitempty" jsonschema:"description=Wait for chart resources to be ready before continuing"`
->>>>>>> ccd26d68
 }
 
 // ZarfManifest defines raw manifests Zarf will deploy as a helm chart
