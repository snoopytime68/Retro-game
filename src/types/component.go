--- conflicted
+++ resolved
@@ -78,7 +78,6 @@
 	Target     string   `json:"target" jsonschema:"description=The absolute or relative path where the file should be copied to during package deploy"`
 	Executable bool     `json:"executable,omitempty" jsonschema:"description=Determines if the file should be made executable during package deploy"`
 	Symlinks   []string `json:"symlinks,omitempty" jsonschema:"description=List of symlinks to create during package deploy"`
-<<<<<<< HEAD
 }
 
 // ZarfBigBang defines a file to deploy.
@@ -87,8 +86,6 @@
 	Repo       string   `json:"repo,omitempty" jsonschema:"description=Override of repo to pull big bang from"`
 	ValuesFrom []string `json:"valuesFrom,omitempty" jsonschema:"description=list of values files to pass to BigBang; these will be merged together"`
 	SkipFlux   bool     `json:"skipFlux,omitempty" jsonschema:"description=Should we skip deploying flux? Defaults to false"`
-=======
->>>>>>> ee52cb2e
 }
 
 // ZarfChart defines a helm chart to be deployed.
