// SPDX-License-Identifier: Apache-2.0
// SPDX-FileCopyrightText: 2021-Present The Zarf Authors

// Package types contains all the types used by Zarf.
package types

import (
	"reflect"

	"github.com/defenseunicorns/zarf/src/types/extensions"
)

// ZarfComponent is the primary functional grouping of assets to deploy by Zarf.
type ZarfComponent struct {
	// Name is the unique identifier for this component
	Name string `json:"name" jsonschema:"description=The name of the component,pattern=^[a-z0-9\\-]+$"`

	// Description is a message given to a user when deciding to enable this component or not
	Description string `json:"description,omitempty" jsonschema:"description=Message to include during package deploy describing the purpose of this component"`

	// Default changes the default option when deploying this component
	Default bool `json:"default,omitempty" jsonschema:"description=Determines the default Y/N state for installing this component on package deploy"`

	// Required makes this component mandatory for package deployment
	Required bool `json:"required,omitempty" jsonschema:"description=Do not prompt user to install this component, always install on package deploy"`

	// Only include compatible components during package deployment
	Only ZarfComponentOnlyTarget `json:"only,omitempty" jsonschema:"description=Filter when this component is included in package creation or deployment"`

	// Key to match other components to produce a user selector field, used to create a BOOLEAN XOR for a set of components
	// Note: ignores default and required flags
	Group string `json:"group,omitempty" jsonschema:"description=Create a user selector field based on all components in the same group"`

<<<<<<< HEAD
	// Path to cosign public key for signed online resources
	CosignKeyPath string `json:"cosignKeyPath,omitempty" jsonschema:"description=Specify a path to a public key to validate signed online resources"`
=======
	//Path to cosign publickey for signed online resources
	CosignKeyPath string `json:"cosignKeyPath,omitempty" jsonschema:"description=[Deprecated] Specify a path to a public key to validate signed online resources"`
>>>>>>> f2fc5513

	// Import refers to another zarf.yaml package component.
	Import ZarfComponentImport `json:"import,omitempty" jsonschema:"description=Import a component from another Zarf package"`

	// (Deprecated) DeprecatedScripts are custom commands that run before or after package deployment
	DeprecatedScripts DeprecatedZarfComponentScripts `json:"scripts,omitempty" jsonschema:"description=[Deprecated] (replaced by actions) Custom commands to run before or after package deployment,deprecated=true"`

	// Files are files to place on disk during deploy
	Files []ZarfFile `json:"files,omitempty" jsonschema:"description=Files or folders to place on disk during package deployment"`

	// Charts are helm charts to install during package deploy
	Charts []ZarfChart `json:"charts,omitempty" jsonschema:"description=Helm charts to install during package deploy"`

	// Manifests are raw manifests that get converted into zarf-generated helm charts during deploy
	Manifests []ZarfManifest `json:"manifests,omitempty" jsonschema:"description=Kubernetes manifests to be included in a generated Helm chart on package deploy"`

	// Images are the online images needed to be included in the zarf package
	Images []string `json:"images,omitempty" jsonschema:"description=List of OCI images to include in the package"`

	// Repos are any git repos that need to be pushed into the git server
	Repos []string `json:"repos,omitempty" jsonschema:"description=List of git repos to include in the package"`

	// Data packages to push into a running cluster
	DataInjections []ZarfDataInjection `json:"dataInjections,omitempty" jsonschema:"description=Datasets to inject into a container in the target cluster"`

	// Extensions provide additional functionality to a component
	Extensions extensions.ZarfComponentExtensions `json:"extensions,omitempty" jsonschema:"description=Extend component functionality with additional features"`

	// Replaces scripts, fine-grained control over commands to run at various stages of a package lifecycle
	Actions ZarfComponentActions `json:"actions,omitempty" jsonschema:"description=Custom commands to run at various stages of a package lifecycle"`
}

// ZarfComponentOnlyTarget filters a component to only show it for a given local OS and cluster.
type ZarfComponentOnlyTarget struct {
	LocalOS string                   `json:"localOS,omitempty" jsonschema:"description=Only deploy component to specified OS,enum=linux,enum=darwin,enum=windows"`
	Cluster ZarfComponentOnlyCluster `json:"cluster,omitempty" jsonschema:"description=Only deploy component to specified clusters"`
}

// ZarfComponentOnlyCluster represents the architecture and K8s cluster distribution to filter on.
type ZarfComponentOnlyCluster struct {
	Architecture string   `json:"architecture,omitempty" jsonschema:"description=Only create and deploy to clusters of the given architecture,enum=amd64,enum=arm64"`
	Distros      []string `json:"distros,omitempty" jsonschema:"description=A list of kubernetes distros this package works with (Reserved for future use),example=k3s,example=eks"`
}

// ZarfFile defines a file to deploy.
type ZarfFile struct {
	Source     string   `json:"source" jsonschema:"description=Local folder or file path or remote URL to pull into the package"`
	Shasum     string   `json:"shasum,omitempty" jsonschema:"description=(files only) Optional SHA256 checksum of the file"`
	Target     string   `json:"target" jsonschema:"description=The absolute or relative path where the file or folder should be copied to during package deploy"`
	Executable bool     `json:"executable,omitempty" jsonschema:"description=(files only) Determines if the file should be made executable during package deploy"`
	Symlinks   []string `json:"symlinks,omitempty" jsonschema:"description=List of symlinks to create during package deploy"`
}

// ZarfChart defines a helm chart to be deployed.
type ZarfChart struct {
	Name        string   `json:"name" jsonschema:"description=The name of the chart to deploy; this should be the name of the chart as it is installed in the helm repo"`
	ReleaseName string   `json:"releaseName,omitempty" jsonschema:"description=The name of the release to create; defaults to the name of the chart"`
	URL         string   `json:"url,omitempty" jsonschema:"oneof_required=url,example=OCI registry: oci://ghcr.io/stefanprodan/charts/podinfo,example=helm chart repo: https://stefanprodan.github.io/podinfo,example=git repo: https://github.com/stefanprodan/podinfo" jsonschema_description:"The URL of the OCI registry, chart repository, or git repo where the helm chart is stored"`
	Version     string   `json:"version" jsonschema:"description=The version of the chart to deploy; for git-based charts this is also the tag of the git repo"`
	Namespace   string   `json:"namespace" jsonschema:"description=The namespace to deploy the chart to"`
	ValuesFiles []string `json:"valuesFiles,omitempty" jsonschema:"description=List of local values file paths or remote URLs to include in the package; these will be merged together"`
	GitPath     string   `json:"gitPath,omitempty" jsonschema:"description=The path to the chart in the repo if using a git repo instead of a helm repo,example=charts/your-chart"`
	LocalPath   string   `json:"localPath,omitempty" jsonschema:"oneof_required=localPath,description=The path to the chart folder"`
	NoWait      bool     `json:"noWait,omitempty" jsonschema:"description=Whether to not wait for chart resources to be ready before continuing"`
}

// ZarfManifest defines raw manifests Zarf will deploy as a helm chart.
type ZarfManifest struct {
	Name                       string   `json:"name" jsonschema:"description=A name to give this collection of manifests; this will become the name of the dynamically-created helm chart"`
	Namespace                  string   `json:"namespace,omitempty" jsonschema:"description=The namespace to deploy the manifests to"`
	Files                      []string `json:"files,omitempty" jsonschema:"description=List of local K8s YAML files or remote URLs to deploy (in order)"`
	KustomizeAllowAnyDirectory bool     `json:"kustomizeAllowAnyDirectory,omitempty" jsonschema:"description=Allow traversing directory above the current directory if needed for kustomization"`
	Kustomizations             []string `json:"kustomizations,omitempty" jsonschema:"description=List of local kustomization paths or remote URLs to include in the package"`
	NoWait                     bool     `json:"noWait,omitempty" jsonschema:"description=Whether to not wait for manifest resources to be ready before continuing"`
}

// DeprecatedZarfComponentScripts are scripts that run before or after a component is deployed
type DeprecatedZarfComponentScripts struct {
	ShowOutput     bool     `json:"showOutput,omitempty" jsonschema:"description=Show the output of the script during package deployment"`
	TimeoutSeconds int      `json:"timeoutSeconds,omitempty" jsonschema:"description=Timeout in seconds for the script"`
	Retry          bool     `json:"retry,omitempty" jsonschema:"description=Retry the script if it fails"`
	Prepare        []string `json:"prepare,omitempty" jsonschema:"description=Scripts to run before the component is added during package create"`
	Before         []string `json:"before,omitempty" jsonschema:"description=Scripts to run before the component is deployed"`
	After          []string `json:"after,omitempty" jsonschema:"description=Scripts to run after the component successfully deploys"`
}

// ZarfComponentActions are ActionSets that map to different zarf package operations
type ZarfComponentActions struct {
	OnCreate ZarfComponentActionSet `json:"onCreate,omitempty" jsonschema:"description=Actions to run during package creation"`
	OnDeploy ZarfComponentActionSet `json:"onDeploy,omitempty" jsonschema:"description=Actions to run during package deployment"`
	OnRemove ZarfComponentActionSet `json:"onRemove,omitempty" jsonschema:"description=Actions to run during package removal"`
}

// ZarfComponentActionSet is a set of actions to run during a zarf package operation
type ZarfComponentActionSet struct {
	Defaults  ZarfComponentActionDefaults `json:"defaults,omitempty" jsonschema:"description=Default configuration for all actions in this set"`
	Before    []ZarfComponentAction       `json:"before,omitempty" jsonschema:"description=Actions to run at the start of an operation"`
	After     []ZarfComponentAction       `json:"after,omitempty" jsonschema:"description=Actions to run at the end of an operation"`
	OnSuccess []ZarfComponentAction       `json:"onSuccess,omitempty" jsonschema:"description=Actions to run if all operations succeed"`
	OnFailure []ZarfComponentAction       `json:"onFailure,omitempty" jsonschema:"description=Actions to run if all operations fail"`
}

// ZarfComponentActionDefaults sets the default configs for child actions
type ZarfComponentActionDefaults struct {
	Mute            bool                     `json:"mute,omitempty" jsonschema:"description=Hide the output of commands during execution (default false)"`
	MaxTotalSeconds int                      `json:"maxTotalSeconds,omitempty" jsonschema:"description=Default timeout in seconds for commands (default to 0, no timeout)"`
	MaxRetries      int                      `json:"maxRetries,omitempty" jsonschema:"description=Retry commands given number of times if they fail (default 0)"`
	Dir             string                   `json:"dir,omitempty" jsonschema:"description=Working directory for commands (default CWD)"`
	Env             []string                 `json:"env,omitempty" jsonschema:"description=Additional environment variables for commands"`
	Shell           ZarfComponentActionShell `json:"shell,omitempty" jsonschema:"description=(cmd only) Indicates a preference for a shell for the provided cmd to be executed in on supported operating systems"`
}

// ZarfComponentActionShell represents the desired shell to use for a given command
type ZarfComponentActionShell struct {
	Windows string `json:"windows,omitempty" jsonschema:"description=(default 'powershell') Indicates a preference for the shell to use on Windows systems (note that choosing 'cmd' will turn off migrations like touch -> New-Item),example=powershell,example=cmd,example=pwsh,example=sh,example=bash,example=gsh"`
	Linux   string `json:"linux,omitempty" jsonschema:"description=(default 'sh') Indicates a preference for the shell to use on Linux systems,example=sh,example=bash,example=fish,example=zsh,example=pwsh"`
	Darwin  string `json:"darwin,omitempty" jsonschema:"description=(default 'sh') Indicates a preference for the shell to use on macOS systems,example=sh,example=bash,example=fish,example=zsh,example=pwsh"`
}

// ZarfComponentAction represents a single action to run during a zarf package operation
type ZarfComponentAction struct {
	Mute                  *bool                            `json:"mute,omitempty" jsonschema:"description=Hide the output of the command during package deployment (default false)"`
	MaxTotalSeconds       *int                             `json:"maxTotalSeconds,omitempty" jsonschema:"description=Timeout in seconds for the command (default to 0, no timeout for cmd actions and 300, 5 minutes for wait actions)"`
	MaxRetries            *int                             `json:"maxRetries,omitempty" jsonschema:"description=Retry the command if it fails up to given number of times (default 0)"`
	Dir                   *string                          `json:"dir,omitempty" jsonschema:"description=The working directory to run the command in (default is CWD)"`
	Env                   []string                         `json:"env,omitempty" jsonschema:"description=Additional environment variables to set for the command"`
	Cmd                   string                           `json:"cmd,omitempty" jsonschema:"description=The command to run. Must specify either cmd or wait for the action to do anything."`
	Shell                 *ZarfComponentActionShell        `json:"shell,omitempty" jsonschema:"description=(cmd only) Indicates a preference for a shell for the provided cmd to be executed in on supported operating systems"`
	DeprecatedSetVariable string                           `json:"setVariable,omitempty" jsonschema:"description=[Deprecated] (replaced by setVariables) (onDeploy/cmd only) The name of a variable to update with the output of the command. This variable will be available to all remaining actions and components in the package.,pattern=^[A-Z0-9_]+$"`
	SetVariables          []ZarfComponentActionSetVariable `json:"setVariables,omitempty" jsonschema:"description=(onDeploy/cmd only) An array of variables to update with the output of the command. These variables will be available to all remaining actions and components in the package."`
	Description           string                           `json:"description,omitempty" jsonschema:"description=Description of the action to be displayed during package execution instead of the command"`
	Wait                  *ZarfComponentActionWait         `json:"wait,omitempty" jsonschema:"description=Wait for a condition to be met before continuing. Must specify either cmd or wait for the action. See the 'zarf tools wait-for' command for more info."`
}

// ZarfComponentActionSetVariable represents a variable that is to be set via an action
type ZarfComponentActionSetVariable struct {
	Name       string       `json:"name" jsonschema:"description=The name to be used for the variable,pattern=^[A-Z0-9_]+$"`
	Sensitive  bool         `json:"sensitive,omitempty" jsonschema:"description=Whether to mark this variable as sensitive to not print it in the Zarf log"`
	AutoIndent bool         `json:"autoIndent,omitempty" jsonschema:"description=Whether to automatically indent the variable's value (if multiline) when templating. Based on the number of chars before the start of ###ZARF_VAR_."`
	Type       VariableType `json:"type,omitempty" jsonschema:"description=Changes the handling of a variable to load contents differently (i.e. from a file rather than as a raw variable - templated files should be kept below 1 MiB),enum=raw,enum=file"`
}

// ZarfComponentActionWait specifies a condition to wait for before continuing
type ZarfComponentActionWait struct {
	Cluster *ZarfComponentActionWaitCluster `json:"cluster,omitempty" jsonschema:"description=Wait for a condition to be met in the cluster before continuing. Only one of cluster or network can be specified."`
	Network *ZarfComponentActionWaitNetwork `json:"network,omitempty" jsonschema:"description=Wait for a condition to be met on the network before continuing. Only one of cluster or network can be specified."`
}

// ZarfComponentActionWaitCluster specifies a condition to wait for before continuing
type ZarfComponentActionWaitCluster struct {
	Kind       string `json:"kind" jsonschema:"description=The kind of resource to wait for,example=Pod,example=Deployment)"`
	Identifier string `json:"name" jsonschema:"description=The name of the resource or selector to wait for,example=podinfo,example=app&#61;podinfo"`
	Namespace  string `json:"namespace,omitempty" jsonschema:"description=The namespace of the resource to wait for"`
	Condition  string `json:"condition,omitempty" jsonschema:"description=The condition or jsonpath state to wait for; defaults to exist, a special condition that will wait for the resource to exist,example=Ready,example=Available,'{.status.availableReplicas}'=23"`
}

// ZarfComponentActionWaitNetwork specifies a condition to wait for before continuing
type ZarfComponentActionWaitNetwork struct {
	Protocol string `json:"protocol" jsonschema:"description=The protocol to wait for,enum=tcp,enum=http,enum=https"`
	Address  string `json:"address" jsonschema:"description=The address to wait for,example=localhost:8080,example=1.1.1.1"`
	Code     int    `json:"code,omitempty" jsonschema:"description=The HTTP status code to wait for if using http or https,example=200,example=404"`
}

// ZarfContainerTarget defines the destination info for a ZarfData target
type ZarfContainerTarget struct {
	Namespace string `json:"namespace" jsonschema:"description=The namespace to target for data injection"`
	Selector  string `json:"selector" jsonschema:"description=The K8s selector to target for data injection,example=app&#61;data-injection"`
	Container string `json:"container" jsonschema:"description=The container name to target for data injection"`
	Path      string `json:"path" jsonschema:"description=The path within the container to copy the data into"`
}

// ZarfDataInjection is a data-injection definition.
type ZarfDataInjection struct {
	Source   string              `json:"source" jsonschema:"description=Either a path to a local folder/file or a remote URL of a file to inject into the given target pod + container"`
	Target   ZarfContainerTarget `json:"target" jsonschema:"description=The target pod + container to inject the data into"`
	Compress bool                `json:"compress,omitempty" jsonschema:"description=Compress the data before transmitting using gzip.  Note: this requires support for tar/gzip locally and in the target image."`
}

// ZarfComponentImport structure for including imported Zarf components.
type ZarfComponentImport struct {
	ComponentName string `json:"name,omitempty" jsonschema:"description=The name of the component to import from the referenced zarf.yaml"`
	// For further explanation see https://regex101.com/r/nxX8vx/1
	Path string `json:"path,omitempty" jsonschema:"description=The relative path to a directory containing a zarf.yaml to import from,pattern=^(?!.*###ZARF_PKG_TMPL_).*$"`
	// For further explanation see https://regex101.com/r/nxX8vx/1
	URL string `json:"url,omitempty" jsonschema:"description=[beta] The URL to a Zarf package to import via OCI,pattern=^oci://(?!.*###ZARF_PKG_TMPL_).*$"`
}

// IsEmpty returns if the components fields (other than the fields we were told to ignore) are empty or set to the types zero-value
func (c *ZarfComponent) IsEmpty(fieldsToIgnore []string) bool {
	// Make a map for the fields we are going to ignore
	ignoredFieldsMap := make(map[string]bool)
	for _, field := range fieldsToIgnore {
		ignoredFieldsMap[field] = true
	}

	// Get a value representation of the component
	componentReflectValue := reflect.Indirect(reflect.ValueOf(c))

	// Loop through all of the Components struct fields
	for i := 0; i < componentReflectValue.NumField(); i++ {
		// If we were told to ignore this field, continue on..
		if ignoredFieldsMap[componentReflectValue.Type().Field(i).Name] {
			continue
		}

		// Check if this field is empty/zero
		if !componentReflectValue.Field(i).IsZero() {
			return false
		}
	}

	return true
}<|MERGE_RESOLUTION|>--- conflicted
+++ resolved
@@ -31,13 +31,8 @@
 	// Note: ignores default and required flags
 	Group string `json:"group,omitempty" jsonschema:"description=Create a user selector field based on all components in the same group"`
 
-<<<<<<< HEAD
-	// Path to cosign public key for signed online resources
-	CosignKeyPath string `json:"cosignKeyPath,omitempty" jsonschema:"description=Specify a path to a public key to validate signed online resources"`
-=======
-	//Path to cosign publickey for signed online resources
+	//Path to cosign public key for signed online resources
 	CosignKeyPath string `json:"cosignKeyPath,omitempty" jsonschema:"description=[Deprecated] Specify a path to a public key to validate signed online resources"`
->>>>>>> f2fc5513
 
 	// Import refers to another zarf.yaml package component.
 	Import ZarfComponentImport `json:"import,omitempty" jsonschema:"description=Import a component from another Zarf package"`
