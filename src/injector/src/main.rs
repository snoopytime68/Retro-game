--- conflicted
+++ resolved
@@ -134,7 +134,6 @@
         }))
 }
 
-<<<<<<< HEAD
 async fn handler(Path(path): Path<String>) -> Response {
     println!("request: {}", path);
     let path = &path;
@@ -158,46 +157,7 @@
         .body(format!("Not Found"))
         .unwrap()
         .into_response()
-=======
-fn handle_request(root: &Path, request: &Request) -> Response {
-    let url = request.url();
-    let url_segments: Vec<_> = url.split("/").collect();
-    let url_seg_len = url_segments.len();
-
-    if url_seg_len >= 4 && url_segments[1] == "v2" {
-        let tag_index = url_seg_len - 1;
-        let object_index = url_seg_len - 2;
-
-        let object_type = url_segments[object_index];
-
-        if object_type == "manifests" {
-            let tag_or_digest = url_segments[tag_index].to_owned();
-
-            let namespaced_name = url_segments[2..object_index].join("/");
-
-            // this route handles (GET) (/v2/**/manifests/<tag>)
-            if request.method() == "GET" {
-                return handle_get_manifest(&root, &namespaced_name, &tag_or_digest);
-            // this route handles (HEAD) (/v2/**/manifests/<tag>)
-            } else if request.method() == "HEAD" {
-                // a normal HEAD response has an empty body, but due to rouille not allowing for an override
-                // on Content-Length, we respond the same as a GET
-                return accept!(
-                    request,
-                    OCI_MIME_TYPE => {
-                        handle_get_manifest(&root, &namespaced_name, &tag_or_digest)
-                    },
-                    "*/*" => Response::empty_406()
-                );
-            }
-        // this route handles (GET) (/v2/**/blobs/<digest>)
-        } else if object_type == "blobs" && request.method() == "GET" {
-            let digest = url_segments[tag_index].to_owned();
-            return handle_get_digest(&root, &digest);
-        }
->>>>>>> cfe8f199
-    }
-
+  }
 }
 
 /// Handles the GET request for the manifest (only returns a OCI manifest regardless of Accept header)
@@ -247,8 +207,6 @@
             .unwrap()
             .into_response()
     }
-
-<<<<<<< HEAD
             } 
 
  else {
@@ -257,19 +215,6 @@
     .body(format!("Not Found"))
     .unwrap()
     .into_response()
-=======
-    if sha_manifest != "" {
-        let file = File::open(&root.join("blobs").join("sha256").join(&sha_manifest)).unwrap();
-        Response::from_file(OCI_MIME_TYPE, file)
-            .with_additional_header(
-                "Docker-Content-Digest",
-                format!("sha256:{}", sha_manifest.to_owned()),
-            )
-            .with_additional_header("Etag", format!("sha256:{}", sha_manifest))
-            .with_additional_header("Docker-Distribution-Api-Version", "registry/2.0")
-    } else {
-        Response::empty_404()
->>>>>>> cfe8f199
     }
 }
 
