name: Test Big Bang extension
on:
  pull_request:
    paths-ignore:
      - "**.md"
      - "**.jpg"
      - "**.png"
      - "**.gif"
      - "**.svg"
      - "adr/**"
      - "docs/**"
      - "package.json"
      - "package-lock.json"
      - "CODEOWNERS"

permissions:
  contents: read

# Abort prior jobs in the same workflow / PR
concurrency:
  group: e2e-bb-${{ github.ref }}
  cancel-in-progress: true

jobs:
  validate:
    runs-on: ubuntu-latest
    steps:
      - name: Checkout
        uses: actions/checkout@c85c95e3d7251135ab7dc9ce3241c5835cc595a9 # v3.5.3

      - name: Setup golang
        uses: ./.github/actions/golang

      - name: Setup NodeJS
        uses: ./.github/actions/node

      - name: Build Zarf binary
        uses: ./.github/actions/packages
        with:
<<<<<<< HEAD
          build-packages: 'false'
=======
          build-examples: 'false'
>>>>>>> 2e2d1b1b

      - name: Setup K3d
        uses: ./.github/actions/k3d

      - name: Login to Iron Bank
        uses: docker/login-action@465a07811f14bebb1938fbed4728c6a1ff8901fc # v2.2.0
        if: ${{ env.IRONBANK_USERNAME != '' }}
        env:
          IRONBANK_USERNAME: ${{ secrets.IRONBANK_USERNAME }}
        with:
          registry: registry1.dso.mil
          username: ${{ secrets.IRONBANK_USERNAME }}
          password: ${{ secrets.IRONBANK_PASSWORD }}

      - name: Build a registry1.dso.mil Zarf 'init' package
        run: ZARF_CONFIG=./src/extensions/bigbang/test/zarf-init-bb-config.toml make init-package

      - name: Run tests
        if: ${{ env.IRONBANK_USERNAME != '' }}
        env:
          IRONBANK_USERNAME: ${{ secrets.IRONBANK_USERNAME }}
        run: "go test ./src/extensions/bigbang/test -failfast -v -timeout 30m"

      - name: Save logs
        if: always()
        uses: ./.github/actions/save-logs<|MERGE_RESOLUTION|>--- conflicted
+++ resolved
@@ -37,11 +37,8 @@
       - name: Build Zarf binary
         uses: ./.github/actions/packages
         with:
-<<<<<<< HEAD
-          build-packages: 'false'
-=======
+          init-package: 'false'
           build-examples: 'false'
->>>>>>> 2e2d1b1b
 
       - name: Setup K3d
         uses: ./.github/actions/k3d
