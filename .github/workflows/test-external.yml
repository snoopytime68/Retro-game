name: Test External Git & Registry
on:
  pull_request:
    paths-ignore:
      - "**.md"
      - "**.jpg"
      - "**.png"
      - "**.gif"
      - "**.svg"
      - "adr/**"
      - "docs/**"
      - "CODEOWNERS"      

# Abort prior jobs in the same workflow / PR
concurrency:
  group: e2e-external-${{ github.ref }}
  cancel-in-progress: true

jobs:
  validate:
    runs-on: ubuntu-latest
    steps:
      - name: Checkout
        uses: actions/checkout@v3

      - name: Setup golang
        uses: ./.github/actions/golang

      - name: Setup NodeJS
        uses: ./.github/actions/node

      - name: Build binary and zarf packages
        uses: ./.github/actions/packages

      - name: Setup k3d
        uses: ./.github/actions/k3d

      - name: Run external service test
        run: make test-external

      - name: Save logs
<<<<<<< HEAD
        if: always()      
=======
        if: always()
>>>>>>> 9626d0dd
        uses: ./.github/actions/save-logs<|MERGE_RESOLUTION|>--- conflicted
+++ resolved
@@ -9,7 +9,7 @@
       - "**.svg"
       - "adr/**"
       - "docs/**"
-      - "CODEOWNERS"      
+      - "CODEOWNERS"
 
 # Abort prior jobs in the same workflow / PR
 concurrency:
@@ -39,9 +39,5 @@
         run: make test-external
 
       - name: Save logs
-<<<<<<< HEAD
-        if: always()      
-=======
         if: always()
->>>>>>> 9626d0dd
         uses: ./.github/actions/save-logs