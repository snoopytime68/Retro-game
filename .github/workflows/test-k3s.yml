name: e2e-k3s
on:
  - pull_request

jobs:
  build-and-test:
    runs-on: ubuntu-latest
    steps:
      - name: "Install GoLang"
        uses: actions/setup-go@v2
        with:
<<<<<<< HEAD
          go-version: 1.17.x
=======
          go-version: 1.18.x
>>>>>>> e4c13f68
      - name: "Checkout Repo"
        uses: actions/checkout@v2
      - name: "Build CLI"
        run: make build-cli-linux
      - name: "Make Packages"
        run: make init-package package-example-game package-example-data-injection package-example-gitops-data package-example-compose
      - name: "Run Tests"
        # NOTE: "PATH=$PATH" preserves the default user $PATH. This is needed to maintain the version of go installed
        #       in a previous step. This test run will use Zarf to create a K3s cluster, and a brand new cluster will be
        #       used for each test
        run: sudo env "PATH=$PATH" TESTDISTRO=k3s make test-e2e<|MERGE_RESOLUTION|>--- conflicted
+++ resolved
@@ -9,11 +9,7 @@
       - name: "Install GoLang"
         uses: actions/setup-go@v2
         with:
-<<<<<<< HEAD
-          go-version: 1.17.x
-=======
           go-version: 1.18.x
->>>>>>> e4c13f68
       - name: "Checkout Repo"
         uses: actions/checkout@v2
       - name: "Build CLI"
